<Project>

  <PropertyGroup>
    <Configuration Condition="'$(Configuration)' == ''">Debug</Configuration>
  </PropertyGroup>

  <PropertyGroup Label="ProductInfo">
    <BuildTimestamp Condition="'$(BuildTimestamp)' == ''">$([System.DateTimeOffset]::UtcNow.ToUnixTimeSeconds())</BuildTimestamp>
    <Copyright>Demerzel Solutions Limited</Copyright>
    <Product>Nethermind</Product>
    <SourceRevisionId Condition="'$(Commit)' != ''">$(Commit.Substring(0, 8))</SourceRevisionId>
<<<<<<< HEAD
    <VersionPrefix>1.16.0</VersionPrefix>
=======
    <VersionPrefix>1.17.0</VersionPrefix>
>>>>>>> dd2f2362
    <VersionSuffix></VersionSuffix>
  </PropertyGroup>

  <ItemGroup Label="AssemblyCustomMetadata">
    <AssemblyAttribute Include="System.Reflection.AssemblyMetadataAttribute">
      <_Parameter1>BuildTimestamp</_Parameter1>
      <_Parameter2>$(BuildTimestamp)</_Parameter2>
    </AssemblyAttribute>
    <AssemblyAttribute Include="System.Reflection.AssemblyMetadataAttribute" Condition="'$(Commit)' != ''">
      <_Parameter1>Commit</_Parameter1>
      <_Parameter2>$(Commit)</_Parameter2>
    </AssemblyAttribute>
  </ItemGroup>
  
</Project><|MERGE_RESOLUTION|>--- conflicted
+++ resolved
@@ -9,11 +9,7 @@
     <Copyright>Demerzel Solutions Limited</Copyright>
     <Product>Nethermind</Product>
     <SourceRevisionId Condition="'$(Commit)' != ''">$(Commit.Substring(0, 8))</SourceRevisionId>
-<<<<<<< HEAD
-    <VersionPrefix>1.16.0</VersionPrefix>
-=======
     <VersionPrefix>1.17.0</VersionPrefix>
->>>>>>> dd2f2362
     <VersionSuffix></VersionSuffix>
   </PropertyGroup>
 
