// SPDX-FileCopyrightText: 2023 Demerzel Solutions Limited
// SPDX-License-Identifier: LGPL-3.0-only

using System;
using Nethermind.Core.Specs;
using Nethermind.Evm.CodeAnalysis;
using Nethermind.Evm.EOF;

namespace Nethermind.Evm
{
    public static class CodeDepositHandler
    {
        private const byte InvalidStartingCodeByte = 0xEF;

        public static long CalculateCost(int byteCodeLength, IReleaseSpec spec)
        {
            return spec.LimitCodeSize && byteCodeLength > spec.MaxCodeSize
                ? long.MaxValue
                : GasCostOf.CodeDeposit * byteCodeLength;
        }

        public static bool CodeIsValid(ReadOnlySpan<byte> code, IReleaseSpec spec)
        {
            return spec.IsEip3540Enabled && EvmObjectFormat.IsEof(code)
                ? EvmObjectFormat.TryExtractHeader(code, out _)
                : !spec.IsEip3541Enabled || code is not [InvalidStartingCodeByte, ..];
        }

        public static bool CodeIsInvalid(ReadOnlySpan<byte> code, IReleaseSpec spec) => !CodeIsValid(code, spec);

        public static bool CreateCodeIsValid(ICodeInfo codeInfo, ReadOnlyMemory<byte> initCode, IReleaseSpec spec)
        {
            if (spec.IsEip3540Enabled)
            {
                byte version = codeInfo.EofVersion();
                ReadOnlySpan<byte> initCodeAsSpan = initCode.Span;
                if (version > 0 && version != EvmObjectFormat.GetCodeVersion(initCodeAsSpan))
                    return false;
<<<<<<< HEAD
                if (EvmObjectFormat.IsEof(initCodeAsSpan)) // this needs test cases
                    return EvmObjectFormat.IsValidEof(initCode, out _);
=======
                if (codeInfo.IsEof()) // this needs test cases
                    return EvmObjectFormat.IsEof(initCode) && EvmObjectFormat.IsValidEof(initCode, out _);
>>>>>>> 177d8c72
            }

            return true;
        }
    }
}<|MERGE_RESOLUTION|>--- conflicted
+++ resolved
@@ -36,13 +36,8 @@
                 ReadOnlySpan<byte> initCodeAsSpan = initCode.Span;
                 if (version > 0 && version != EvmObjectFormat.GetCodeVersion(initCodeAsSpan))
                     return false;
-<<<<<<< HEAD
-                if (EvmObjectFormat.IsEof(initCodeAsSpan)) // this needs test cases
-                    return EvmObjectFormat.IsValidEof(initCode, out _);
-=======
                 if (codeInfo.IsEof()) // this needs test cases
-                    return EvmObjectFormat.IsEof(initCode) && EvmObjectFormat.IsValidEof(initCode, out _);
->>>>>>> 177d8c72
+                    return EvmObjectFormat.IsEof(initCodeAsSpan) && EvmObjectFormat.IsValidEof(initCode, out _);
             }
 
             return true;
