--- conflicted
+++ resolved
@@ -4,11 +4,8 @@
 using System;
 using System.Collections.Generic;
 using System.Diagnostics.CodeAnalysis;
-<<<<<<< HEAD
 using System.Linq;
-=======
 using System.Runtime.CompilerServices;
->>>>>>> 05d716a3
 using Nethermind.Core.Extensions;
 using Nethermind.Logging;
 
@@ -78,6 +75,7 @@
     private class Eof1 : IEofVersionHandler
     {
         public const byte VERSION = 0x01;
+
         private const byte KIND_TYPE = 0x01;
         private const byte KIND_CODE = 0x02;
         private const byte KIND_DATA = 0x03;
@@ -85,6 +83,7 @@
 
         private const byte MINIMUM_TYPESECTION_SIZE = 4;
         private const byte MINIMUM_CODESECTION_SIZE = 1;
+
 
         private const byte KIND_TYPE_OFFSET = VERSION_OFFSET + ONE_BYTE_LENGTH; // version length
         private const byte TYPE_SIZE_OFFSET = KIND_TYPE_OFFSET + ONE_BYTE_LENGTH; // kind type length
@@ -94,11 +93,15 @@
         private const byte KIND_DATA_OFFSET = CODESIZE_OFFSET + DYNAMIC_OFFSET; // all code size length
         private const byte DATA_SIZE_OFFSET = KIND_DATA_OFFSET + ONE_BYTE_LENGTH + DYNAMIC_OFFSET; // kind data length + all code size length
         private const byte TERMINATOR_OFFSET = DATA_SIZE_OFFSET + TWO_BYTE_LENGTH + DYNAMIC_OFFSET; // data size length + all code size length
+
         private const byte DYNAMIC_OFFSET = 0; // to mark dynamic offset needs to be added
+
         private const byte IMMEDIATE_16BIT_BYTE_COUNT = 2;// indicates the number of bytes to skip for immediates
         private const byte JUMPV_COUNT_BYTE_COUNT = 1; // indicates the length of the count immediate of jumpv
         private const byte MINIMUMS_ACCEPTABLE_JUMPT_JUMPTABLE_LENGTH = 1; // indicates the length of the count immediate of jumpv
 
+        private const byte SECTION_INPUT_COUNT_OFFSET = 0; // to mark dynamic offset needs to be added
+        private const byte SECTION_OUTPUT_COUNT_OFFSET = 1; // to mark dynamic offset needs to be added
 
         private const ushort MINIMUM_NUM_CODE_SECTIONS = 1;
         private const ushort MAXIMUM_NUM_CODE_SECTIONS = 1024;
@@ -189,22 +192,19 @@
 
             if (container.Length < requiredSize)
             {
-<<<<<<< HEAD
-                if (!CheckBounds(pos + IMMEDIATE_16BIT_BYTE_COUNT, container.Length, ref header))
-                {
-                    header = null;
-                    return false;
-                }
-=======
                 if (Logger.IsTrace) Logger.Trace($"EIP-3540 : Eof{VERSION}, Code is too small to be valid code");
                 return false;
             }
->>>>>>> 05d716a3
 
             int codeSectionsSize = 0;
             SectionHeader[] codeSections = new SectionHeader[numberOfCodeSections];
             for (ushort pos = 0; pos < numberOfCodeSections; pos++)
             {
+                if (pos + IMMEDIATE_16BIT_BYTE_COUNT > container.Length)
+                {
+                    return false;
+                }
+
                 int currentCodeSizeOffset = CODESIZE_OFFSET + pos * TWO_BYTE_LENGTH; // offset of pos'th code size
                 SectionHeader codeSection = new()
                 {
@@ -214,14 +214,7 @@
 
                 if (codeSection.Size == 0)
                 {
-<<<<<<< HEAD
-                    if (_loggingEnabled)
-                        _logger.Trace($"EIP-3540 : Empty Code Section are not allowed, CodeSectionSize must be > 0 but found {codeSection.Size}");
-
-                    header = null;
-=======
                     if (Logger.IsTrace) Logger.Trace($"EIP-3540 : Empty Code Section are not allowed, CodeSectionSize must be > 0 but found {codeSection.Size}");
->>>>>>> 05d716a3
                     return false;
                 }
 
@@ -271,81 +264,51 @@
 
         public bool ValidateBody(ReadOnlySpan<byte> container, in EofHeader header)
         {
-<<<<<<< HEAD
-            SectionHeader[]? codeSections = header.Value.CodeSections;
-            (int typeSectionStart, ushort typeSectionSize) = header.Value.TypeSection;
-            if (codeSections.Length == 0 || codeSections.Any(section => section.Size == 0))
-            {
-                if (_loggingEnabled)
-                {
-                    _logger.Trace($"EIP-3540 : CodeSection size must follow a CodeSection, CodeSection length was {codeSections.Length}");
-                }
-
-                header = null;
-                return false;
-            }
-
-            if (codeSections.Length != (typeSectionSize / MINIMUM_TYPESECTION_SIZE))
-            {
-                if (_loggingEnabled)
-                {
-                    _logger.Trace($"EIP-4750: Code Sections count must match TypeSection count, CodeSection count was {codeSections.Length}, expected {typeSectionSize / MINIMUM_TYPESECTION_SIZE}");
-                }
-
-                header = null;
-                return false;
-            }
-
-            if (container[typeSectionStart] != 0 || container[typeSectionStart + 1] != 0)
-            {
-                if (_loggingEnabled)
-                {
-                    _logger.Trace($"EIP-4750: first 2 bytes of type section must be 0s");
-                }
-
-                header = null;
-                return false;
-            }
-
-            if (codeSections.Length > MAXIMUM_CODESECTIONS_COUNT)
-            {
-                if (_loggingEnabled)
-                {
-                    _logger.Trace($"EIP-4750 : Code section count limit exceeded only {MAXIMUM_CODESECTIONS_COUNT} allowed but found {codeSections.Length}");
-                }
-
-                header = null;
-                return false;
-            }
-
-            int startOffset = CalculateHeaderSize(header.Value.CodeSections.Length);
-            int calculatedCodeLength = header.Value.TypeSection.Size
-                + header.Value.CodeSections.Sum(c => c.Size)
-                + header.Value.DataSection.Size;
-=======
             int startOffset = CalculateHeaderSize(header.CodeSections.Length);
             int calculatedCodeLength = header.TypeSection.Size
                 + header.CodeSectionsSize
                 + header.DataSection.Size;
->>>>>>> 05d716a3
-
+            SectionHeader[]? codeSections = header.CodeSections;
             ReadOnlySpan<byte> contractBody = container[startOffset..];
+            (int typeSectionStart, ushort typeSectionSize) = header.TypeSection;
+
 
             if (contractBody.Length != calculatedCodeLength)
             {
                 if (Logger.IsTrace) Logger.Trace("EIP-3540 : SectionSizes indicated in bundled header are incorrect, or ContainerCode is incomplete");
                 return false;
             }
-<<<<<<< HEAD
-            return true;
-        }
-        public bool ValidateInstructions(ReadOnlySpan<byte> container, ref EofHeader? header)
-        {
-            if (!_releaseSpec.IsEip3670Enabled)
-=======
+
+            if (codeSections.Length == 0 || codeSections.Any(section => section.Size == 0))
+            {
+                if (Logger.IsTrace)
+                {
+                    Logger.Trace($"EIP-3540 : CodeSection size must follow a CodeSection, CodeSection length was {codeSections.Length}");
+                }
+                return false;
+            }
+
+            if (codeSections.Length != (typeSectionSize / MINIMUM_TYPESECTION_SIZE))
+            {
+                if (Logger.IsTrace)
+                {
+                    Logger.Trace($"EIP-4750: Code Sections count must match TypeSection count, CodeSection count was {codeSections.Length}, expected {typeSectionSize / MINIMUM_TYPESECTION_SIZE}");
+                }
+
+                return false;
+            }
+
+            ReadOnlySpan<byte> typesection = container.Slice(typeSectionStart, typeSectionSize);
+            if (ValidateTypeSection(typesection))
+            {
+                if (Logger.IsTrace)
+                {
+                    Logger.Trace($"EIP-4750: invalid typesection found");
+                }
+                return false;
+            }
 
             for (int sectionIdx = 0; sectionIdx < header.CodeSections.Length; sectionIdx++)
->>>>>>> 05d716a3
             {
                 SectionHeader sectionHeader = header.CodeSections[sectionIdx];
                 (int codeSectionStartOffset, int codeSectionSize) = (sectionHeader.Start, sectionHeader.Size);
@@ -357,33 +320,54 @@
                 }
             }
 
-<<<<<<< HEAD
-            bool valid = true;
-            for (int i = 0; valid && i < header.Value.CodeSections.Length; i++)
-            {
-                valid &= ValidateSectionInstructions(ref container, i, ref header);
-            }
-            return valid;
+            return true;
         }
 
-        public bool ValidateSectionInstructions(ref ReadOnlySpan<byte> container, int sectionId, ref EofHeader? header)
+        bool ValidateTypeSection(ReadOnlySpan<byte> types)
         {
-            (int typeSectionBegin, ushort typeSectionSize) = header.Value.TypeSection;
-            (int codeSectionBegin, ushort codeSectionSize) = header.Value.CodeSections[sectionId];
-
-            ReadOnlySpan<byte> code = container.Slice(codeSectionBegin, codeSectionSize);
-            ReadOnlySpan<byte> typesection = container.Slice(typeSectionBegin, typeSectionSize);
-            Instruction? opcode = null;
-
-            HashSet<Range> immediates = new();
-            HashSet<Int32> rjumpdests = new();
-            for (int i = 0; i < codeSectionSize;)
-            {
-                opcode = (Instruction)code[i];
-                i++;
-                // validate opcode
-                if (!opcode.Value.IsValid(_releaseSpec))
-=======
+            if (types[SECTION_INPUT_COUNT_OFFSET] != 0 || types[SECTION_OUTPUT_COUNT_OFFSET] != 0)
+            {
+                if (Logger.IsTrace)
+                {
+                    Logger.Trace($"EIP-4750: first 2 bytes of type section must be 0s");
+                }
+                return false;
+            }
+
+            if (types.Length % MINIMUM_TYPESECTION_SIZE != 0)
+            {
+                if (Logger.IsTrace)
+                {
+                    Logger.Trace($"EIP-4750: type section length must be a product of {MINIMUM_TYPESECTION_SIZE}");
+                }
+
+                return false;
+            }
+
+            for (int offset = 0; offset < types.Length; offset += MINIMUM_TYPESECTION_SIZE)
+            {
+                byte inputCount = types[offset + SECTION_INPUT_COUNT_OFFSET];
+                byte outputCount = types[offset + SECTION_OUTPUT_COUNT_OFFSET];
+                ushort maxStackHeight = types.Slice(offset + MAX_STACK_HEIGHT_OFFSET, MAX_STACK_HEIGHT_LENGTH).ReadEthUInt16();
+
+                if (inputCount > INPUTS_MAX)
+                {
+                    if (Logger.IsTrace) Logger.Trace("EIP-3540 : Too many inputs");
+                    return false;
+                }
+
+                if (outputCount > OUTPUTS_MAX)
+                {
+                    if (Logger.IsTrace) Logger.Trace("EIP-3540 : Too many outputs");
+                    return false;
+                }
+
+                if (maxStackHeight > MAX_STACK_HEIGHT)
+                {
+                    if (Logger.IsTrace) Logger.Trace("EIP-3540 : Stack depth too high");
+                    return false;
+                }
+            }
             return true;
         }
         bool ValidateInstructions(ReadOnlySpan<byte> code, in EofHeader header)
@@ -396,16 +380,11 @@
                 pos++;
 
                 if (!opcode.IsValid(IsEofContext: true))
->>>>>>> 05d716a3
                 {
                     if (Logger.IsTrace)
                     {
                         Logger.Trace($"EIP-3670 : CodeSection contains undefined opcode {opcode}");
                     }
-<<<<<<< HEAD
-                    header = null;
-=======
->>>>>>> 05d716a3
                     return false;
                 }
 
@@ -413,39 +392,13 @@
                 {
                     if (pos + IMMEDIATE_16BIT_BYTE_COUNT > code.Length)
                     {
-<<<<<<< HEAD
-                        if (i + IMMEDIATE_16BIT_BYTE_COUNT > codeSectionSize)
-                        {
-                            if (_loggingEnabled)
-                            {
-                                _logger.Trace($"EIP-4200 : Static Relative Jumpv Argument underflow");
-                            }
-
-                            header = null;
-                            return false;
-=======
                         if (Logger.IsTrace)
                         {
                             Logger.Trace($"EIP-4200 : Static Relative Jumpv Argument underflow");
->>>>>>> 05d716a3
-                        }
-                        return false;
-                    }
-
-<<<<<<< HEAD
-                        var offset = code.Slice(i, IMMEDIATE_16BIT_BYTE_COUNT).ReadEthInt16();
-                        immediates.Add(new Range(i, i + 1));
-                        var rjumpdest = offset + IMMEDIATE_16BIT_BYTE_COUNT + i;
-                        rjumpdests.Add(rjumpdest);
-                        if (rjumpdest < 0 || rjumpdest >= codeSectionSize)
-                        {
-                            if (_loggingEnabled)
-                            {
-                                _logger.Trace($"EIP-4200 : Static Relative Jump Destination outside of Code bounds");
-                            }
-                            header = null;
-                            return false;
-=======
+                        }
+                        return false;
+                    }
+
                     var offset = code.Slice(pos, IMMEDIATE_16BIT_BYTE_COUNT).ReadEthInt16();
                     immediates.Add(new Range(pos, pos + 1));
                     var rjumpdest = offset + IMMEDIATE_16BIT_BYTE_COUNT + pos;
@@ -455,7 +408,6 @@
                         if (Logger.IsTrace)
                         {
                             Logger.Trace($"EIP-4200 : Static Relative Jump Destination outside of Code bounds");
->>>>>>> 05d716a3
                         }
                         return false;
                     }
@@ -466,20 +418,9 @@
                 {
                     if (pos + IMMEDIATE_16BIT_BYTE_COUNT > code.Length)
                     {
-<<<<<<< HEAD
-                        if (i + IMMEDIATE_16BIT_BYTE_COUNT > codeSectionSize)
-                        {
-                            if (_loggingEnabled)
-                            {
-                                _logger.Trace($"EIP-4200 : Static Relative Jumpv Argument underflow");
-                            }
-                            header = null;
-                            return false;
-=======
                         if (Logger.IsTrace)
                         {
                             Logger.Trace($"EIP-4200 : Static Relative Jumpv Argument underflow");
->>>>>>> 05d716a3
                         }
                         return false;
                     }
@@ -489,57 +430,20 @@
                     {
                         if (Logger.IsTrace)
                         {
-<<<<<<< HEAD
-                            if (_loggingEnabled)
-                            {
-                                _logger.Trace($"EIP-4200 : jumpv jumptable must have at least 1 entry");
-                            }
-                            header = null;
-                            return false;
-=======
                             Logger.Trace($"EIP-4200 : jumpv jumptable must have at least 1 entry");
->>>>>>> 05d716a3
-                        }
-                        return false;
-                    }
-
-<<<<<<< HEAD
-                        if (i + 1 + count * IMMEDIATE_16BIT_BYTE_COUNT > codeSectionSize)
-                        {
-                            if (_loggingEnabled)
-                            {
-                                _logger.Trace($"EIP-4200 : jumpv jumptable underflow");
-                            }
-                            header = null;
-                            return false;
-=======
+                        }
+                        return false;
+                    }
+
                     if (pos + JUMPV_COUNT_BYTE_COUNT + count * IMMEDIATE_16BIT_BYTE_COUNT > code.Length)
                     {
                         if (Logger.IsTrace)
                         {
                             Logger.Trace($"EIP-4200 : jumpv jumptable underflow");
->>>>>>> 05d716a3
-                        }
-                        return false;
-                    }
-
-<<<<<<< HEAD
-                        var immediateValueSize = 1 + count * IMMEDIATE_16BIT_BYTE_COUNT;
-                        immediates.Add(new Range(i, i + immediateValueSize - 1));
-                        for (int j = 0; j < count; j++)
-                        {
-                            var offset = code.Slice(i + 1 + j * IMMEDIATE_16BIT_BYTE_COUNT, IMMEDIATE_16BIT_BYTE_COUNT).ReadEthInt16();
-                            var rjumpdest = offset + immediateValueSize + i;
-                            rjumpdests.Add(rjumpdest);
-                            if (rjumpdest < 0 || rjumpdest >= codeSectionSize)
-                            {
-                                if (_loggingEnabled)
-                                {
-                                    _logger.Trace($"EIP-4200 : Static Relative Jumpv Destination outside of Code bounds");
-                                }
-                                header = null;
-                                return false;
-=======
+                        }
+                        return false;
+                    }
+
                     var immediateValueSize = JUMPV_COUNT_BYTE_COUNT + count * IMMEDIATE_16BIT_BYTE_COUNT;
                     immediates.Add(new Range(pos, pos + immediateValueSize - 1));
                     for (int j = 0; j < count; j++)
@@ -553,7 +457,6 @@
                             if (Logger.IsTrace)
                             {
                                 Logger.Trace($"EIP-4200 : Static Relative Jumpv Destination outside of Code bounds");
->>>>>>> 05d716a3
                             }
                             return false;
                         }
@@ -561,39 +464,31 @@
                     pos += immediateValueSize;
                 }
 
-<<<<<<< HEAD
-                if (_releaseSpec.FunctionSections)
-                {
-                    if (opcode is Instruction.CALLF)
-                    {
-                        if (i + IMMEDIATE_16BIT_BYTE_COUNT > codeSectionSize)
-                        {
-                            if (_loggingEnabled)
-                            {
-                                _logger.Trace($"EIP-4750 : CALLF Argument underflow");
-                            }
-                            header = null;
-                            return false;
-                        }
-
-                        ushort targetSectionId = code.Slice(i, IMMEDIATE_16BIT_BYTE_COUNT).ReadEthUInt16();
-                        immediates.Add(new Range(i, i + 1));
-
-                        if (targetSectionId >= header.Value.CodeSections.Length)
-                        {
-                            if (_loggingEnabled)
-                            {
-                                _logger.Trace($"EIP-4750 : Invalid Section Id");
-                            }
-                            header = null;
-                            return false;
-                        }
-                        i += IMMEDIATE_16BIT_BYTE_COUNT;
-                    }
-                }
-
-=======
->>>>>>> 05d716a3
+                if (opcode is Instruction.CALLF)
+                {
+                    if (pos + IMMEDIATE_16BIT_BYTE_COUNT > code.Length)
+                    {
+                        if (Logger.IsTrace)
+                        {
+                            Logger.Trace($"EIP-4750 : CALLF Argument underflow");
+                        }
+                        return false;
+                    }
+
+                    ushort targetSectionId = code.Slice(pos, IMMEDIATE_16BIT_BYTE_COUNT).ReadEthUInt16();
+                    immediates.Add(new Range(pos, pos + 1));
+
+                    if (targetSectionId >= header.CodeSections.Length)
+                    {
+                        if (Logger.IsTrace)
+                        {
+                            Logger.Trace($"EIP-4750 : Invalid Section Id");
+                        }
+                        return false;
+                    }
+                    pos += IMMEDIATE_16BIT_BYTE_COUNT;
+                }
+
                 if (opcode is >= Instruction.PUSH1 and <= Instruction.PUSH32)
                 {
                     int len = code[pos - 1] - (int)Instruction.PUSH1 + 1;
@@ -601,49 +496,25 @@
                     pos += len;
                 }
 
-<<<<<<< HEAD
-                if (i > codeSectionSize)
-=======
                 if (pos >= code.Length)
->>>>>>> 05d716a3
                 {
                     if (Logger.IsTrace)
                     {
                         Logger.Trace($"EIP-3670 : PC Reached out of bounds");
                     }
-<<<<<<< HEAD
-                    header = null;
-=======
->>>>>>> 05d716a3
                     return false;
                 }
             }
 
             foreach (int rjumpdest in rjumpdests)
             {
-<<<<<<< HEAD
-
-                foreach (int rjumpdest in rjumpdests)
-                {
-                    foreach (Range range in immediates)
-=======
                 foreach (var range in immediates)
                 {
                     if (range.Includes(rjumpdest))
->>>>>>> 05d716a3
-                    {
-                        if (Logger.IsTrace)
-                        {
-<<<<<<< HEAD
-                            if (_loggingEnabled)
-                            {
-                                _logger.Trace($"EIP-4200 : Static Relative Jump destination {rjumpdest} is an Invalid, falls within {range}");
-                            }
-                            header = null;
-                            return false;
-=======
+                    {
+                        if (Logger.IsTrace)
+                        {
                             Logger.Trace($"EIP-4200 : Static Relative Jump destination {rjumpdest} is an Invalid, falls within {range}");
->>>>>>> 05d716a3
                         }
                         return false;
                     }
