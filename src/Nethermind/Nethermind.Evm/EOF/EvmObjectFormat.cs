--- conflicted
+++ resolved
@@ -7,6 +7,9 @@
 using Nethermind.Evm;
 using Nethermind.Logging;
 using Nethermind.Specs;
+using static System.Collections.Specialized.BitVector32;
+using System.ComponentModel;
+using System.Reflection.Emit;
 
 namespace Nethermind.Evm.EOF;
 
@@ -269,174 +272,12 @@
 
             if (codeSections.Length > 1024)
             {
-<<<<<<< HEAD
-                bool valid = true;
-                for (ushort sectionId = 0; sectionId < header.Value.CodeSections.Count; sectionId++)
-                {
-                    var (startOffset, sectionSize) = header.Value.CodeSections[sectionId];
-                    ReadOnlySpan<byte> code = container.Slice(header.Value.CodeSections.Start + startOffset, sectionSize);
-
-                    (startOffset, sectionSize) = header.Value.TypeSection.HasValue
-                        ? (header.Value.TypeSection.Value.Start, header.Value.TypeSection.Value.Size)
-                        : (0, (ushort)0);
-                    ReadOnlySpan<byte> typeSection = sectionSize == 0 ? new byte[] { 0, 0 } : container.Slice(startOffset, sectionSize);
-
-                    valid &= ValidateSectionInstructions(sectionId, ref code, ref typeSection, header, spec);
-
-                    if (spec.IsEip5450Enabled)
-                    {
-
-                        valid &= ValidateStackState(sectionId, ref code, ref typeSection, spec);
-                    }
-
-=======
                 if (_loggingEnabled)
                 {
                     _logger.Trace($"EIP-4750 : Code section count limit exceeded only 1024 allowed but found {codeSections.Length}");
->>>>>>> 665d3317
                 }
                 header = null; return false;
             }
-<<<<<<< HEAD
-        }
-        return true;
-    }
-    private bool ValidateStackState(ushort funcId, ref ReadOnlySpan<byte> code, ref ReadOnlySpan<byte> typesection, IReleaseSpec spec)
-    {
-        Dictionary<int, int?> visitedLines = new();
-        int peakStackHeight = typesection[funcId * 2];
-
-        Stack<(int Position, int StackHeigth)> workSet = new();
-        workSet.Push((0, peakStackHeight));
-
-        while (workSet.TryPop(out var worklet))
-        {
-            (int pos, int stackHeight) = worklet;
-            bool stop = false;
-            while (!stop)
-            {
-                Instruction opcode = (Instruction)code[pos];
-                (var inputs, var immediates, var outputs) = opcode.StackRequirements(spec);
-
-                if (visitedLines.ContainsKey(pos))
-                {
-                    if (stackHeight != visitedLines[pos])
-                    {
-                        if (LoggingEnabled)
-                        {
-                            _logger.Trace($"EIP-5450 : Branch joint line has invalid stack height");
-                        }
-                        return false;
-                    }
-                    break;
-                }
-                else
-                {
-                    visitedLines[pos] = stackHeight;
-                }
-
-                if (opcode is Instruction.CALLF or Instruction.JUMPF)
-                {
-                    var sectionIndex = code.Slice(pos + 1, 2).ReadEthUInt16();
-                    inputs = typesection[sectionIndex * 2];
-                    outputs = typesection[sectionIndex * 2 + 1];
-                }
-
-                if (stackHeight < inputs)
-                {
-                    if (LoggingEnabled)
-                    {
-                        _logger.Trace($"EIP-5450 : Stack Underflow required {inputs} but found {stackHeight}");
-                    }
-                    return false;
-                }
-
-                stackHeight += outputs - inputs;
-                peakStackHeight = Math.Max(peakStackHeight, stackHeight);
-
-                switch (opcode)
-                {
-                    case Instruction.RJUMP:
-                        {
-                            var offset = code.Slice(pos + 1, 2).ReadEthInt16();
-                            var jumpDestination = pos + immediates + 1 + offset;
-                            pos += jumpDestination;
-                            break;
-                        }
-                    case Instruction.RJUMPI:
-                        {
-                            var offset = code.Slice(pos + 1, 2).ReadEthInt16();
-                            var jumpDestination = pos + immediates + 1 + offset;
-                            workSet.Push((jumpDestination, stackHeight));
-                            pos += immediates + 1;
-                            break;
-                        }
-                    case Instruction.RJUMPV:
-                        {
-                            var count = code[pos + 1];
-                            immediates = count * 2 + 1;
-                            for (short j = 0; j < count; j++)
-                            {
-                                int case_v = pos + 2 + j * 2;
-                                int offset = code.Slice(case_v, 2).ReadEthInt16();
-                                int jumptDestination = pos + immediates + 1 + offset;
-                                workSet.Push((jumptDestination, stackHeight));
-                            }
-                            pos += immediates + 1;
-                            break;
-                        }
-                    default:
-                        {
-                            if (opcode.IsTerminatingInstruction())
-                            {
-                                var expectedHeight = opcode is Instruction.RETF or Instruction.JUMPF ? typesection[funcId * 2 + 1] : 0;
-                                if (expectedHeight != stackHeight)
-                                {
-                                    if (LoggingEnabled)
-                                    {
-                                        _logger.Trace($"EIP-5450 : Stack state invalid required height {expectedHeight} but found {stackHeight}");
-                                    }
-                                    return false;
-                                }
-                                stop = true;
-                            }
-                            else
-                            {
-                                pos += 1 + immediates;
-                            }
-                            break;
-                        }
-                }
-
-            }
-
-        }
-        return peakStackHeight <= 1024;
-    }
-
-    public bool ValidateSectionInstructions(int sectionId, ref ReadOnlySpan<byte> codesection, ref ReadOnlySpan<byte> typesection, in EofHeader? header, IReleaseSpec spec)
-    {
-        if (!spec.IsEip3670Enabled)
-        {
-            return true;
-        }
-
-        Instruction? opcode = null;
-        HashSet<Range> immediates = new HashSet<Range>();
-        HashSet<Int32> rjumpdests = new HashSet<Int32>();
-        for (int i = 0; i < codesection.Length;)
-        {
-            opcode = (Instruction)codesection[i];
-            i++;
-            // validate opcode
-            if (!opcode.Value.IsValid(spec, true))
-            {
-                if (LoggingEnabled)
-                {
-                    _logger.Trace($"EIP-3670 : CodeSection contains undefined opcode {opcode}");
-                }
-                return false;
-=======
 
             int startOffset = CalculateHeaderSize(header.Value.CodeSections.Length);
             int calculatedCodeLength = header.Value.TypeSection.Size
@@ -459,53 +300,30 @@
             if (!_releaseSpec.IsEip3670Enabled)
             {
                 return true;
->>>>>>> 665d3317
             }
 
             bool valid = true;
-            for (int i = 0; valid && i < header.Value.CodeSections.Length; i++)
-            {
-<<<<<<< HEAD
-                if (opcode is Instruction.RJUMP or Instruction.RJUMPI)
-                {
-                    if (i + 2 > codesection.Length)
-                    {
-                        if (LoggingEnabled)
-                        {
-                            _logger.Trace($"EIP-4200 : Static Relative Jump Argument underflow");
-                        }
-                        return false;
-                    }
-
-                    var offset = codesection.Slice(i, 2).ReadEthInt16();
-                    immediates.Add(new Range(i, i + 1));
-                    var rjumpdest = offset + 2 + i;
-                    rjumpdests.Add(rjumpdest);
-                    if (rjumpdest < 0 || rjumpdest >= codesection.Length)
-                    {
-                        if (LoggingEnabled)
-                        {
-                            _logger.Trace($"EIP-4200 : Static Relative Jump Destination outside of Code bounds");
-                        }
-                        return false;
-=======
-                valid &= ValidateSectionInstructions(ref container, i, ref header);
+            for (int sectionId = 0; valid && sectionId < header.Value.CodeSections.Length; sectionId++)
+            {
+                var (typeSectionBegin, typeSectionSize) = header.Value.TypeSection;
+                var (codeSectionBegin, codeSectionSize) = header.Value.CodeSections[sectionId];
+
+                ReadOnlySpan<byte> code = container.Slice(codeSectionBegin, codeSectionSize);
+                ReadOnlySpan<byte> typesection = container.Slice(typeSectionBegin, typeSectionSize);
+
+                valid &= ValidateSectionInstructions(sectionId, in code, in typesection, ref header)
+                      && ValidateStackState(sectionId, in code, in typesection, ref header);
             }
             return valid;
         }
 
-        public bool ValidateSectionInstructions(ref ReadOnlySpan<byte> container, int sectionId, ref EofHeader? header)
-        {
-            var (typeSectionBegin, typeSectionSize) = header.Value.TypeSection;
-            var (codeSectionBegin, codeSectionSize) = header.Value.CodeSections[sectionId];
-
-            ReadOnlySpan<byte> code = container.Slice(codeSectionBegin, codeSectionSize);
-            ReadOnlySpan<byte> typesection = container.Slice(typeSectionBegin, typeSectionSize);
+        public bool ValidateSectionInstructions(int sectionId, in ReadOnlySpan<byte> code, in ReadOnlySpan<byte> typesection, ref EofHeader? header)
+        {
             Instruction? opcode = null;
 
             HashSet<Range> immediates = new HashSet<Range>();
             HashSet<Int32> rjumpdests = new HashSet<Int32>();
-            for (int i = 0; i < codeSectionSize;)
+            for (int i = 0; i < code.Length;)
             {
                 opcode = (Instruction)code[i];
                 i++;
@@ -515,20 +333,15 @@
                     if (_loggingEnabled)
                     {
                         _logger.Trace($"EIP-3670 : CodeSection contains undefined opcode {opcode}");
->>>>>>> 665d3317
                     }
                     header = null; return false;
                 }
 
                 if (_releaseSpec.IsEip4200Enabled)
                 {
-<<<<<<< HEAD
-                    if (i + 2 > codesection.Length)
-=======
                     if (opcode is Instruction.RJUMP or Instruction.RJUMPI)
->>>>>>> 665d3317
-                    {
-                        if (i + 2 > codeSectionSize)
+                    {
+                        if (i + 2 > code.Length)
                         {
                             if (_loggingEnabled)
                             {
@@ -536,62 +349,25 @@
                             }
                             header = null; return false;
                         }
-<<<<<<< HEAD
-                        return false;
-                    }
-
-                    byte count = codesection[i];
-                    if (count < 1)
-                    {
-                        if (LoggingEnabled)
-                        {
-                            _logger.Trace($"EIP-4200 : jumpv jumptable must have at least 1 entry");
-                        }
-                        return false;
-                    }
-                    if (i + count * 2 > codesection.Length)
-                    {
-                        if (LoggingEnabled)
-                        {
-                            _logger.Trace($"EIP-4200 : jumpv jumptable underflow");
-                        }
-                        return false;
-                    }
-                    var immediateValueSize = 1 + count * 2;
-                    immediates.Add(new Range(i, i + immediateValueSize - 1));
-                    for (int j = 0; j < count; j++)
-                    {
-                        var offset = codesection.Slice(i + 1 + j * 2, 2).ReadEthInt16();
-                        var rjumpdest = offset + immediateValueSize + i;
-=======
 
                         var offset = code.Slice(i, 2).ReadEthInt16();
                         immediates.Add(new Range(i, i + 1));
                         var rjumpdest = offset + 2 + i;
->>>>>>> 665d3317
                         rjumpdests.Add(rjumpdest);
-                        if (rjumpdest < 0 || rjumpdest >= codesection.Length)
+                        if (rjumpdest < 0 || rjumpdest >= code.Length)
                         {
                             if (_loggingEnabled)
                             {
                                 _logger.Trace($"EIP-4200 : Static Relative Jump Destination outside of Code bounds");
                             }
-                            return false;
+                            header = null; return false;
                         }
                         i += 2;
                     }
 
-<<<<<<< HEAD
-            if (spec.IsEip4750Enabled)
-            {
-                if (opcode is Instruction.CALLF)
-                {
-                    if (i + 2 > codesection.Length)
-=======
                     if (opcode is Instruction.RJUMPV)
->>>>>>> 665d3317
-                    {
-                        if (i + 2 > codeSectionSize)
+                    {
+                        if (i + 2 > code.Length)
                         {
                             if (_loggingEnabled)
                             {
@@ -599,21 +375,9 @@
                             }
                             header = null; return false;
                         }
-<<<<<<< HEAD
-                        return false;
-                    }
-
-                    var targetSectionId = codesection.Slice(i, 2).ReadEthUInt16();
-                    immediates.Add(new Range(i, i + 1));
-
-                    if (targetSectionId >= header.Value.CodeSections.Count)
-                    {
-                        if (LoggingEnabled)
-=======
 
                         byte count = code[i];
                         if (count < 1)
->>>>>>> 665d3317
                         {
                             if (_loggingEnabled)
                             {
@@ -621,7 +385,7 @@
                             }
                             header = null; return false;
                         }
-                        if (i + count * 2 > codeSectionSize)
+                        if (i + count * 2 > code.Length)
                         {
                             if (_loggingEnabled)
                             {
@@ -636,7 +400,7 @@
                             var offset = code.Slice(i + 1 + j * 2, 2).ReadEthInt16();
                             var rjumpdest = offset + immediateValueSize + i;
                             rjumpdests.Add(rjumpdest);
-                            if (rjumpdest < 0 || rjumpdest >= codeSectionSize)
+                            if (rjumpdest < 0 || rjumpdest >= code.Length)
                             {
                                 if (_loggingEnabled)
                                 {
@@ -645,23 +409,15 @@
                                 header = null; return false;
                             }
                         }
-<<<<<<< HEAD
-                        return false;
-=======
                         i += immediateValueSize;
->>>>>>> 665d3317
                     }
                 }
 
                 if (_releaseSpec.IsEip4750Enabled)
                 {
-<<<<<<< HEAD
-                    if (i + 2 > codesection.Length)
-=======
                     if (opcode is Instruction.CALLF)
->>>>>>> 665d3317
-                    {
-                        if (i + 2 > codeSectionSize)
+                    {
+                        if (i + 2 > code.Length)
                         {
                             if (_loggingEnabled)
                             {
@@ -669,17 +425,9 @@
                             }
                             header = null; return false;
                         }
-<<<<<<< HEAD
-                        return false;
-                    }
-
-                    var targetSectionId = codesection.Slice(i, 2).ReadEthUInt16();
-                    immediates.Add(new Range(i, i + 1));
-=======
 
                         var targetSectionId = code.Slice(i, 2).ReadEthUInt16();
                         immediates.Add(new Range(i, i + 1));
->>>>>>> 665d3317
 
                         if (targetSectionId >= header.Value.CodeSections.Length)
                         {
@@ -689,11 +437,7 @@
                             }
                             header = null; return false;
                         }
-<<<<<<< HEAD
-                        return false;
-=======
                         i += 2;
->>>>>>> 665d3317
                     }
                 }
 
@@ -704,49 +448,19 @@
                     i += len;
                 }
 
-                if (i > codeSectionSize)
+                if (i > code.Length)
                 {
                     if (_loggingEnabled)
                     {
-<<<<<<< HEAD
-                        if (LoggingEnabled)
-                        {
-                            _logger.Trace($"EIP-4750 : Incompatible Function Type for JUMPF");
-                        }
-                        return false;
-=======
                         _logger.Trace($"EIP-3670 : PC Reached out of bounds");
->>>>>>> 665d3317
                     }
                     header = null; return false;
                 }
             }
 
-<<<<<<< HEAD
-            if (opcode is >= Instruction.PUSH1 and <= Instruction.PUSH32)
-            {
-                int len = codesection[i - 1] - (int)Instruction.PUSH1 + 1;
-                immediates.Add(new Range(i, i + len - 1));
-                i += len;
-            }
-
-            if (i > codesection.Length)
-            {
-                return false;
-            }
-        }
-=======
->>>>>>> 665d3317
 
             if (_releaseSpec.IsEip4200Enabled)
             {
-<<<<<<< HEAD
-                _logger.Trace($"EIP-4750 : Code Section must end with terminating opcode");
-            }
-            return false;
-        }
-=======
->>>>>>> 665d3317
 
                 foreach (int rjumpdest in rjumpdests)
                 {
@@ -760,14 +474,178 @@
                             }
                             header = null; return false;
                         }
-<<<<<<< HEAD
-                        return false;
-=======
->>>>>>> 665d3317
                     }
                 }
             }
             return true;
+        }
+        public bool ValidateReachableCode(int sectionId, in ReadOnlySpan<byte> code, Dictionary<int, int>.KeyCollection reachedOpcode, in EofHeader? header)
+        {
+            for (int i = 0; i < code.Length;)
+            {
+                var opcode = (Instruction)code[i];
+
+                if (!reachedOpcode.Contains(i))
+                {
+                    return false;
+                }
+
+                i++;
+                if (opcode is Instruction.RJUMP or Instruction.RJUMPI or Instruction.CALLF)
+                {
+                    i += 2;
+                }
+                else if (opcode is Instruction.RJUMPV)
+                {
+                    byte count = code[i];
+
+                    i += 1 + count * 2;
+                }
+                else if (opcode is >= Instruction.PUSH1 and <= Instruction.PUSH32)
+                {
+                    int len = code[i - 1] - (int)Instruction.PUSH1 + 1;
+                    i += len;
+                }
+            }
+            return true;
+        }
+
+        public bool ValidateStackState(int sectionId, in ReadOnlySpan<byte> code, in ReadOnlySpan<byte> typesection, ref EofHeader? header)
+        {
+            if (!_releaseSpec.IsEip5450Enabled)
+            {
+                return true;
+            }
+
+            Dictionary<int, int> recordedStackHeight = new();
+            int peakStackHeight = typesection[sectionId * 4];
+            ushort suggestedMaxHeight = typesection[(sectionId * 4 + 2)..(sectionId * 4 + 4)].ReadEthUInt16();
+
+            Stack<(int Position, int StackHeigth)> workSet = new();
+            workSet.Push((0, peakStackHeight));
+
+            while (workSet.TryPop(out var worklet))
+            {
+                (int pos, int stackHeight) = worklet;
+                bool stop = false;
+
+                while (!stop)
+                {
+                    Instruction opcode = (Instruction)code[pos];
+                    (var inputs, var immediates, var outputs) = opcode.StackRequirements(_releaseSpec);
+
+                    if (recordedStackHeight.ContainsKey(pos))
+                    {
+                        if (stackHeight != recordedStackHeight[pos])
+                        {
+                            if (_loggingEnabled)
+                            {
+                                _logger.Trace($"EIP-5450 : Branch joint line has invalid stack height");
+                            }
+                            header = null; return false;
+                        }
+                        break;
+                    }
+                    else
+                    {
+                        recordedStackHeight[pos] = stackHeight;
+                    }
+
+                    if (opcode is Instruction.CALLF)
+                    {
+                        var sectionIndex = code.Slice(pos + 1, 2).ReadEthUInt16();
+                        inputs = typesection[sectionIndex * 4];
+                        outputs = typesection[sectionIndex * 4 + 1];
+                    }
+
+                    if (stackHeight < inputs)
+                    {
+                        if (_loggingEnabled)
+                        {
+                            _logger.Trace($"EIP-5450 : Stack Underflow required {inputs} but found {stackHeight}");
+                        }
+                        header = null; return false;
+                    }
+
+                    stackHeight += outputs - inputs;
+                    peakStackHeight = Math.Max(peakStackHeight, stackHeight);
+
+                    switch (opcode)
+                    {
+                        case Instruction.RJUMP:
+                            {
+                                var offset = code.Slice(pos + 1, 2).ReadEthInt16();
+                                var jumpDestination = pos + immediates + 1 + offset;
+                                pos += jumpDestination;
+                                break;
+                            }
+                        case Instruction.RJUMPI:
+                            {
+                                var offset = code.Slice(pos + 1, 2).ReadEthInt16();
+                                var jumpDestination = pos + immediates + 1 + offset;
+                                workSet.Push((jumpDestination, stackHeight));
+                                pos += immediates + 1;
+                                break;
+                            }
+                        case Instruction.RJUMPV:
+                            {
+                                var count = code[pos + 1];
+                                immediates = count * 2 + 1;
+                                for (short j = 0; j < count; j++)
+                                {
+                                    int case_v = pos + 2 + j * 2;
+                                    int offset = code.Slice(case_v, 2).ReadEthInt16();
+                                    int jumptDestination = pos + immediates + 1 + offset;
+                                    workSet.Push((jumptDestination, stackHeight));
+                                }
+                                pos += immediates + 1;
+                                break;
+                            }
+                        default:
+                            {
+                                if (opcode.IsTerminatingInstruction())
+                                {
+                                    var expectedHeight = opcode is Instruction.RETF ? typesection[sectionId * 4 + 1] : 0;
+                                    if (expectedHeight != stackHeight)
+                                    {
+                                        if (_loggingEnabled)
+                                        {
+                                            _logger.Trace($"EIP-5450 : Stack state invalid required height {expectedHeight} but found {stackHeight}");
+                                        }
+                                        header = null; return false;
+                                    }
+                                    stop = true;
+                                }
+                                else
+                                {
+                                    pos += 1 + immediates;
+                                }
+                                break;
+                            }
+                    }
+
+                }
+            }
+
+            if (!ValidateReachableCode(sectionId, code, recordedStackHeight.Keys, in header))
+            {
+                if (_loggingEnabled)
+                {
+                    _logger.Trace($"EIP-5450 : bytecode has unreachable segments");
+                }
+                header = null; return false;
+            }
+
+            if (peakStackHeight != suggestedMaxHeight)
+            {
+                if (_loggingEnabled)
+                {
+                    _logger.Trace($"EIP-5450 : Suggested Max Stack height mismatches with actual Max, expected {suggestedMaxHeight} but found {peakStackHeight}");
+                }
+                header = null; return false;
+            }
+
+            return peakStackHeight < 1024;
         }
     }
 }