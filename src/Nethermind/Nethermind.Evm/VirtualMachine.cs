--- conflicted
+++ resolved
@@ -41,10 +41,7 @@
 public class VirtualMachine : IVirtualMachine
 {
     public const int MaxCallDepth = 1024;
-    internal static FrozenDictionary<Address, CodeInfo> PrecompileCode { get; } = InitializePrecompiledContracts();
-    internal static LruCache<ValueHash256, CodeInfo> CodeCache { get; } = new(MemoryAllowance.CodeCacheSize, MemoryAllowance.CodeCacheSize, "VM bytecodes");
-
-    private readonly static UInt256 P255Int = (UInt256)System.Numerics.BigInteger.Pow(2, 255);
+    private static readonly UInt256 P255Int = (UInt256)System.Numerics.BigInteger.Pow(2, 255);
     internal static ref readonly UInt256 P255 => ref P255Int;
     internal static readonly UInt256 BigInt256 = 256;
     internal static readonly UInt256 BigInt32 = 32;
@@ -81,51 +78,10 @@
             : new VirtualMachine<NotTracing>(blockhashProvider, specProvider, codeInfoRepository, logger);
     }
 
-<<<<<<< HEAD
-=======
-    public CodeInfo GetCachedCodeInfo(IWorldState worldState, Address codeSource, IReleaseSpec spec)
-        => _evm.GetCachedCodeInfo(worldState, codeSource, spec);
-
-    public void InsertCode(byte[] code, Address codeOwner, IReleaseSpec spec)
-    {
-        _evm.InsertCode(code, codeOwner, spec);
-    }
-
->>>>>>> 6db24344
     public TransactionSubstate Run<TTracingActions>(EvmState state, IWorldState worldState, ITxTracer txTracer)
         where TTracingActions : struct, IIsTracing
         => _evm.Run<TTracingActions>(state, worldState, txTracer);
-
-    private static FrozenDictionary<Address, CodeInfo> InitializePrecompiledContracts()
-    {
-        return new Dictionary<Address, CodeInfo>
-        {
-            [EcRecoverPrecompile.Address] = new(EcRecoverPrecompile.Instance),
-            [Sha256Precompile.Address] = new(Sha256Precompile.Instance),
-            [Ripemd160Precompile.Address] = new(Ripemd160Precompile.Instance),
-            [IdentityPrecompile.Address] = new(IdentityPrecompile.Instance),
-
-            [Bn254AddPrecompile.Address] = new(Bn254AddPrecompile.Instance),
-            [Bn254MulPrecompile.Address] = new(Bn254MulPrecompile.Instance),
-            [Bn254PairingPrecompile.Address] = new(Bn254PairingPrecompile.Instance),
-            [ModExpPrecompile.Address] = new(ModExpPrecompile.Instance),
-
-            [Blake2FPrecompile.Address] = new(Blake2FPrecompile.Instance),
-
-            [G1AddPrecompile.Address] = new(G1AddPrecompile.Instance),
-            [G1MulPrecompile.Address] = new(G1MulPrecompile.Instance),
-            [G1MultiExpPrecompile.Address] = new(G1MultiExpPrecompile.Instance),
-            [G2AddPrecompile.Address] = new(G2AddPrecompile.Instance),
-            [G2MulPrecompile.Address] = new(G2MulPrecompile.Instance),
-            [G2MultiExpPrecompile.Address] = new(G2MultiExpPrecompile.Instance),
-            [PairingPrecompile.Address] = new(PairingPrecompile.Instance),
-            [MapToG1Precompile.Address] = new(MapToG1Precompile.Instance),
-            [MapToG2Precompile.Address] = new(MapToG2Precompile.Instance),
-
-            [PointEvaluationPrecompile.Address] = new(PointEvaluationPrecompile.Instance),
-        }.ToFrozenDictionary();
-    }
-
+    
     internal readonly ref struct CallResult
     {
         public static CallResult InvalidSubroutineEntry => new(EvmExceptionType.InvalidSubroutineEntry);
@@ -196,6 +152,7 @@
     private readonly IBlockhashProvider _blockhashProvider;
     private readonly ISpecProvider _specProvider;
     private readonly ILogger _logger;
+    private IWorldState _worldState;
     private IWorldState _state = null!;
     private readonly Stack<EvmState> _stateStack = new();
     private (Address Address, bool ShouldDelete) _parityTouchBugAccount = (Address.FromNumber(3), false);
@@ -221,6 +178,7 @@
     {
         _txTracer = txTracer;
         _state = worldState;
+        _worldState = worldState;
 
         IReleaseSpec spec = _specProvider.GetSpec(state.Env.TxExecutionContext.BlockExecutionContext.Header.Number, state.Env.TxExecutionContext.BlockExecutionContext.Header.Timestamp);
         EvmState currentState = state;
@@ -300,7 +258,7 @@
                     if (callResult.IsException)
                     {
                         if (typeof(TTracingActions) == typeof(IsTracing)) _txTracer.ReportActionError(callResult.ExceptionType);
-                        _state.Restore(currentState.Snapshot);
+                        _worldState.Restore(currentState.Snapshot);
 
                         RevertParityTouchBugAccount(spec);
 
@@ -401,7 +359,7 @@
                         if (gasAvailableForCodeDeposit >= codeDepositGasCost && !invalidCode)
                         {
                             var code = callResult.Output;
-                            InsertCode(code, callCodeOwner, spec);
+                            _codeInfoRepository.InsertCode(_state, code, callCodeOwner, spec);
 
                             currentState.GasAvailable -= codeDepositGasCost;
 
@@ -477,7 +435,7 @@
             {
                 if (typeof(TLogger) == typeof(IsTracing)) _logger.Trace($"exception ({ex.GetType().Name}) in {currentState.ExecutionType} at depth {currentState.Env.CallDepth} - restoring snapshot");
 
-                _state.Restore(currentState.Snapshot);
+                _worldState.Restore(currentState.Snapshot);
 
                 RevertParityTouchBugAccount(spec);
 
@@ -510,17 +468,6 @@
         }
     }
 
-    public void InsertCode(byte[] code, Address callCodeOwner, IReleaseSpec spec)
-    {
-        var codeInfo = new CodeInfo(code);
-        // Start generating the JumpDestinationBitmap in background.
-        ThreadPool.UnsafeQueueUserWorkItem(codeInfo, preferLocal: false);
-
-        Hash256 codeHash = code.Length == 0 ? Keccak.OfAnEmptyString : Keccak.Compute(code.AsSpan());
-        _state.InsertCode(callCodeOwner, codeHash, code, spec);
-        CodeCache.Set(codeHash, codeInfo);
-    }
-
     private void RevertParityTouchBugAccount(IReleaseSpec spec)
     {
         if (_parityTouchBugAccount.ShouldDelete)
@@ -534,53 +481,6 @@
         }
     }
 
-<<<<<<< HEAD
-=======
-    public CodeInfo GetCachedCodeInfo(IWorldState worldState, Address codeSource, IReleaseSpec vmSpec)
-    {
-        if (codeSource.IsPrecompile(vmSpec))
-        {
-            return PrecompileCode[codeSource];
-        }
-
-        CodeInfo cachedCodeInfo = null;
-        Hash256 codeHash = worldState.GetCodeHash(codeSource);
-        if (ReferenceEquals(codeHash, Keccak.OfAnEmptyString))
-        {
-            cachedCodeInfo = CodeInfo.Empty;
-        }
-
-        cachedCodeInfo ??= CodeCache.Get(codeHash);
-        if (cachedCodeInfo is null)
-        {
-            byte[] code = worldState.GetCode(codeHash);
-
-            if (code is null)
-            {
-                MissingCode(codeSource, codeHash);
-            }
-
-            cachedCodeInfo = new CodeInfo(code);
-            CodeCache.Set(codeHash, cachedCodeInfo);
-        }
-        else
-        {
-            Db.Metrics.CodeDbCache++;
-            // need to touch code so that any collectors that track database access are informed
-            worldState.TouchCode(codeHash);
-        }
-
-        return cachedCodeInfo;
-
-        [DoesNotReturn]
-        [StackTraceHidden]
-        static void MissingCode(Address codeSource, Hash256 codeHash)
-        {
-            throw new NullReferenceException($"Code {codeHash} missing in the state for address {codeSource}");
-        }
-    }
-
->>>>>>> 6db24344
     private static bool UpdateGas(long gasCost, ref long gasAvailable)
     {
         if (gasAvailable < gasCost)
@@ -1441,11 +1341,7 @@
                         {
                             if (!UpdateMemoryCost(vmState, ref gasAvailable, in a, result)) goto OutOfGas;
 
-<<<<<<< HEAD
-                            byte[] externalCode = _codeInfoRepository.GetCachedCodeInfo(_state, address, spec).MachineCode;
-=======
-                            ReadOnlyMemory<byte> externalCode = GetCachedCodeInfo(_worldState, address, spec).MachineCode;
->>>>>>> 6db24344
+                            ReadOnlyMemory<byte> externalCode = _codeInfoRepository.GetCachedCodeInfo(_worldState, address, spec).MachineCode;
                             slice = externalCode.SliceWithZeroPadding(b, (int)result);
                             vmState.Memory.Save(in a, in slice);
                             if (typeof(TTracingInstructions) == typeof(IsTracing))
@@ -2211,13 +2107,8 @@
     [MethodImpl(MethodImplOptions.NoInlining)]
     private void InstructionExtCodeSize<TTracingInstructions>(Address address, ref EvmStack<TTracingInstructions> stack, IReleaseSpec spec) where TTracingInstructions : struct, IIsTracing
     {
-<<<<<<< HEAD
-        byte[] accountCode = _codeInfoRepository.GetCachedCodeInfo(_state, address, spec).MachineCode;
-        UInt256 result = (UInt256)accountCode.Length;
-=======
-        int codeLength = GetCachedCodeInfo(_worldState, address, spec).MachineCode.Span.Length;
-        UInt256 result = (UInt256)codeLength;
->>>>>>> 6db24344
+        ReadOnlyMemory<byte> accountCode = _codeInfoRepository.GetCachedCodeInfo(_worldState, address, spec).MachineCode;
+        UInt256 result = (UInt256)accountCode.Span.Length;
         stack.PushUInt256(in result);
     }
 
@@ -2338,7 +2229,7 @@
 
         ReadOnlyMemory<byte> callData = vmState.Memory.Load(in dataOffset, dataLength);
 
-        Snapshot snapshot = _state.TakeSnapshot();
+        Snapshot snapshot = _worldState.TakeSnapshot();
         _state.SubtractFromBalance(caller, transferValue, spec);
 
         ExecutionEnvironment callEnv = new
@@ -2351,7 +2242,7 @@
             transferValue: transferValue,
             value: callValue,
             inputData: callData,
-            codeInfo: _codeInfoRepository.GetCachedCodeInfo(_state, codeSource, spec)
+            codeInfo: _codeInfoRepository.GetCachedCodeInfo(_worldState, codeSource, spec)
         );
         if (typeof(TLogger) == typeof(IsTracing)) _logger.Trace($"Tx call gas {gasLimitUl}");
         if (outputLength == 0)
@@ -2546,10 +2437,10 @@
 
         _state.IncrementNonce(env.ExecutingAccount);
 
-        Snapshot snapshot = _state.TakeSnapshot();
+        Snapshot snapshot = _worldState.TakeSnapshot();
 
         bool accountExists = _state.AccountExists(contractAddress);
-        if (accountExists && (_codeInfoRepository.GetCachedCodeInfo(_state, contractAddress, spec).MachineCode.Length != 0 ||
+        if (accountExists && (_codeInfoRepository.GetCachedCodeInfo(_worldState, contractAddress, spec).MachineCode.Length != 0 ||
                               _state.GetNonce(contractAddress) != 0))
         {
             /* we get the snapshot before this as there is a possibility with that we will touch an empty account and remove it even if the REVERT operation follows */
@@ -2570,15 +2461,8 @@
 
         _state.SubtractFromBalance(env.ExecutingAccount, value, spec);
 
-<<<<<<< HEAD
-        ValueHash256 codeHash = ValueKeccak.Compute(initCode);
-        CodeInfo codeInfo = _codeInfoRepository.GetOrAdd(codeHash, initCode);
-=======
-        // Do not add the initCode to the cache as it is
-        // pointing to data in this tx and will become invalid
-        // for another tx as returned to pool.
-        CodeInfo codeInfo = new(initCode);
->>>>>>> 6db24344
+        ValueHash256 codeHash = ValueKeccak.Compute(initCode.Span);
+        CodeInfo codeInfo = _codeInfoRepository.GetOrAdd(codeHash, initCode.Span);
 
         ExecutionEnvironment callEnv = new
         (
