--- conflicted
+++ resolved
@@ -197,11 +197,7 @@
 
 
         public EvmState? StateToExecute { get; }
-<<<<<<< HEAD
-        public (int? ContainerIndex, byte[] Bytes) Output { get; }
-=======
-        public ReadOnlyMemory<byte> Output { get; }
->>>>>>> 377ca3bd
+        public (int? ContainerIndex, ReadOnlyMemory<byte> Bytes) Output { get; }
         public EvmExceptionType ExceptionType { get; }
         public bool ShouldRevert { get; }
         public bool? PrecompileSuccess { get; } // TODO: check this behaviour as it seems it is required and previously that was not the case
@@ -414,7 +410,6 @@
                         previousCallOutput = ZeroPaddedSpan.Empty;
                         if (previousState.ExecutionType.IsAnyCreateLegacy())
                         {
-<<<<<<< HEAD
                             long codeDepositGasCost = CodeDepositHandler.CalculateCost(callResult.Output.Bytes.Length, spec);
                             bool invalidCode = !CodeDepositHandler.CodeIsValid(spec, callResult.Output.Bytes, callResult.FromVersion);
                             if (gasAvailableForCodeDeposit >= codeDepositGasCost && !invalidCode)
@@ -435,10 +430,6 @@
                                 {
                                     _state.DeleteAccount(callCodeOwner);
                                 }
-=======
-                            ReadOnlyMemory<byte> code = callResult.Output;
-                            InsertCode(code, callCodeOwner, spec);
->>>>>>> 377ca3bd
 
                                 previousCallResult = BytesZero;
                                 previousStateSucceeded = false;
@@ -456,7 +447,7 @@
                         else if (previousState.ExecutionType.IsAnyCreateEof())
                         {
                             int containerIndex = callResult.Output.ContainerIndex.Value;
-                            byte[] auxExtraData = callResult.Output.Bytes;
+                            ReadOnlySpan<byte> auxExtraData = callResult.Output.Bytes.Span;
                             (int start, int size) = previousState.Env.CodeInfo.ContainerOffset(containerIndex);
                             ReadOnlySpan<byte> container = previousState.Env.CodeInfo.ContainerSection.Slice(start, size).Span;
                             bool invalidCode = !EvmObjectFormat.TryExtractHeader(container, out EofHeader? header);
@@ -561,11 +552,7 @@
                     {
                         _returnDataBuffer = callResult.Output.Bytes;
                         previousCallResult = callResult.PrecompileSuccess.HasValue ? (callResult.PrecompileSuccess.Value ? StatusCode.SuccessBytes : StatusCode.FailureBytes) : StatusCode.SuccessBytes;
-<<<<<<< HEAD
-                        previousCallOutput = callResult.Output.Bytes.AsSpan().SliceWithZeroPadding(0, Math.Min(callResult.Output.Bytes.Length, (int)previousState.OutputLength));
-=======
-                        previousCallOutput = callResult.Output.Span.SliceWithZeroPadding(0, Math.Min(callResult.Output.Length, (int)previousState.OutputLength));
->>>>>>> 377ca3bd
+                        previousCallOutput = callResult.Output.Bytes.Span.SliceWithZeroPadding(0, Math.Min(callResult.Output.Bytes.Length, (int)previousState.OutputLength));
                         previousCallOutputDestination = (ulong)previousState.OutputDestination;
                         if (previousState.IsPrecompile)
                         {
@@ -592,11 +579,7 @@
                     worldState.Restore(previousState.Snapshot);
                     _returnDataBuffer = callResult.Output.Bytes;
                     previousCallResult = StatusCode.FailureBytes;
-<<<<<<< HEAD
-                    previousCallOutput = callResult.Output.Bytes.AsSpan().SliceWithZeroPadding(0, Math.Min(callResult.Output.Bytes.Length, (int)previousState.OutputLength));
-=======
-                    previousCallOutput = callResult.Output.Span.SliceWithZeroPadding(0, Math.Min(callResult.Output.Length, (int)previousState.OutputLength));
->>>>>>> 377ca3bd
+                    previousCallOutput = callResult.Output.Bytes.Span.SliceWithZeroPadding(0, Math.Min(callResult.Output.Bytes.Length, (int)previousState.OutputLength));
                     previousCallOutputDestination = (ulong)previousState.OutputDestination;
 
 
@@ -674,15 +657,9 @@
             return PrecompileCode[codeSource];
         }
 
-<<<<<<< HEAD
         ICodeInfo cachedCodeInfo = null;
-        Hash256 codeHash = worldState.GetCodeHash(codeSource);
-        if (ReferenceEquals(codeHash, Keccak.OfAnEmptyString))
-=======
-        CodeInfo cachedCodeInfo = null;
         ValueHash256 codeHash = worldState.GetCodeHash(codeSource);
         if (codeHash == Keccak.OfAnEmptyString.ValueHash256)
->>>>>>> 377ca3bd
         {
             cachedCodeInfo = CodeInfo.Empty;
         }
@@ -1633,25 +1610,19 @@
 
                             if (!UpdateMemoryCost(vmState, ref gasAvailable, in a, 32)) goto OutOfGas;
 
-                            slice = _returnDataBuffer.AsSpan().SliceWithZeroPadding(a, 32);
+                            slice = _returnDataBuffer.Span.SliceWithZeroPadding(a, 32);
                             stack.PushBytes(slice);
                         }
                         else
                         {
                             if (!spec.ReturnDataOpcodesEnabled) goto InvalidInstruction;
 
-<<<<<<< HEAD
                             if (!stack.PopUInt256(out a)) goto StackUnderflow;
                             if (!stack.PopUInt256(out b)) goto StackUnderflow;
                             if (!stack.PopUInt256(out result)) goto StackUnderflow;
                             gasAvailable -= GasCostOf.VeryLow + GasCostOf.Memory * EvmPooledMemory.Div32Ceiling(in result);
 
                             if (UInt256.AddOverflow(result, b, out c) || c > _returnDataBuffer.Length)
-=======
-                            slice = _returnDataBuffer.Span.SliceWithZeroPadding(b, (int)result);
-                            vmState.Memory.Save(in a, in slice);
-                            if (typeof(TTracingInstructions) == typeof(IsTracing))
->>>>>>> 377ca3bd
                             {
                                 goto AccessViolation;
                             }
@@ -1660,7 +1631,7 @@
                             {
                                 if (!UpdateMemoryCost(vmState, ref gasAvailable, in a, result)) goto OutOfGas;
 
-                                slice = _returnDataBuffer.AsSpan().SliceWithZeroPadding(b, (int)result);
+                                slice = _returnDataBuffer.Span.SliceWithZeroPadding(b, (int)result);
                                 vmState.Memory.Save(in a, in slice);
                                 if (typeof(TTracingInstructions) == typeof(IsTracing))
                                 {
