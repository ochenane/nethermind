// SPDX-FileCopyrightText: 2023 Demerzel Solutions Limited
// SPDX-License-Identifier: LGPL-3.0-only

using System;
using System.Collections.Generic;
using System.Numerics;
using System.Runtime.CompilerServices;
using System.Runtime.InteropServices;
using Nethermind.Core;
using Nethermind.Core.Caching;
using Nethermind.Core.Crypto;
using Nethermind.Core.Extensions;
using Nethermind.Core.Specs;
using Nethermind.Evm.CodeAnalysis;
using Nethermind.Evm.EOF;
using Nethermind.Evm.Precompiles;
using Nethermind.Evm.Precompiles.Bls.Shamatar;
using Nethermind.Evm.Precompiles.Snarks.Shamatar;
using Nethermind.Evm.Tracing;
using Nethermind.Int256;
using Nethermind.Logging;
using Nethermind.State;

[assembly: InternalsVisibleTo("Nethermind.Evm.Test")]
[assembly: InternalsVisibleTo("Ethereum.Test.Base")]

namespace Nethermind.Evm
{
    public class VirtualMachine : IVirtualMachine
    {
        public const int MaxCallDepth = 1024;

        private bool _simdOperationsEnabled = Vector<byte>.Count == 32;
        private UInt256 P255Int = (UInt256)BigInteger.Pow(2, 255);
        private UInt256 P255 => P255Int;
        private UInt256 BigInt256 = 256;
        public UInt256 BigInt32 = 32;

        internal byte[] BytesZero = { 0 };

        internal byte[] BytesZero32 =
        {
            0, 0, 0, 0, 0, 0, 0, 0,
            0, 0, 0, 0, 0, 0, 0, 0,
            0, 0, 0, 0, 0, 0, 0, 0,
            0, 0, 0, 0, 0, 0, 0, 0
        };

        internal byte[] BytesMax32 =
        {
            255, 255, 255, 255, 255, 255, 255, 255,
            255, 255, 255, 255, 255, 255, 255, 255,
            255, 255, 255, 255, 255, 255, 255, 255,
            255, 255, 255, 255, 255, 255, 255, 255
        };

        private readonly byte[] _chainId;

        private readonly IBlockhashProvider _blockhashProvider;
        private readonly ISpecProvider _specProvider;
<<<<<<< HEAD
        internal static readonly ICache<Keccak, ICodeInfo> _codeCache = new LruCache<Keccak, ICodeInfo>(MemoryAllowance.CodeCacheSize, MemoryAllowance.CodeCacheSize, "VM bytecodes");
=======
        private static readonly LruCache<KeccakKey, CodeInfo> _codeCache = new(MemoryAllowance.CodeCacheSize, MemoryAllowance.CodeCacheSize, "VM bytecodes");
>>>>>>> c367c52f
        private readonly ILogger _logger;
        private IWorldState _worldState;
        private IStateProvider _state;
        private readonly Stack<EvmState> _stateStack = new();
        private IStorageProvider _storage;
        private (Address Address, bool ShouldDelete) _parityTouchBugAccount = (Address.FromNumber(3), false);
        private Dictionary<Address, CodeInfo>? _precompiles;
        private byte[] _returnDataBuffer = Array.Empty<byte>();
        private ITxTracer _txTracer = NullTxTracer.Instance;

        public VirtualMachine(
            IBlockhashProvider? blockhashProvider,
            ISpecProvider? specProvider,
            ILogManager? logManager)
        {
            _logger = logManager?.GetClassLogger() ?? throw new ArgumentNullException(nameof(logManager));
            _blockhashProvider = blockhashProvider ?? throw new ArgumentNullException(nameof(blockhashProvider));
            _specProvider = specProvider ?? throw new ArgumentNullException(nameof(specProvider));
            _chainId = ((UInt256)specProvider.ChainId).ToBigEndian();
            InitializePrecompiledContracts();
        }

        public TransactionSubstate Run(EvmState state, IWorldState worldState, ITxTracer txTracer)
        {
            _txTracer = txTracer;

            _state = worldState.StateProvider;
            _storage = worldState.StorageProvider;
            _worldState = worldState;

            IReleaseSpec spec = _specProvider.GetSpec(state.Env.TxExecutionContext.Header.Number, state.Env.TxExecutionContext.Header.Timestamp);
            EvmState currentState = state;
            byte[] previousCallResult = null;
            ZeroPaddedSpan previousCallOutput = ZeroPaddedSpan.Empty;
            UInt256 previousCallOutputDestination = UInt256.Zero;
            while (true)
            {
                if (!currentState.IsContinuation)
                {
                    _returnDataBuffer = Array.Empty<byte>();
                }

                try
                {
                    CallResult callResult;
                    if (currentState.IsPrecompile)
                    {
                        if (_txTracer.IsTracingActions)
                        {
                            _txTracer.ReportAction(currentState.GasAvailable, currentState.Env.Value, currentState.From, currentState.To, currentState.Env.InputData, currentState.ExecutionType, true);
                        }

                        callResult = ExecutePrecompile(currentState, spec);

                        if (!callResult.PrecompileSuccess.Value)
                        {
                            if (currentState.IsPrecompile && currentState.IsTopLevel)
                            {
                                Metrics.EvmExceptions++;
                                // TODO: when direct / calls are treated same we should not need such differentiation
                                throw new PrecompileExecutionFailureException();
                            }

                            // TODO: testing it as it seems the way to pass zkSNARKs tests
                            currentState.GasAvailable = 0;
                        }
                    }
                    else
                    {
                        if (_txTracer.IsTracingActions && !currentState.IsContinuation)
                        {
                            _txTracer.ReportAction(currentState.GasAvailable, currentState.Env.Value, currentState.From, currentState.To, currentState.ExecutionType.IsAnyCreate() ? currentState.Env.CodeInfo.MachineCode : currentState.Env.InputData, currentState.ExecutionType);
                            if (_txTracer.IsTracingCode) _txTracer.ReportByteCode(currentState.Env.CodeInfo.MachineCode);
                        }


                        callResult = ExecuteCall(currentState, previousCallResult, previousCallOutput, previousCallOutputDestination, spec);
                        if (!callResult.IsReturn)
                        {
                            _stateStack.Push(currentState);
                            currentState = callResult.StateToExecute;
                            previousCallResult = null; // TODO: testing on ropsten sync, write VirtualMachineTest for this case as it was not covered by Ethereum tests (failing block 9411 on Ropsten https://ropsten.etherscan.io/vmtrace?txhash=0x666194d15c14c54fffafab1a04c08064af165870ef9a87f65711dcce7ed27fe1)
                            _returnDataBuffer = Array.Empty<byte>();
                            previousCallOutput = ZeroPaddedSpan.Empty;
                            continue;
                        }
                        if (callResult.IsException)
                        {
                            if (_txTracer.IsTracingActions) _txTracer.ReportActionError(callResult.ExceptionType);

                            _worldState.Restore(currentState.Snapshot);

                            RevertParityTouchBugAccount(spec);

                            if (currentState.IsTopLevel)
                            {
                                return new TransactionSubstate(callResult.ExceptionType, _txTracer != NullTxTracer.Instance);
                            }

                            previousCallResult = StatusCode.FailureBytes;
                            previousCallOutputDestination = UInt256.Zero;
                            _returnDataBuffer = Array.Empty<byte>();
                            previousCallOutput = ZeroPaddedSpan.Empty;

                            currentState.Dispose();
                            currentState = _stateStack.Pop();
                            currentState.IsContinuation = true;
                            continue;
                        }
                    }

                    if (currentState.IsTopLevel)
                    {
                        if (_txTracer.IsTracingActions)
                        {
                            long codeDepositGasCost = CodeDepositHandler.CalculateCost(callResult.Output.Length, spec);

                            if (callResult.IsException)
                            {
                                _txTracer.ReportActionError(callResult.ExceptionType);
                            }
                            else if (callResult.ShouldRevert)
                            {
                                if (currentState.ExecutionType.IsAnyCreate())
                                {
                                    _txTracer.ReportActionError(EvmExceptionType.Revert, currentState.GasAvailable - codeDepositGasCost);
                                }
                                else
                                {
                                    _txTracer.ReportActionError(EvmExceptionType.Revert, currentState.GasAvailable);
                                }
                            }
                            else
                            {
                                if (currentState.ExecutionType.IsAnyCreate() && currentState.GasAvailable < codeDepositGasCost)
                                {
                                    if (spec.ChargeForTopLevelCreate)
                                    {
                                        _txTracer.ReportActionError(EvmExceptionType.OutOfGas);
                                    }
                                    else
                                    {
                                        _txTracer.ReportActionEnd(currentState.GasAvailable, currentState.To, callResult.Output);
                                    }
                                }
                                // Reject code starting with 0xEF if EIP-3541 is enabled And not following EOF if EIP-3540 is enabled and it has the EOF Prefix.
                                else if (currentState.ExecutionType.IsAnyCreate() && CodeDepositHandler.CodeIsInvalid(callResult.Output, spec, callResult.FromVersion))
                                {
                                    _txTracer.ReportActionError(EvmExceptionType.InvalidCode);
                                }
                                else
                                {
                                    if (currentState.ExecutionType.IsAnyCreate())
                                    {
                                        _txTracer.ReportActionEnd(currentState.GasAvailable - codeDepositGasCost, currentState.To, callResult.Output);
                                    }
                                    else
                                    {
                                        _txTracer.ReportActionEnd(currentState.GasAvailable, _returnDataBuffer);
                                    }
                                }
                            }
                        }

                        return new TransactionSubstate(
                            callResult.Output,
                            currentState.Refund,
                            (IReadOnlyCollection<Address>)currentState.DestroyList,
                            (IReadOnlyCollection<LogEntry>)currentState.Logs,
                            callResult.ShouldRevert,
                            _txTracer != NullTxTracer.Instance,
                            callResult.FromVersion);
                    }

                    Address callCodeOwner = currentState.Env.ExecutingAccount;
                    EvmState previousState = currentState;
                    currentState = _stateStack.Pop();
                    currentState.IsContinuation = true;
                    currentState.GasAvailable += previousState.GasAvailable;
                    bool previousStateSucceeded = true;

                    if (!callResult.ShouldRevert)
                    {
                        long gasAvailableForCodeDeposit = previousState.GasAvailable; // TODO: refactor, this is to fix 61363 Ropsten
                        if (previousState.ExecutionType.IsAnyCreate())
                        {
                            previousCallResult = callCodeOwner.Bytes;
                            previousCallOutputDestination = UInt256.Zero;
                            _returnDataBuffer = Array.Empty<byte>();
                            previousCallOutput = ZeroPaddedSpan.Empty;

                            long codeDepositGasCost = CodeDepositHandler.CalculateCost(callResult.Output.Length, spec);
                            bool invalidCode = CodeDepositHandler.CodeIsInvalid(callResult.Output, spec, callResult.FromVersion);
                            if (gasAvailableForCodeDeposit >= codeDepositGasCost && !invalidCode)
                            {
                                Keccak codeHash = _state.UpdateCode(callResult.Output);
                                _state.UpdateCodeHash(callCodeOwner, codeHash, spec);
                                currentState.GasAvailable -= codeDepositGasCost;

                                if (_txTracer.IsTracingActions)
                                {
                                    _txTracer.ReportActionEnd(previousState.GasAvailable - codeDepositGasCost, callCodeOwner, callResult.Output);
                                }
                            }
                            else if (spec.FailOnOutOfGasCodeDeposit || invalidCode)
                            {
                                currentState.GasAvailable -= gasAvailableForCodeDeposit;
                                worldState.Restore(previousState.Snapshot);
                                if (!previousState.IsCreateOnPreExistingAccount)
                                {
                                    _state.DeleteAccount(callCodeOwner);
                                }

                                previousCallResult = BytesZero;
                                previousStateSucceeded = false;

                                if (_txTracer.IsTracingActions)
                                {
                                    _txTracer.ReportActionError(invalidCode ? EvmExceptionType.InvalidCode : EvmExceptionType.OutOfGas);
                                }
                            }
                            else if (_txTracer.IsTracingActions)
                            {
                                _txTracer.ReportActionEnd(0L, callCodeOwner, callResult.Output);
                            }
                        }
                        else
                        {
                            _returnDataBuffer = callResult.Output;
                            previousCallResult = callResult.PrecompileSuccess.HasValue ? (callResult.PrecompileSuccess.Value ? StatusCode.SuccessBytes : StatusCode.FailureBytes) : StatusCode.SuccessBytes;
                            previousCallOutput = callResult.Output.AsSpan().SliceWithZeroPadding(0, Math.Min(callResult.Output.Length, (int)previousState.OutputLength));
                            previousCallOutputDestination = (ulong)previousState.OutputDestination;
                            if (previousState.IsPrecompile)
                            {
                                // parity induced if else for vmtrace
                                if (_txTracer.IsTracingInstructions)
                                {
                                    _txTracer.ReportMemoryChange((long)previousCallOutputDestination, previousCallOutput);
                                }
                            }

                            if (_txTracer.IsTracingActions)
                            {
                                _txTracer.ReportActionEnd(previousState.GasAvailable, _returnDataBuffer);
                            }
                        }

                        if (previousStateSucceeded)
                        {
                            previousState.CommitToParent(currentState);
                        }
                    }
                    else
                    {
                        worldState.Restore(previousState.Snapshot);
                        _returnDataBuffer = callResult.Output;
                        previousCallResult = StatusCode.FailureBytes;
                        previousCallOutput = callResult.Output.AsSpan().SliceWithZeroPadding(0, Math.Min(callResult.Output.Length, (int)previousState.OutputLength));
                        previousCallOutputDestination = (ulong)previousState.OutputDestination;


                        if (_txTracer.IsTracingActions)
                        {
                            _txTracer.ReportActionError(EvmExceptionType.Revert, previousState.GasAvailable);
                        }
                    }

                    previousState.Dispose();
                }
                catch (Exception ex) when (ex is EvmException or OverflowException)
                {
                    if (_logger.IsTrace) _logger.Trace($"exception ({ex.GetType().Name}) in {currentState.ExecutionType} at depth {currentState.Env.CallDepth} - restoring snapshot");

                    _worldState.Restore(currentState.Snapshot);

                    RevertParityTouchBugAccount(spec);

                    if (txTracer.IsTracingInstructions)
                    {
                        txTracer.ReportOperationError(ex is EvmException evmException ? evmException.ExceptionType : EvmExceptionType.Other);
                        txTracer.ReportOperationRemainingGas(0);
                    }

                    if (_txTracer.IsTracingActions)
                    {
                        EvmException evmException = ex as EvmException;
                        _txTracer.ReportActionError(evmException?.ExceptionType ?? EvmExceptionType.Other);
                    }

                    if (currentState.IsTopLevel)
                    {
                        return new TransactionSubstate(ex is OverflowException ? EvmExceptionType.Other : (ex as EvmException).ExceptionType, _txTracer != NullTxTracer.Instance);
                    }

                    previousCallResult = StatusCode.FailureBytes;
                    previousCallOutputDestination = UInt256.Zero;
                    _returnDataBuffer = Array.Empty<byte>();
                    previousCallOutput = ZeroPaddedSpan.Empty;

                    currentState.Dispose();
                    currentState = _stateStack.Pop();
                    currentState.IsContinuation = true;
                }
            }
        }

        private void RevertParityTouchBugAccount(IReleaseSpec spec)
        {
            if (_parityTouchBugAccount.ShouldDelete)
            {
                if (_state.AccountExists(_parityTouchBugAccount.Address))
                {
                    _state.AddToBalance(_parityTouchBugAccount.Address, UInt256.Zero, spec);
                }

                _parityTouchBugAccount.ShouldDelete = false;
            }
        }

        public ICodeInfo GetCachedCodeInfo(IWorldState worldState, Address codeSource, IReleaseSpec vmSpec)
        {
            IStateProvider state = worldState.StateProvider;
            if (codeSource.IsPrecompile(vmSpec))
            {
                if (_precompiles is null)
                {
                    throw new InvalidOperationException("EVM precompile have not been initialized properly.");
                }

                return _precompiles[codeSource];
            }

            Keccak codeHash = state.GetCodeHash(codeSource);
            ICodeInfo cachedCodeInfo = _codeCache.Get(codeHash);
            if (cachedCodeInfo is null)
            {
                byte[] code = state.GetCode(codeHash);

                if (code is null)
                {
                    throw new NullReferenceException($"Code {codeHash} missing in the state for address {codeSource}");
                }
                // check if Eof and make EofCodeInfo
                cachedCodeInfo = CodeInfoFactory.CreateCodeInfo(code, vmSpec);
                _codeCache.Set(codeHash, cachedCodeInfo);
            }
            else
            {
                // need to touch code so that any collectors that track database access are informed
                state.TouchCode(codeHash);
            }

            return cachedCodeInfo;
        }

        public void DisableSimdInstructions()
        {
            _simdOperationsEnabled = false;
        }

        private void InitializePrecompiledContracts()
        {
            _precompiles = new Dictionary<Address, CodeInfo>
            {
                [EcRecoverPrecompile.Instance.Address] = new(EcRecoverPrecompile.Instance),
                [Sha256Precompile.Instance.Address] = new(Sha256Precompile.Instance),
                [Ripemd160Precompile.Instance.Address] = new(Ripemd160Precompile.Instance),
                [IdentityPrecompile.Instance.Address] = new(IdentityPrecompile.Instance),

                [Bn256AddPrecompile.Instance.Address] = new(Bn256AddPrecompile.Instance),
                [Bn256MulPrecompile.Instance.Address] = new(Bn256MulPrecompile.Instance),
                [Bn256PairingPrecompile.Instance.Address] = new(Bn256PairingPrecompile.Instance),
                [ModExpPrecompile.Instance.Address] = new(ModExpPrecompile.Instance),

                [Blake2FPrecompile.Instance.Address] = new(Blake2FPrecompile.Instance),

                [G1AddPrecompile.Instance.Address] = new(G1AddPrecompile.Instance),
                [G1MulPrecompile.Instance.Address] = new(G1MulPrecompile.Instance),
                [G1MultiExpPrecompile.Instance.Address] = new(G1MultiExpPrecompile.Instance),
                [G2AddPrecompile.Instance.Address] = new(G2AddPrecompile.Instance),
                [G2MulPrecompile.Instance.Address] = new(G2MulPrecompile.Instance),
                [G2MultiExpPrecompile.Instance.Address] = new(G2MultiExpPrecompile.Instance),
                [PairingPrecompile.Instance.Address] = new(PairingPrecompile.Instance),
                [MapToG1Precompile.Instance.Address] = new(MapToG1Precompile.Instance),
                [MapToG2Precompile.Instance.Address] = new(MapToG2Precompile.Instance),

                [PointEvaluationPrecompile.Instance.Address] = new(PointEvaluationPrecompile.Instance),
            };
        }

        private static bool UpdateGas(long gasCost, ref long gasAvailable)
        {
            // Console.WriteLine($"{gasCost}");
            if (gasAvailable < gasCost)
            {
                return false;
            }

            gasAvailable -= gasCost;
            return true;
        }

        private static void UpdateGasUp(long refund, ref long gasAvailable)
        {
            gasAvailable += refund;
        }

        private bool ChargeAccountAccessGas(ref long gasAvailable, EvmState vmState, Address address, IReleaseSpec spec, bool chargeForWarm = true)
        {
            // Console.WriteLine($"Accessing {address}");

            bool result = true;
            if (spec.UseHotAndColdStorage)
            {
                if (_txTracer.IsTracingAccess) // when tracing access we want cost as if it was warmed up from access list
                {
                    vmState.WarmUp(address);
                }

                if (vmState.IsCold(address) && !address.IsPrecompile(spec))
                {
                    result = UpdateGas(GasCostOf.ColdAccountAccess, ref gasAvailable);
                    vmState.WarmUp(address);
                }
                else if (chargeForWarm)
                {
                    result = UpdateGas(GasCostOf.WarmStateRead, ref gasAvailable);
                }
            }

            return result;
        }

        private enum StorageAccessType
        {
            SLOAD,
            SSTORE
        }

        private bool ChargeStorageAccessGas(
            ref long gasAvailable,
            EvmState vmState,
            StorageCell storageCell,
            StorageAccessType storageAccessType,
            IReleaseSpec spec)
        {
            // Console.WriteLine($"Accessing {storageCell} {storageAccessType}");

            bool result = true;
            if (spec.UseHotAndColdStorage)
            {
                if (_txTracer.IsTracingAccess) // when tracing access we want cost as if it was warmed up from access list
                {
                    vmState.WarmUp(storageCell);
                }

                if (vmState.IsCold(storageCell))
                {
                    result = UpdateGas(GasCostOf.ColdSLoad, ref gasAvailable);
                    vmState.WarmUp(storageCell);
                }
                else if (storageAccessType == StorageAccessType.SLOAD)
                {
                    // we do not charge for WARM_STORAGE_READ_COST in SSTORE scenario
                    result = UpdateGas(GasCostOf.WarmStateRead, ref gasAvailable);
                }
            }

            return result;
        }

        private CallResult ExecutePrecompile(EvmState state, IReleaseSpec spec)
        {
            ReadOnlyMemory<byte> callData = state.Env.InputData;
            UInt256 transferValue = state.Env.TransferValue;
            long gasAvailable = state.GasAvailable;

            IPrecompile precompile = state.Env.CodeInfo.Precompile;
            long baseGasCost = precompile.BaseGasCost(spec);
            long dataGasCost = precompile.DataGasCost(callData, spec);

            bool wasCreated = false;
            if (!_state.AccountExists(state.Env.ExecutingAccount))
            {
                wasCreated = true;
                _state.CreateAccount(state.Env.ExecutingAccount, transferValue);
            }
            else
            {
                _state.AddToBalance(state.Env.ExecutingAccount, transferValue, spec);
            }

            // https://github.com/ethereum/EIPs/blob/master/EIPS/eip-161.md
            // An additional issue was found in Parity,
            // where the Parity client incorrectly failed
            // to revert empty account deletions in a more limited set of contexts
            // involving out-of-gas calls to precompiled contracts;
            // the new Geth behavior matches Parity’s,
            // and empty accounts will cease to be a source of concern in general
            // in about one week once the state clearing process finishes.
            if (state.Env.ExecutingAccount.Equals(_parityTouchBugAccount.Address)
                && !wasCreated
                && transferValue.IsZero
                && spec.ClearEmptyAccountWhenTouched)
            {
                _parityTouchBugAccount.ShouldDelete = true;
            }

            //if(!UpdateGas(dataGasCost, ref gasAvailable)) return CallResult.Exception;
            if (!UpdateGas(baseGasCost, ref gasAvailable))
            {
                Metrics.EvmExceptions++;
                throw new OutOfGasException();
            }

            if (!UpdateGas(dataGasCost, ref gasAvailable))
            {
                Metrics.EvmExceptions++;
                throw new OutOfGasException();
            }

            state.GasAvailable = gasAvailable;

            try
            {
                (ReadOnlyMemory<byte> output, bool success) = precompile.Run(callData, spec);
                CallResult callResult = new(output.ToArray(), success, 0, !success);
                return callResult;
            }
            catch (Exception exception)
            {
                if (_logger.IsDebug) _logger.Error($"Precompiled contract ({precompile.GetType()}) execution exception", exception);
                CallResult callResult = new(Array.Empty<byte>(), false, 0, true);
                return callResult;
            }
        }

        [SkipLocalsInit]
        private CallResult ExecuteCall(EvmState vmState, byte[]? previousCallResult, ZeroPaddedSpan previousCallOutput, scoped in UInt256 previousCallOutputDestination, IReleaseSpec spec)
        {
            bool isTrace = _logger.IsTrace;
            bool traceOpcodes = _txTracer.IsTracingInstructions;
            ExecutionEnvironment env = vmState.Env;
            TxExecutionContext txCtx = env.TxExecutionContext;

            if (!vmState.IsContinuation)
            {
                if (!_state.AccountExists(env.ExecutingAccount))
                {
                    _state.CreateAccount(env.ExecutingAccount, env.TransferValue);
                }
                else
                {
                    _state.AddToBalance(env.ExecutingAccount, env.TransferValue, spec);
                }

                if (vmState.ExecutionType.IsAnyCreate() && spec.ClearEmptyAccountWhenTouched)
                {
                    _state.IncrementNonce(env.ExecutingAccount);
                }
            }

            if (vmState.Env.CodeInfo.MachineCode.Length == 0)
            {
                return CallResult.Empty(0);
            }


            vmState.InitStacks();
            EvmStack stack = new(vmState.DataStack.AsSpan(), vmState.DataStackHead, _txTracer);
            long gasAvailable = vmState.GasAvailable;
            int programCounter = vmState.ProgramCounter;
            int sectionIndex = 0;
            ReadOnlySpan<byte> codeSection = env.CodeInfo.CodeSection.Span;
            ReadOnlySpan<byte> dataSection = env.CodeInfo.DataSection.Span;
            ReadOnlySpan<byte> typeSection = env.CodeInfo.TypeSection.Span;

            static void UpdateCurrentState(EvmState state, in int pc, in long gas, in int stackHead)
            {
                state.ProgramCounter = pc;
                state.GasAvailable = gas;
                state.DataStackHead = stackHead;
            }

            void StartInstructionTrace(Instruction instruction, EvmStack stackValue)
            {
                _txTracer.StartOperation(env.CallDepth + 1, gasAvailable, instruction, programCounter, txCtx.Header.IsPostMerge);
                if (_txTracer.IsTracingMemory)
                {
                    _txTracer.SetOperationMemory(vmState.Memory?.GetTrace() ?? new List<string>());
                }

                if (_txTracer.IsTracingStack)
                {
                    _txTracer.SetOperationStack(stackValue.GetStackTrace());
                }
            }

            void EndInstructionTrace()
            {
                if (traceOpcodes)
                {
                    if (_txTracer.IsTracingMemory)
                    {
                        _txTracer.SetOperationMemorySize(vmState.Memory?.Size ?? 0);
                    }

                    _txTracer.ReportOperationRemainingGas(gasAvailable);
                }
            }

            void EndInstructionTraceError(EvmExceptionType evmExceptionType)
            {
                if (traceOpcodes)
                {
                    _txTracer.ReportOperationError(evmExceptionType);
                    _txTracer.ReportOperationRemainingGas(gasAvailable);
                }
            }

            void Jump(in UInt256 jumpDest, bool isSubroutine = false)
            {
                if (jumpDest > int.MaxValue)
                {
                    Metrics.EvmExceptions++;
                    EndInstructionTraceError(EvmExceptionType.InvalidJumpDestination);
                    // https://github.com/NethermindEth/nethermind/issues/140
                    throw new InvalidJumpDestinationException();
                    //                                return CallResult.InvalidJumpDestination; // TODO: add a test, validating inside the condition was not covered by existing tests and fails on 0xf435a354924097686ea88dab3aac1dd464e6a3b387c77aeee94145b0fa5a63d2 mainnet
                }

                int jumpDestInt = (int)jumpDest;

                if (!env.CodeInfo.ValidateJump(jumpDestInt, isSubroutine))
                {
                    EndInstructionTraceError(EvmExceptionType.InvalidJumpDestination);
                    // https://github.com/NethermindEth/nethermind/issues/140
                    throw new InvalidJumpDestinationException();
                    //                                return CallResult.InvalidJumpDestination; // TODO: add a test, validating inside the condition was not covered by existing tests and fails on 61363 Ropsten
                }

                programCounter = jumpDestInt;
            }

            void UpdateMemoryCost(in UInt256 position, in UInt256 length)
            {
                if (vmState.Memory is null)
                {
                    throw new InvalidOperationException("EVM memory has not been initialized properly.");
                }

                long memoryCost = vmState.Memory.CalculateMemoryCost(in position, length);
                if (memoryCost != 0L)
                {
                    if (!UpdateGas(memoryCost, ref gasAvailable))
                    {
                        Metrics.EvmExceptions++;
                        EndInstructionTraceError(EvmExceptionType.OutOfGas);
                        throw new OutOfGasException();
                    }
                }
            }

            if (previousCallResult is not null)
            {
                stack.PushBytes(previousCallResult);
                if (_txTracer.IsTracingInstructions) _txTracer.ReportOperationRemainingGas(vmState.GasAvailable);
            }

            if (previousCallOutput.Length > 0)
            {
                UInt256 localPreviousDest = previousCallOutputDestination;
                UpdateMemoryCost(in localPreviousDest, (ulong)previousCallOutput.Length);

                if (vmState.Memory is null)
                {
                    throw new InvalidOperationException("EVM memory has not been initialized properly.");
                }

                vmState.Memory.Save(in localPreviousDest, previousCallOutput);
                //                if(_txTracer.IsTracingInstructions) _txTracer.ReportMemoryChange((long)localPreviousDest, previousCallOutput);
            }

            while (programCounter < codeSection.Length)
            {
                Instruction instruction = (Instruction)codeSection[programCounter];
                // Console.WriteLine(instruction);
                if (traceOpcodes)
                {
                    StartInstructionTrace(instruction, stack);
                }

                programCounter++;
                switch (instruction)
                {
                    case Instruction.STOP:
                        {
                            UpdateCurrentState(vmState, programCounter, gasAvailable, stack.Head);
                            EndInstructionTrace();
                            return CallResult.Empty(env.CodeInfo.EofVersion());
                        }
                    case Instruction.ADD:
                        {
                            if (!UpdateGas(GasCostOf.VeryLow, ref gasAvailable))
                            {
                                EndInstructionTraceError(EvmExceptionType.OutOfGas);
                                return CallResult.OutOfGasException;
                            }

                            stack.PopUInt256(out UInt256 b);
                            stack.PopUInt256(out UInt256 a);
                            UInt256.Add(in a, in b, out UInt256 c);
                            stack.PushUInt256(c);

                            break;
                        }
                    case Instruction.MUL:
                        {
                            if (!UpdateGas(GasCostOf.Low, ref gasAvailable))
                            {
                                EndInstructionTraceError(EvmExceptionType.OutOfGas);
                                return CallResult.OutOfGasException;
                            }

                            stack.PopUInt256(out UInt256 a);
                            stack.PopUInt256(out UInt256 b);
                            UInt256.Multiply(in a, in b, out UInt256 res);
                            stack.PushUInt256(in res);
                            break;
                        }
                    case Instruction.SUB:
                        {
                            if (!UpdateGas(GasCostOf.VeryLow, ref gasAvailable))
                            {
                                EndInstructionTraceError(EvmExceptionType.OutOfGas);
                                return CallResult.OutOfGasException;
                            }

                            stack.PopUInt256(out UInt256 a);
                            stack.PopUInt256(out UInt256 b);
                            UInt256.Subtract(in a, in b, out UInt256 result);

                            stack.PushUInt256(in result);
                            break;
                        }
                    case Instruction.DIV:
                        {
                            if (!UpdateGas(GasCostOf.Low, ref gasAvailable))
                            {
                                EndInstructionTraceError(EvmExceptionType.OutOfGas);
                                return CallResult.OutOfGasException;
                            }

                            stack.PopUInt256(out UInt256 a);
                            stack.PopUInt256(out UInt256 b);
                            if (b.IsZero)
                            {
                                stack.PushZero();
                            }
                            else
                            {
                                UInt256.Divide(in a, in b, out UInt256 res);
                                stack.PushUInt256(in res);
                            }

                            break;
                        }
                    case Instruction.SDIV:
                        {
                            if (!UpdateGas(GasCostOf.Low, ref gasAvailable))
                            {
                                EndInstructionTraceError(EvmExceptionType.OutOfGas);
                                return CallResult.OutOfGasException;
                            }

                            stack.PopUInt256(out UInt256 a);
                            stack.PopSignedInt256(out Int256.Int256 b);
                            if (b.IsZero)
                            {
                                stack.PushZero();
                            }
                            else if (b == Int256.Int256.MinusOne && a == P255)
                            {
                                UInt256 res = P255;
                                stack.PushUInt256(in res);
                            }
                            else
                            {
                                Int256.Int256 signedA = new(a);
                                Int256.Int256.Divide(in signedA, in b, out Int256.Int256 res);
                                stack.PushSignedInt256(in res);
                            }

                            break;
                        }
                    case Instruction.MOD:
                        {
                            if (!UpdateGas(GasCostOf.Low, ref gasAvailable))
                            {
                                EndInstructionTraceError(EvmExceptionType.OutOfGas);
                                return CallResult.OutOfGasException;
                            }

                            stack.PopUInt256(out UInt256 a);
                            stack.PopUInt256(out UInt256 b);
                            UInt256.Mod(in a, in b, out UInt256 result);
                            stack.PushUInt256(in result);
                            break;
                        }
                    case Instruction.SMOD:
                        {
                            if (!UpdateGas(GasCostOf.Low, ref gasAvailable))
                            {
                                EndInstructionTraceError(EvmExceptionType.OutOfGas);
                                return CallResult.OutOfGasException;
                            }

                            stack.PopSignedInt256(out Int256.Int256 a);
                            stack.PopSignedInt256(out Int256.Int256 b);
                            if (b.IsZero || b.IsOne)
                            {
                                stack.PushZero();
                            }
                            else
                            {
                                a.Mod(in b, out Int256.Int256 mod);
                                stack.PushSignedInt256(in mod);
                            }

                            break;
                        }
                    case Instruction.ADDMOD:
                        {
                            if (!UpdateGas(GasCostOf.Mid, ref gasAvailable))
                            {
                                EndInstructionTraceError(EvmExceptionType.OutOfGas);
                                return CallResult.OutOfGasException;
                            }

                            stack.PopUInt256(out UInt256 a);
                            stack.PopUInt256(out UInt256 b);
                            stack.PopUInt256(out UInt256 mod);

                            if (mod.IsZero)
                            {
                                stack.PushZero();
                            }
                            else
                            {
                                UInt256.AddMod(a, b, mod, out UInt256 res);
                                stack.PushUInt256(in res);
                            }

                            break;
                        }
                    case Instruction.MULMOD:
                        {
                            if (!UpdateGas(GasCostOf.Mid, ref gasAvailable))
                            {
                                EndInstructionTraceError(EvmExceptionType.OutOfGas);
                                return CallResult.OutOfGasException;
                            }

                            stack.PopUInt256(out UInt256 a);
                            stack.PopUInt256(out UInt256 b);
                            stack.PopUInt256(out UInt256 mod);

                            if (mod.IsZero)
                            {
                                stack.PushZero();
                            }
                            else
                            {
                                UInt256.MultiplyMod(in a, in b, in mod, out UInt256 res);
                                stack.PushUInt256(in res);
                            }

                            break;
                        }
                    case Instruction.EXP:
                        {
                            if (!UpdateGas(GasCostOf.Exp, ref gasAvailable))
                            {
                                EndInstructionTraceError(EvmExceptionType.OutOfGas);
                                return CallResult.OutOfGasException;
                            }

                            Metrics.ModExpOpcode++;

                            stack.PopUInt256(out UInt256 baseInt);
                            Span<byte> exp = stack.PopBytes();

                            int leadingZeros = exp.LeadingZerosCount();
                            if (leadingZeros != 32)
                            {
                                int expSize = 32 - leadingZeros;
                                if (!UpdateGas(spec.GetExpByteCost() * expSize, ref gasAvailable))
                                {
                                    EndInstructionTraceError(EvmExceptionType.OutOfGas);
                                    return CallResult.OutOfGasException;
                                }
                            }
                            else
                            {
                                stack.PushOne();
                                break;
                            }

                            if (baseInt.IsZero)
                            {
                                stack.PushZero();
                            }
                            else if (baseInt.IsOne)
                            {
                                stack.PushOne();
                            }
                            else
                            {
                                UInt256.Exp(baseInt, new UInt256(exp, true), out UInt256 res);
                                stack.PushUInt256(in res);
                            }

                            break;
                        }
                    case Instruction.SIGNEXTEND:
                        {
                            if (!UpdateGas(GasCostOf.Low, ref gasAvailable))
                            {
                                EndInstructionTraceError(EvmExceptionType.OutOfGas);
                                return CallResult.OutOfGasException;
                            }

                            stack.PopUInt256(out UInt256 a);
                            if (a >= BigInt32)
                            {
                                stack.EnsureDepth(1);
                                break;
                            }

                            int position = 31 - (int)a;

                            Span<byte> b = stack.PopBytes();
                            sbyte sign = (sbyte)b[position];

                            if (sign >= 0)
                            {
                                BytesZero32.AsSpan(0, position).CopyTo(b.Slice(0, position));
                            }
                            else
                            {
                                BytesMax32.AsSpan(0, position).CopyTo(b.Slice(0, position));
                            }

                            stack.PushBytes(b);
                            break;
                        }
                    case Instruction.LT:
                        {
                            if (!UpdateGas(GasCostOf.VeryLow, ref gasAvailable))
                            {
                                EndInstructionTraceError(EvmExceptionType.OutOfGas);
                                return CallResult.OutOfGasException;
                            }

                            stack.PopUInt256(out UInt256 a);
                            stack.PopUInt256(out UInt256 b);
                            if (a < b)
                            {
                                stack.PushOne();
                            }
                            else
                            {
                                stack.PushZero();
                            }

                            break;
                        }
                    case Instruction.GT:
                        {
                            if (!UpdateGas(GasCostOf.VeryLow, ref gasAvailable))
                            {
                                EndInstructionTraceError(EvmExceptionType.OutOfGas);
                                return CallResult.OutOfGasException;
                            }

                            stack.PopUInt256(out UInt256 a);
                            stack.PopUInt256(out UInt256 b);
                            if (a > b)
                            {
                                stack.PushOne();
                            }
                            else
                            {
                                stack.PushZero();
                            }

                            break;
                        }
                    case Instruction.SLT:
                        {
                            if (!UpdateGas(GasCostOf.VeryLow, ref gasAvailable))
                            {
                                EndInstructionTraceError(EvmExceptionType.OutOfGas);
                                return CallResult.OutOfGasException;
                            }

                            stack.PopSignedInt256(out Int256.Int256 a);
                            stack.PopSignedInt256(out Int256.Int256 b);

                            if (a.CompareTo(b) < 0)
                            {
                                stack.PushOne();
                            }
                            else
                            {
                                stack.PushZero();
                            }

                            break;
                        }
                    case Instruction.SGT:
                        {
                            if (!UpdateGas(GasCostOf.VeryLow, ref gasAvailable))
                            {
                                EndInstructionTraceError(EvmExceptionType.OutOfGas);
                                return CallResult.OutOfGasException;
                            }

                            stack.PopSignedInt256(out Int256.Int256 a);
                            stack.PopSignedInt256(out Int256.Int256 b);
                            if (a.CompareTo(b) > 0)
                            {
                                stack.PushOne();
                            }
                            else
                            {
                                stack.PushZero();
                            }

                            break;
                        }
                    case Instruction.EQ:
                        {
                            if (!UpdateGas(GasCostOf.VeryLow, ref gasAvailable))
                            {
                                EndInstructionTraceError(EvmExceptionType.OutOfGas);
                                return CallResult.OutOfGasException;
                            }

                            Span<byte> a = stack.PopBytes();
                            Span<byte> b = stack.PopBytes();
                            if (a.SequenceEqual(b))
                            {
                                stack.PushOne();
                            }
                            else
                            {
                                stack.PushZero();
                            }

                            break;
                        }
                    case Instruction.ISZERO:
                        {
                            if (!UpdateGas(GasCostOf.VeryLow, ref gasAvailable))
                            {
                                EndInstructionTraceError(EvmExceptionType.OutOfGas);
                                return CallResult.OutOfGasException;
                            }

                            Span<byte> a = stack.PopBytes();
                            if (a.SequenceEqual(BytesZero32))
                            {
                                stack.PushOne();
                            }
                            else
                            {
                                stack.PushZero();
                            }

                            break;
                        }
                    case Instruction.AND:
                        {
                            if (!UpdateGas(GasCostOf.VeryLow, ref gasAvailable))
                            {
                                EndInstructionTraceError(EvmExceptionType.OutOfGas);
                                return CallResult.OutOfGasException;
                            }

                            Span<byte> a = stack.PopBytes();
                            Span<byte> b = stack.PopBytes();

                            if (_simdOperationsEnabled)
                            {
                                Vector<byte> aVec = new(a);
                                Vector<byte> bVec = new(b);

                                Vector.BitwiseAnd(aVec, bVec).CopyTo(stack.Register);
                            }
                            else
                            {
                                ref ulong refA = ref MemoryMarshal.AsRef<ulong>(a);
                                ref ulong refB = ref MemoryMarshal.AsRef<ulong>(b);
                                ref ulong refBuffer = ref MemoryMarshal.AsRef<ulong>(stack.Register);

                                refBuffer = refA & refB;
                                Unsafe.Add(ref refBuffer, 1) = Unsafe.Add(ref refA, 1) & Unsafe.Add(ref refB, 1);
                                Unsafe.Add(ref refBuffer, 2) = Unsafe.Add(ref refA, 2) & Unsafe.Add(ref refB, 2);
                                Unsafe.Add(ref refBuffer, 3) = Unsafe.Add(ref refA, 3) & Unsafe.Add(ref refB, 3);
                            }

                            stack.PushBytes(stack.Register);
                            break;
                        }
                    case Instruction.OR:
                        {
                            if (!UpdateGas(GasCostOf.VeryLow, ref gasAvailable))
                            {
                                EndInstructionTraceError(EvmExceptionType.OutOfGas);
                                return CallResult.OutOfGasException;
                            }

                            Span<byte> a = stack.PopBytes();
                            Span<byte> b = stack.PopBytes();

                            if (_simdOperationsEnabled)
                            {
                                Vector<byte> aVec = new(a);
                                Vector<byte> bVec = new(b);

                                Vector.BitwiseOr(aVec, bVec).CopyTo(stack.Register);
                            }
                            else
                            {
                                ref ulong refA = ref MemoryMarshal.AsRef<ulong>(a);
                                ref ulong refB = ref MemoryMarshal.AsRef<ulong>(b);
                                ref ulong refBuffer = ref MemoryMarshal.AsRef<ulong>(stack.Register);

                                refBuffer = refA | refB;
                                Unsafe.Add(ref refBuffer, 1) = Unsafe.Add(ref refA, 1) | Unsafe.Add(ref refB, 1);
                                Unsafe.Add(ref refBuffer, 2) = Unsafe.Add(ref refA, 2) | Unsafe.Add(ref refB, 2);
                                Unsafe.Add(ref refBuffer, 3) = Unsafe.Add(ref refA, 3) | Unsafe.Add(ref refB, 3);
                            }

                            stack.PushBytes(stack.Register);
                            break;
                        }
                    case Instruction.XOR:
                        {
                            if (!UpdateGas(GasCostOf.VeryLow, ref gasAvailable))
                            {
                                EndInstructionTraceError(EvmExceptionType.OutOfGas);
                                return CallResult.OutOfGasException;
                            }

                            Span<byte> a = stack.PopBytes();
                            Span<byte> b = stack.PopBytes();

                            if (_simdOperationsEnabled)
                            {
                                Vector<byte> aVec = new(a);
                                Vector<byte> bVec = new(b);

                                Vector.Xor(aVec, bVec).CopyTo(stack.Register);
                            }
                            else
                            {
                                ref ulong refA = ref MemoryMarshal.AsRef<ulong>(a);
                                ref ulong refB = ref MemoryMarshal.AsRef<ulong>(b);
                                ref ulong refBuffer = ref MemoryMarshal.AsRef<ulong>(stack.Register);

                                refBuffer = refA ^ refB;
                                Unsafe.Add(ref refBuffer, 1) = Unsafe.Add(ref refA, 1) ^ Unsafe.Add(ref refB, 1);
                                Unsafe.Add(ref refBuffer, 2) = Unsafe.Add(ref refA, 2) ^ Unsafe.Add(ref refB, 2);
                                Unsafe.Add(ref refBuffer, 3) = Unsafe.Add(ref refA, 3) ^ Unsafe.Add(ref refB, 3);
                            }

                            stack.PushBytes(stack.Register);
                            break;
                        }
                    case Instruction.NOT:
                        {
                            if (!UpdateGas(GasCostOf.VeryLow, ref gasAvailable))
                            {
                                EndInstructionTraceError(EvmExceptionType.OutOfGas);
                                return CallResult.OutOfGasException;
                            }

                            Span<byte> a = stack.PopBytes();

                            if (_simdOperationsEnabled)
                            {
                                Vector<byte> aVec = new(a);
                                Vector<byte> negVec = Vector.Xor(aVec, new Vector<byte>(BytesMax32));

                                negVec.CopyTo(stack.Register);
                            }
                            else
                            {
                                ref var refA = ref MemoryMarshal.AsRef<ulong>(a);
                                ref var refBuffer = ref MemoryMarshal.AsRef<ulong>(stack.Register);

                                refBuffer = ~refA;
                                Unsafe.Add(ref refBuffer, 1) = ~Unsafe.Add(ref refA, 1);
                                Unsafe.Add(ref refBuffer, 2) = ~Unsafe.Add(ref refA, 2);
                                Unsafe.Add(ref refBuffer, 3) = ~Unsafe.Add(ref refA, 3);
                            }

                            stack.PushBytes(stack.Register);
                            break;
                        }
                    case Instruction.BYTE:
                        {
                            if (!UpdateGas(GasCostOf.VeryLow, ref gasAvailable))
                            {
                                EndInstructionTraceError(EvmExceptionType.OutOfGas);
                                return CallResult.OutOfGasException;
                            }

                            stack.PopUInt256(out UInt256 position);
                            Span<byte> bytes = stack.PopBytes();

                            if (position >= BigInt32)
                            {
                                stack.PushZero();
                                break;
                            }

                            int adjustedPosition = bytes.Length - 32 + (int)position;
                            if (adjustedPosition < 0)
                            {
                                stack.PushZero();
                            }
                            else
                            {
                                stack.PushByte(bytes[adjustedPosition]);
                            }

                            break;
                        }
                    case Instruction.SHA3:
                        {
                            stack.PopUInt256(out UInt256 memSrc);
                            stack.PopUInt256(out UInt256 memLength);
                            if (!UpdateGas(GasCostOf.Sha3 + GasCostOf.Sha3Word * EvmPooledMemory.Div32Ceiling(memLength),
                                ref gasAvailable))
                            {
                                EndInstructionTraceError(EvmExceptionType.OutOfGas);
                                return CallResult.OutOfGasException;
                            }

                            UpdateMemoryCost(in memSrc, memLength);

                            Span<byte> memData = vmState.Memory.LoadSpan(in memSrc, memLength);
                            stack.PushBytes(ValueKeccak.Compute(memData).BytesAsSpan);
                            break;
                        }
                    case Instruction.ADDRESS:
                        {
                            if (!UpdateGas(GasCostOf.Base, ref gasAvailable))
                            {
                                EndInstructionTraceError(EvmExceptionType.OutOfGas);
                                return CallResult.OutOfGasException;
                            }

                            stack.PushBytes(env.ExecutingAccount.Bytes);
                            break;
                        }
                    case Instruction.BALANCE:
                        {
                            long gasCost = spec.GetBalanceCost();
                            if (gasCost != 0 && !UpdateGas(gasCost, ref gasAvailable))
                            {
                                EndInstructionTraceError(EvmExceptionType.OutOfGas);
                                return CallResult.OutOfGasException;
                            }

                            Address address = stack.PopAddress();
                            if (!ChargeAccountAccessGas(ref gasAvailable, vmState, address, spec))
                            {
                                EndInstructionTraceError(EvmExceptionType.OutOfGas);
                                return CallResult.OutOfGasException;
                            }

                            UInt256 balance = _state.GetBalance(address);
                            stack.PushUInt256(in balance);
                            break;
                        }
                    case Instruction.CALLER:
                        {
                            if (!UpdateGas(GasCostOf.Base, ref gasAvailable))
                            {
                                EndInstructionTraceError(EvmExceptionType.OutOfGas);
                                return CallResult.OutOfGasException;
                            }

                            stack.PushBytes(env.Caller.Bytes);
                            break;
                        }
                    case Instruction.CALLVALUE:
                        {
                            if (!UpdateGas(GasCostOf.Base, ref gasAvailable))
                            {
                                EndInstructionTraceError(EvmExceptionType.OutOfGas);
                                return CallResult.OutOfGasException;
                            }

                            UInt256 callValue = env.Value;
                            stack.PushUInt256(in callValue);
                            break;
                        }
                    case Instruction.ORIGIN:
                        {
                            if (!UpdateGas(GasCostOf.Base, ref gasAvailable))
                            {
                                EndInstructionTraceError(EvmExceptionType.OutOfGas);
                                return CallResult.OutOfGasException;
                            }

                            stack.PushBytes(txCtx.Origin.Bytes);
                            break;
                        }
                    case Instruction.CALLDATALOAD:
                        {
                            if (!UpdateGas(GasCostOf.VeryLow, ref gasAvailable))
                            {
                                EndInstructionTraceError(EvmExceptionType.OutOfGas);
                                return CallResult.OutOfGasException;
                            }

                            stack.PopUInt256(out UInt256 src);
                            stack.PushBytes(env.InputData.SliceWithZeroPadding(src, 32));
                            break;
                        }
                    case Instruction.CALLDATASIZE:
                        {
                            if (!UpdateGas(GasCostOf.Base, ref gasAvailable))
                            {
                                EndInstructionTraceError(EvmExceptionType.OutOfGas);
                                return CallResult.OutOfGasException;
                            }

                            UInt256 callDataSize = (UInt256)env.InputData.Length;
                            stack.PushUInt256(in callDataSize);
                            break;
                        }
                    case Instruction.CALLDATACOPY:
                        {
                            stack.PopUInt256(out UInt256 dest);
                            stack.PopUInt256(out UInt256 src);
                            stack.PopUInt256(out UInt256 length);
                            if (!UpdateGas(GasCostOf.VeryLow + GasCostOf.Memory * EvmPooledMemory.Div32Ceiling(length),
                                ref gasAvailable))
                            {
                                EndInstructionTraceError(EvmExceptionType.OutOfGas);
                                return CallResult.OutOfGasException;
                            }

                            if (length > UInt256.Zero)
                            {
                                UpdateMemoryCost(in dest, length);

                                ZeroPaddedMemory callDataSlice = env.InputData.SliceWithZeroPadding(src, (int)length);
                                vmState.Memory.Save(in dest, callDataSlice);
                                if (_txTracer.IsTracingInstructions)
                                {
                                    _txTracer.ReportMemoryChange((long)dest, callDataSlice);
                                }
                            }

                            break;
                        }
                    case Instruction.CODESIZE:
                        {
                            if (!UpdateGas(GasCostOf.Base, ref gasAvailable))
                            {
                                EndInstructionTraceError(EvmExceptionType.OutOfGas);
                                return CallResult.OutOfGasException;
                            }

                            UInt256 codeLength = (UInt256)env.CodeInfo.MachineCode.Length;
                            stack.PushUInt256(in codeLength);
                            break;
                        }
                    case Instruction.CODECOPY:
                        {
                            UInt256 code_length = (UInt256)env.CodeInfo.MachineCode.Length;
                            stack.PopUInt256(out UInt256 dest);
                            stack.PopUInt256(out UInt256 src);
                            stack.PopUInt256(out UInt256 length);
                            if (!UpdateGas(GasCostOf.VeryLow + GasCostOf.Memory * EvmPooledMemory.Div32Ceiling(length), ref gasAvailable))
                            {
                                EndInstructionTraceError(EvmExceptionType.OutOfGas);
                                return CallResult.OutOfGasException;
                            }

                            if (length > UInt256.Zero)
                            {
                                UpdateMemoryCost(in dest, length);

                                ZeroPaddedSpan codeSlice = env.CodeInfo.MachineCode.SliceWithZeroPadding(src, (int)length);
                                vmState.Memory.Save(in dest, codeSlice);
                                if (_txTracer.IsTracingInstructions) _txTracer.ReportMemoryChange((long)dest, codeSlice);
                            }

                            break;
                        }
                    case Instruction.GASPRICE:
                        {
                            if (!UpdateGas(GasCostOf.Base, ref gasAvailable))
                            {
                                EndInstructionTraceError(EvmExceptionType.OutOfGas);
                                return CallResult.OutOfGasException;
                            }

                            UInt256 gasPrice = txCtx.GasPrice;
                            stack.PushUInt256(in gasPrice);
                            break;
                        }
                    case Instruction.EXTCODESIZE:
                        {
                            long gasCost = spec.GetExtCodeCost();
                            if (!UpdateGas(gasCost, ref gasAvailable))
                            {
                                EndInstructionTraceError(EvmExceptionType.OutOfGas);
                                return CallResult.OutOfGasException;
                            }

                            Address address = stack.PopAddress();
                            if (!ChargeAccountAccessGas(ref gasAvailable, vmState, address, spec))
                            {
                                EndInstructionTraceError(EvmExceptionType.OutOfGas);
                                return CallResult.OutOfGasException;
                            }

                            byte[] accountCode = GetCachedCodeInfo(_worldState, address, spec).MachineCode;
                            UInt256 codeSize = (UInt256)accountCode.Length;
                            stack.PushUInt256(in codeSize);
                            break;
                        }
                    case Instruction.EXTCODECOPY:
                        {
                            Address address = stack.PopAddress();
                            stack.PopUInt256(out UInt256 dest);
                            stack.PopUInt256(out UInt256 src);
                            stack.PopUInt256(out UInt256 length);

                            long gasCost = spec.GetExtCodeCost();
                            if (!UpdateGas(gasCost + GasCostOf.Memory * EvmPooledMemory.Div32Ceiling(length),
                                ref gasAvailable))
                            {
                                EndInstructionTraceError(EvmExceptionType.OutOfGas);
                                return CallResult.OutOfGasException;
                            }

                            if (!ChargeAccountAccessGas(ref gasAvailable, vmState, address, spec))
                            {
                                EndInstructionTraceError(EvmExceptionType.OutOfGas);
                                return CallResult.OutOfGasException;
                            }

                            if (length > UInt256.Zero)
                            {
                                UpdateMemoryCost(in dest, length);

                                byte[] externalCode = GetCachedCodeInfo(_worldState, address, spec).MachineCode;
                                ZeroPaddedSpan callDataSlice = externalCode.SliceWithZeroPadding(src, (int)length);
                                vmState.Memory.Save(in dest, callDataSlice);
                                if (_txTracer.IsTracingInstructions)
                                {
                                    _txTracer.ReportMemoryChange((long)dest, callDataSlice);
                                }
                            }

                            break;
                        }
                    case Instruction.RETURNDATASIZE:
                        {
                            if (!spec.ReturnDataOpcodesEnabled)
                            {
                                EndInstructionTraceError(EvmExceptionType.BadInstruction);
                                return CallResult.InvalidInstructionException;
                            }

                            if (!UpdateGas(GasCostOf.Base, ref gasAvailable))
                            {
                                EndInstructionTraceError(EvmExceptionType.OutOfGas);
                                return CallResult.OutOfGasException;
                            }

                            UInt256 res = (UInt256)_returnDataBuffer.Length;
                            stack.PushUInt256(in res);
                            break;
                        }
                    case Instruction.RETURNDATACOPY:
                        {
                            if (!spec.ReturnDataOpcodesEnabled)
                            {
                                EndInstructionTraceError(EvmExceptionType.BadInstruction);
                                return CallResult.InvalidInstructionException;
                            }

                            stack.PopUInt256(out UInt256 dest);
                            stack.PopUInt256(out UInt256 src);
                            stack.PopUInt256(out UInt256 length);
                            if (!UpdateGas(GasCostOf.VeryLow + GasCostOf.Memory * EvmPooledMemory.Div32Ceiling(length), ref gasAvailable))
                            {
                                EndInstructionTraceError(EvmExceptionType.OutOfGas);
                                return CallResult.OutOfGasException;
                            }

                            if (UInt256.AddOverflow(length, src, out UInt256 newLength) || newLength > _returnDataBuffer.Length)
                            {
                                return CallResult.AccessViolationException;
                            }

                            if (length > UInt256.Zero)
                            {
                                UpdateMemoryCost(in dest, length);

                                ZeroPaddedSpan returnDataSlice = _returnDataBuffer.AsSpan().SliceWithZeroPadding(src, (int)length);
                                vmState.Memory.Save(in dest, returnDataSlice);
                                if (_txTracer.IsTracingInstructions)
                                {
                                    _txTracer.ReportMemoryChange((long)dest, returnDataSlice);
                                }
                            }

                            break;
                        }
                    case Instruction.BLOCKHASH:
                        {
                            Metrics.BlockhashOpcode++;

                            if (!UpdateGas(GasCostOf.BlockHash, ref gasAvailable))
                            {
                                EndInstructionTraceError(EvmExceptionType.OutOfGas);
                                return CallResult.OutOfGasException;
                            }

                            stack.PopUInt256(out UInt256 a);
                            long number = a > long.MaxValue ? long.MaxValue : (long)a;
                            Keccak blockHash = _blockhashProvider.GetBlockhash(txCtx.Header, number);
                            stack.PushBytes(blockHash?.Bytes ?? BytesZero32);

                            if (isTrace)
                            {
                                if (_txTracer.IsTracingBlockHash && blockHash is not null)
                                {
                                    _txTracer.ReportBlockHash(blockHash);
                                }
                            }

                            break;
                        }
                    case Instruction.COINBASE:
                        {
                            if (!UpdateGas(GasCostOf.Base, ref gasAvailable))
                            {
                                EndInstructionTraceError(EvmExceptionType.OutOfGas);
                                return CallResult.OutOfGasException;
                            }

                            stack.PushBytes(txCtx.Header.GasBeneficiary.Bytes);
                            break;
                        }
                    case Instruction.PREVRANDAO:
                        {
                            if (!UpdateGas(GasCostOf.Base, ref gasAvailable))
                            {
                                EndInstructionTraceError(EvmExceptionType.OutOfGas);
                                return CallResult.OutOfGasException;
                            }

                            if (txCtx.Header.IsPostMerge)
                            {
                                byte[] random = txCtx.Header.Random.Bytes;
                                stack.PushBytes(random);
                            }
                            else
                            {
                                UInt256 diff = txCtx.Header.Difficulty;
                                stack.PushUInt256(in diff);
                            }
                            break;
                        }
                    case Instruction.TIMESTAMP:
                        {
                            if (!UpdateGas(GasCostOf.Base, ref gasAvailable))
                            {
                                EndInstructionTraceError(EvmExceptionType.OutOfGas);
                                return CallResult.OutOfGasException;
                            }

                            UInt256 timestamp = txCtx.Header.Timestamp;
                            stack.PushUInt256(in timestamp);
                            break;
                        }
                    case Instruction.NUMBER:
                        {
                            if (!UpdateGas(GasCostOf.Base, ref gasAvailable))
                            {
                                EndInstructionTraceError(EvmExceptionType.OutOfGas);
                                return CallResult.OutOfGasException;
                            }

                            UInt256 blockNumber = (UInt256)txCtx.Header.Number;
                            stack.PushUInt256(in blockNumber);
                            break;
                        }
                    case Instruction.GASLIMIT:
                        {
                            if (!UpdateGas(GasCostOf.Base, ref gasAvailable))
                            {
                                EndInstructionTraceError(EvmExceptionType.OutOfGas);
                                return CallResult.OutOfGasException;
                            }

                            UInt256 gasLimit = (UInt256)txCtx.Header.GasLimit;
                            stack.PushUInt256(in gasLimit);
                            break;
                        }
                    case Instruction.CHAINID:
                        {
                            if (!spec.ChainIdOpcodeEnabled)
                            {
                                EndInstructionTraceError(EvmExceptionType.BadInstruction);
                                return CallResult.InvalidInstructionException;
                            }

                            if (!UpdateGas(GasCostOf.Base, ref gasAvailable))
                            {
                                EndInstructionTraceError(EvmExceptionType.OutOfGas);
                                return CallResult.OutOfGasException;
                            }

                            stack.PushBytes(_chainId);
                            break;
                        }
                    case Instruction.SELFBALANCE:
                        {
                            if (!spec.SelfBalanceOpcodeEnabled)
                            {
                                EndInstructionTraceError(EvmExceptionType.BadInstruction);
                                return CallResult.InvalidInstructionException;
                            }

                            if (!UpdateGas(GasCostOf.SelfBalance, ref gasAvailable))
                            {
                                EndInstructionTraceError(EvmExceptionType.OutOfGas);
                                return CallResult.OutOfGasException;
                            }

                            UInt256 balance = _state.GetBalance(env.ExecutingAccount);
                            stack.PushUInt256(in balance);
                            break;
                        }
                    case Instruction.BASEFEE:
                        {
                            if (!spec.BaseFeeEnabled)
                            {
                                EndInstructionTraceError(EvmExceptionType.BadInstruction);
                                return CallResult.InvalidInstructionException;
                            }

                            if (!UpdateGas(GasCostOf.Base, ref gasAvailable))
                            {
                                EndInstructionTraceError(EvmExceptionType.OutOfGas);
                                return CallResult.OutOfGasException;
                            }

                            UInt256 baseFee = txCtx.Header.BaseFeePerGas;
                            stack.PushUInt256(in baseFee);
                            break;
                        }
                    case Instruction.DATAHASH:
                        {
                            if (!spec.IsEip4844Enabled)
                            {
                                EndInstructionTraceError(EvmExceptionType.BadInstruction);
                                return CallResult.InvalidInstructionException;
                            }

                            if (!UpdateGas(GasCostOf.DataHash, ref gasAvailable))
                            {
                                EndInstructionTraceError(EvmExceptionType.OutOfGas);
                                return CallResult.OutOfGasException;
                            }

                            stack.PopUInt256(out UInt256 blobIndex);

                            if (txCtx.BlobVersionedHashes is not null && blobIndex < txCtx.BlobVersionedHashes.Length)
                            {
                                stack.PushBytes(txCtx.BlobVersionedHashes[blobIndex.u0]);
                            }
                            else
                            {
                                stack.PushZero();
                            }
                            break;
                        }
                    case Instruction.POP:
                        {
                            if (!UpdateGas(GasCostOf.Base, ref gasAvailable))
                            {
                                EndInstructionTraceError(EvmExceptionType.OutOfGas);
                                return CallResult.OutOfGasException;
                            }

                            stack.PopLimbo();
                            break;
                        }
                    case Instruction.MLOAD:
                        {
                            if (!UpdateGas(GasCostOf.VeryLow, ref gasAvailable))
                            {
                                EndInstructionTraceError(EvmExceptionType.OutOfGas);
                                return CallResult.OutOfGasException;
                            }

                            stack.PopUInt256(out UInt256 memPosition);
                            UpdateMemoryCost(in memPosition, 32);
                            Span<byte> memData = vmState.Memory.LoadSpan(in memPosition);
                            if (_txTracer.IsTracingInstructions) _txTracer.ReportMemoryChange(memPosition, memData);

                            stack.PushBytes(memData);
                            break;
                        }
                    case Instruction.MSTORE:
                        {
                            if (!UpdateGas(GasCostOf.VeryLow, ref gasAvailable))
                            {
                                EndInstructionTraceError(EvmExceptionType.OutOfGas);
                                return CallResult.OutOfGasException;
                            }

                            stack.PopUInt256(out UInt256 memPosition);

                            Span<byte> data = stack.PopBytes();
                            UpdateMemoryCost(in memPosition, 32);
                            vmState.Memory.SaveWord(in memPosition, data);
                            if (_txTracer.IsTracingInstructions) _txTracer.ReportMemoryChange((long)memPosition, data.SliceWithZeroPadding(0, 32, PadDirection.Left));

                            break;
                        }
                    case Instruction.MSTORE8:
                        {
                            if (!UpdateGas(GasCostOf.VeryLow, ref gasAvailable))
                            {
                                EndInstructionTraceError(EvmExceptionType.OutOfGas);
                                return CallResult.OutOfGasException;
                            }

                            stack.PopUInt256(out UInt256 memPosition);
                            byte data = stack.PopByte();
                            UpdateMemoryCost(in memPosition, UInt256.One);
                            vmState.Memory.SaveByte(in memPosition, data);
                            if (_txTracer.IsTracingInstructions) _txTracer.ReportMemoryChange((long)memPosition, data);

                            break;
                        }
                    case Instruction.SLOAD:
                        {
                            Metrics.SloadOpcode++;
                            var gasCost = spec.GetSLoadCost();

                            if (!UpdateGas(gasCost, ref gasAvailable))
                            {
                                EndInstructionTraceError(EvmExceptionType.OutOfGas);
                                return CallResult.OutOfGasException;
                            }

                            stack.PopUInt256(out UInt256 storageIndex);
                            StorageCell storageCell = new(env.ExecutingAccount, storageIndex);
                            if (!ChargeStorageAccessGas(
                                ref gasAvailable,
                                vmState,
                                storageCell,
                                StorageAccessType.SLOAD,
                                spec))
                            {
                                EndInstructionTraceError(EvmExceptionType.OutOfGas);
                                return CallResult.OutOfGasException;
                            }

                            byte[] value = _storage.Get(storageCell);
                            stack.PushBytes(value);

                            if (_txTracer.IsTracingOpLevelStorage)
                            {
                                _txTracer.LoadOperationStorage(storageCell.Address, storageIndex, value);
                            }

                            break;
                        }
                    case Instruction.SSTORE:
                        {
                            Metrics.SstoreOpcode++;

                            if (vmState.IsStatic)
                            {
                                EndInstructionTraceError(EvmExceptionType.StaticCallViolation);
                                return CallResult.StaticCallViolationException;
                            }

                            // fail fast before the first storage read if gas is not enough even for reset
                            if (!spec.UseNetGasMetering && !UpdateGas(spec.GetSStoreResetCost(), ref gasAvailable))
                            {
                                EndInstructionTraceError(EvmExceptionType.OutOfGas);
                                return CallResult.OutOfGasException;
                            }

                            if (spec.UseNetGasMeteringWithAStipendFix)
                            {
                                if (_txTracer.IsTracingRefunds) _txTracer.ReportExtraGasPressure(GasCostOf.CallStipend - spec.GetNetMeteredSStoreCost() + 1);
                                if (gasAvailable <= GasCostOf.CallStipend)
                                {
                                    EndInstructionTraceError(EvmExceptionType.OutOfGas);
                                    return CallResult.OutOfGasException;
                                }
                            }

                            stack.PopUInt256(out UInt256 storageIndex);
                            Span<byte> newValue = stack.PopBytes();
                            bool newIsZero = newValue.IsZero();
                            if (!newIsZero)
                            {
                                newValue = newValue.WithoutLeadingZeros().ToArray();
                            }
                            else
                            {
                                newValue = new byte[] { 0 };
                            }

                            StorageCell storageCell = new(env.ExecutingAccount, storageIndex);

                            if (!ChargeStorageAccessGas(
                                ref gasAvailable,
                                vmState,
                                storageCell,
                                StorageAccessType.SSTORE,
                                spec))
                            {
                                EndInstructionTraceError(EvmExceptionType.OutOfGas);
                                return CallResult.OutOfGasException;
                            }

                            Span<byte> currentValue = _storage.Get(storageCell);
                            // Console.WriteLine($"current: {currentValue.ToHexString()} newValue {newValue.ToHexString()}");
                            bool currentIsZero = currentValue.IsZero();

                            bool newSameAsCurrent = (newIsZero && currentIsZero) || Bytes.AreEqual(currentValue, newValue);
                            long sClearRefunds = RefundOf.SClear(spec.IsEip3529Enabled);

                            if (!spec.UseNetGasMetering) // note that for this case we already deducted 5000
                            {
                                if (newIsZero)
                                {
                                    if (!newSameAsCurrent)
                                    {
                                        vmState.Refund += sClearRefunds;
                                        if (_txTracer.IsTracingRefunds) _txTracer.ReportRefund(sClearRefunds);
                                    }
                                }
                                else if (currentIsZero)
                                {
                                    if (!UpdateGas(GasCostOf.SSet - GasCostOf.SReset, ref gasAvailable))
                                    {
                                        EndInstructionTraceError(EvmExceptionType.OutOfGas);
                                        return CallResult.OutOfGasException;
                                    }
                                }
                            }
                            else // net metered
                            {
                                if (newSameAsCurrent)
                                {
                                    if (!UpdateGas(spec.GetNetMeteredSStoreCost(), ref gasAvailable))
                                    {
                                        EndInstructionTraceError(EvmExceptionType.OutOfGas);
                                        return CallResult.OutOfGasException;
                                    }
                                }
                                else // net metered, C != N
                                {
                                    Span<byte> originalValue = _storage.GetOriginal(storageCell);
                                    bool originalIsZero = originalValue.IsZero();

                                    bool currentSameAsOriginal = Bytes.AreEqual(originalValue, currentValue);
                                    if (currentSameAsOriginal)
                                    {
                                        if (currentIsZero)
                                        {
                                            if (!UpdateGas(GasCostOf.SSet, ref gasAvailable))
                                            {
                                                EndInstructionTraceError(EvmExceptionType.OutOfGas);
                                                return CallResult.OutOfGasException;
                                            }
                                        }
                                        else // net metered, current == original != new, !currentIsZero
                                        {
                                            if (!UpdateGas(spec.GetSStoreResetCost(), ref gasAvailable))
                                            {
                                                EndInstructionTraceError(EvmExceptionType.OutOfGas);
                                                return CallResult.OutOfGasException;
                                            }

                                            if (newIsZero)
                                            {
                                                vmState.Refund += sClearRefunds;
                                                if (_txTracer.IsTracingRefunds) _txTracer.ReportRefund(sClearRefunds);
                                            }
                                        }
                                    }
                                    else // net metered, new != current != original
                                    {
                                        long netMeteredStoreCost = spec.GetNetMeteredSStoreCost();
                                        if (!UpdateGas(netMeteredStoreCost, ref gasAvailable))
                                        {
                                            EndInstructionTraceError(EvmExceptionType.OutOfGas);
                                            return CallResult.OutOfGasException;
                                        }

                                        if (!originalIsZero) // net metered, new != current != original != 0
                                        {
                                            if (currentIsZero)
                                            {
                                                vmState.Refund -= sClearRefunds;
                                                if (_txTracer.IsTracingRefunds) _txTracer.ReportRefund(-sClearRefunds);
                                            }

                                            if (newIsZero)
                                            {
                                                vmState.Refund += sClearRefunds;
                                                if (_txTracer.IsTracingRefunds) _txTracer.ReportRefund(sClearRefunds);
                                            }
                                        }

                                        bool newSameAsOriginal = Bytes.AreEqual(originalValue, newValue);
                                        if (newSameAsOriginal)
                                        {
                                            long refundFromReversal;
                                            if (originalIsZero)
                                            {
                                                refundFromReversal = spec.GetSetReversalRefund();
                                            }
                                            else
                                            {
                                                refundFromReversal = spec.GetClearReversalRefund();
                                            }

                                            vmState.Refund += refundFromReversal;
                                            if (_txTracer.IsTracingRefunds) _txTracer.ReportRefund(refundFromReversal);
                                        }
                                    }
                                }
                            }

                            if (!newSameAsCurrent)
                            {
                                Span<byte> valueToStore = newIsZero ? BytesZero : newValue;
                                _storage.Set(storageCell, valueToStore.ToArray());
                            }

                            if (_txTracer.IsTracingInstructions)
                            {
                                Span<byte> valueToStore = newIsZero ? BytesZero : newValue;
                                Span<byte> span = new byte[32]; // do not stackalloc here
                                storageCell.Index.ToBigEndian(span);
                                _txTracer.ReportStorageChange(span, valueToStore);
                            }

                            if (_txTracer.IsTracingOpLevelStorage)
                            {
                                _txTracer.SetOperationStorage(storageCell.Address, storageIndex, newValue, currentValue);
                            }

                            break;
                        }
                    case Instruction.TLOAD:
                        {
                            Metrics.TloadOpcode++;
                            if (!spec.TransientStorageEnabled)
                            {
                                EndInstructionTraceError(EvmExceptionType.BadInstruction);
                                return CallResult.InvalidInstructionException;
                            }
                            var gasCost = GasCostOf.TLoad;

                            if (!UpdateGas(gasCost, ref gasAvailable))
                            {
                                EndInstructionTraceError(EvmExceptionType.OutOfGas);
                                return CallResult.OutOfGasException;
                            }

                            stack.PopUInt256(out UInt256 storageIndex);
                            StorageCell storageCell = new(env.ExecutingAccount, storageIndex);

                            byte[] value = _storage.GetTransientState(storageCell);
                            stack.PushBytes(value);

                            if (_txTracer.IsTracingOpLevelStorage)
                            {
                                _txTracer.LoadOperationTransientStorage(storageCell.Address, storageIndex, value);
                            }

                            break;
                        }
                    case Instruction.TSTORE:
                        {
                            Metrics.TstoreOpcode++;
                            if (!spec.TransientStorageEnabled)
                            {
                                EndInstructionTraceError(EvmExceptionType.BadInstruction);
                                return CallResult.InvalidInstructionException;
                            }

                            if (vmState.IsStatic)
                            {
                                EndInstructionTraceError(EvmExceptionType.StaticCallViolation);
                                return CallResult.StaticCallViolationException;
                            }

                            long gasCost = GasCostOf.TStore;
                            if (!UpdateGas(gasCost, ref gasAvailable))
                            {
                                EndInstructionTraceError(EvmExceptionType.OutOfGas);
                                return CallResult.OutOfGasException;
                            }

                            stack.PopUInt256(out UInt256 storageIndex);
                            Span<byte> newValue = stack.PopBytes();
                            bool newIsZero = newValue.IsZero();
                            if (!newIsZero)
                            {
                                newValue = newValue.WithoutLeadingZeros().ToArray();
                            }
                            else
                            {
                                newValue = BytesZero;
                            }

                            StorageCell storageCell = new(env.ExecutingAccount, storageIndex);
                            byte[] currentValue = newValue.ToArray();
                            _storage.SetTransientState(storageCell, currentValue);

                            if (_txTracer.IsTracingOpLevelStorage)
                            {
                                _txTracer.SetOperationTransientStorage(storageCell.Address, storageIndex, newValue, currentValue);
                            }

                            break;
                        }
                    case Instruction.JUMP:
                        {
                            if (!UpdateGas(GasCostOf.Mid, ref gasAvailable))
                            {
                                EndInstructionTraceError(EvmExceptionType.OutOfGas);
                                return CallResult.OutOfGasException;
                            }

                            stack.PopUInt256(out UInt256 jumpDest);
                            Jump(jumpDest);
                            break;
                        }
                    case Instruction.JUMPI:
                        {
                            if (!UpdateGas(GasCostOf.High, ref gasAvailable))
                            {
                                EndInstructionTraceError(EvmExceptionType.OutOfGas);
                                return CallResult.OutOfGasException;
                            }

                            stack.PopUInt256(out UInt256 jumpDest);
                            Span<byte> condition = stack.PopBytes();
                            if (!condition.SequenceEqual(BytesZero32))
                            {
                                Jump(jumpDest);
                            }

                            break;
                        }
                    case Instruction.PC:
                        {
                            if (!UpdateGas(GasCostOf.Base, ref gasAvailable))
                            {
                                EndInstructionTraceError(EvmExceptionType.OutOfGas);
                                return CallResult.OutOfGasException;
                            }
                            int currentCodeSectionOffset = env.CodeInfo.SectionOffset(sectionIndex);
                            int correctedPC = programCounter - currentCodeSectionOffset - 1;
                            stack.PushUInt32(correctedPC);
                            break;
                        }
                    case Instruction.MSIZE:
                        {
                            if (!UpdateGas(GasCostOf.Base, ref gasAvailable))
                            {
                                EndInstructionTraceError(EvmExceptionType.OutOfGas);
                                return CallResult.OutOfGasException;
                            }

                            UInt256 size = vmState.Memory.Size;
                            stack.PushUInt256(in size);
                            break;
                        }
                    case Instruction.GAS:
                        {
                            if (!UpdateGas(GasCostOf.Base, ref gasAvailable))
                            {
                                EndInstructionTraceError(EvmExceptionType.OutOfGas);
                                return CallResult.OutOfGasException;
                            }

                            UInt256 gas = (UInt256)gasAvailable;
                            stack.PushUInt256(in gas);
                            break;
                        }
                    case Instruction.JUMPDEST:
                        {
                            if (!UpdateGas(GasCostOf.JumpDest, ref gasAvailable))
                            {
                                EndInstructionTraceError(EvmExceptionType.OutOfGas);
                                return CallResult.OutOfGasException;
                            }

                            break;
                        }
                    case Instruction.PUSH0:
                        {
                            if (spec.IncludePush0Instruction)
                            {
                                if (!UpdateGas(GasCostOf.Base, ref gasAvailable))
                                {
                                    EndInstructionTraceError(EvmExceptionType.OutOfGas);
                                    return CallResult.OutOfGasException;
                                }

                                stack.PushZero();
                            }
                            else
                            {
                                EndInstructionTraceError(EvmExceptionType.BadInstruction);
                                return CallResult.InvalidInstructionException;
                            }
                            break;
                        }
                    case Instruction.PUSH1:
                        {
                            if (!UpdateGas(GasCostOf.VeryLow, ref gasAvailable))
                            {
                                EndInstructionTraceError(EvmExceptionType.OutOfGas);
                                return CallResult.OutOfGasException;
                            }

                            int programCounterInt = programCounter;
                            if (programCounterInt >= codeSection.Length)
                            {
                                stack.PushZero();
                            }
                            else
                            {
                                stack.PushByte(codeSection[programCounterInt]);
                            }

                            programCounter++;
                            break;
                        }
                    case Instruction.PUSH2:
                    case Instruction.PUSH3:
                    case Instruction.PUSH4:
                    case Instruction.PUSH5:
                    case Instruction.PUSH6:
                    case Instruction.PUSH7:
                    case Instruction.PUSH8:
                    case Instruction.PUSH9:
                    case Instruction.PUSH10:
                    case Instruction.PUSH11:
                    case Instruction.PUSH12:
                    case Instruction.PUSH13:
                    case Instruction.PUSH14:
                    case Instruction.PUSH15:
                    case Instruction.PUSH16:
                    case Instruction.PUSH17:
                    case Instruction.PUSH18:
                    case Instruction.PUSH19:
                    case Instruction.PUSH20:
                    case Instruction.PUSH21:
                    case Instruction.PUSH22:
                    case Instruction.PUSH23:
                    case Instruction.PUSH24:
                    case Instruction.PUSH25:
                    case Instruction.PUSH26:
                    case Instruction.PUSH27:
                    case Instruction.PUSH28:
                    case Instruction.PUSH29:
                    case Instruction.PUSH30:
                    case Instruction.PUSH31:
                    case Instruction.PUSH32:
                        {
                            if (!UpdateGas(GasCostOf.VeryLow, ref gasAvailable))
                            {
                                EndInstructionTraceError(EvmExceptionType.OutOfGas);
                                return CallResult.OutOfGasException;
                            }

                            int length = instruction - Instruction.PUSH1 + 1;
                            int programCounterInt = programCounter;
                            int usedFromCode = Math.Min(codeSection.Length - programCounterInt, length);

                            stack.PushLeftPaddedBytes(codeSection.Slice(programCounterInt, usedFromCode), length);

                            programCounter += length;
                            break;
                        }
                    case Instruction.DUP1:
                    case Instruction.DUP2:
                    case Instruction.DUP3:
                    case Instruction.DUP4:
                    case Instruction.DUP5:
                    case Instruction.DUP6:
                    case Instruction.DUP7:
                    case Instruction.DUP8:
                    case Instruction.DUP9:
                    case Instruction.DUP10:
                    case Instruction.DUP11:
                    case Instruction.DUP12:
                    case Instruction.DUP13:
                    case Instruction.DUP14:
                    case Instruction.DUP15:
                    case Instruction.DUP16:
                        {
                            if (!UpdateGas(GasCostOf.VeryLow, ref gasAvailable))
                            {
                                EndInstructionTraceError(EvmExceptionType.OutOfGas);
                                return CallResult.OutOfGasException;
                            }

                            stack.Dup(instruction - Instruction.DUP1 + 1);
                            break;
                        }
                    case Instruction.SWAP1:
                    case Instruction.SWAP2:
                    case Instruction.SWAP3:
                    case Instruction.SWAP4:
                    case Instruction.SWAP5:
                    case Instruction.SWAP6:
                    case Instruction.SWAP7:
                    case Instruction.SWAP8:
                    case Instruction.SWAP9:
                    case Instruction.SWAP10:
                    case Instruction.SWAP11:
                    case Instruction.SWAP12:
                    case Instruction.SWAP13:
                    case Instruction.SWAP14:
                    case Instruction.SWAP15:
                    case Instruction.SWAP16:
                        {
                            if (!UpdateGas(GasCostOf.VeryLow, ref gasAvailable))
                            {
                                EndInstructionTraceError(EvmExceptionType.OutOfGas);
                                return CallResult.OutOfGasException;
                            }

                            stack.Swap(instruction - Instruction.SWAP1 + 2);
                            break;
                        }
                    case Instruction.LOG0:
                    case Instruction.LOG1:
                    case Instruction.LOG2:
                    case Instruction.LOG3:
                    case Instruction.LOG4:
                        {
                            if (vmState.IsStatic)
                            {
                                EndInstructionTraceError(EvmExceptionType.StaticCallViolation);
                                return CallResult.StaticCallViolationException;
                            }

                            stack.PopUInt256(out UInt256 memoryPos);
                            stack.PopUInt256(out UInt256 length);
                            long topicsCount = instruction - Instruction.LOG0;
                            UpdateMemoryCost(in memoryPos, length);
                            if (!UpdateGas(
                                GasCostOf.Log + topicsCount * GasCostOf.LogTopic +
                                (long)length * GasCostOf.LogData, ref gasAvailable))
                            {
                                EndInstructionTraceError(EvmExceptionType.OutOfGas);
                                return CallResult.OutOfGasException;
                            }

                            ReadOnlyMemory<byte> data = vmState.Memory.Load(in memoryPos, length);
                            Keccak[] topics = new Keccak[topicsCount];
                            for (int i = 0; i < topicsCount; i++)
                            {
                                topics[i] = new Keccak(stack.PopBytes().ToArray());
                            }

                            LogEntry logEntry = new(
                                env.ExecutingAccount,
                                data.ToArray(),
                                topics);
                            vmState.Logs.Add(logEntry);
                            break;
                        }
                    case Instruction.CREATE:
                    case Instruction.CREATE2:
                        {
                            if (!spec.Create2OpcodeEnabled && instruction == Instruction.CREATE2)
                            {
                                EndInstructionTraceError(EvmExceptionType.BadInstruction);
                                return CallResult.InvalidInstructionException;
                            }

                            if (vmState.IsStatic)
                            {
                                EndInstructionTraceError(EvmExceptionType.StaticCallViolation);
                                return CallResult.StaticCallViolationException;
                            }

                            // TODO: happens in CREATE_empty000CreateInitCode_Transaction but probably has to be handled differently
                            if (!_state.AccountExists(env.ExecutingAccount))
                            {
                                _state.CreateAccount(env.ExecutingAccount, UInt256.Zero);
                            }

                            stack.PopUInt256(out UInt256 value);
                            stack.PopUInt256(out UInt256 memoryPositionOfInitCode);
                            stack.PopUInt256(out UInt256 initCodeLength);
                            Span<byte> salt = null;
                            if (instruction == Instruction.CREATE2)
                            {
                                salt = stack.PopBytes();
                            }

                            //EIP-3860
                            if (spec.IsEip3860Enabled)
                            {
                                if (initCodeLength > spec.MaxInitCodeSize)
                                {
                                    EndInstructionTraceError(EvmExceptionType.OutOfGas);
                                    return CallResult.OutOfGasException;
                                }
                            }

                            long gasCost = GasCostOf.Create +
                                (spec.IsEip3860Enabled ? GasCostOf.InitCodeWord * EvmPooledMemory.Div32Ceiling(initCodeLength) : 0) +
                                (instruction == Instruction.CREATE2 ? GasCostOf.Sha3Word * EvmPooledMemory.Div32Ceiling(initCodeLength) : 0);

                            if (!UpdateGas(gasCost, ref gasAvailable))
                            {
                                EndInstructionTraceError(EvmExceptionType.OutOfGas);
                                return CallResult.OutOfGasException;
                            }

                            UpdateMemoryCost(in memoryPositionOfInitCode, initCodeLength);

                            // TODO: copy pasted from CALL / DELEGATECALL, need to move it outside?
                            if (env.CallDepth >= MaxCallDepth) // TODO: fragile ordering / potential vulnerability for different clients
                            {
                                // TODO: need a test for this
                                _returnDataBuffer = Array.Empty<byte>();
                                stack.PushZero();
                                break;
                            }

                            Span<byte> initCode = vmState.Memory.LoadSpan(in memoryPositionOfInitCode, initCodeLength);
                            // if container is EOF init code must be EOF

                            UInt256 balance = _state.GetBalance(env.ExecutingAccount);
                            if (value > balance)
                            {
                                _returnDataBuffer = Array.Empty<byte>();
                                stack.PushZero();
                                break;
                            }

                            UInt256 accountNonce = _state.GetNonce(env.ExecutingAccount);
                            UInt256 maxNonce = ulong.MaxValue;
                            if (accountNonce >= maxNonce)
                            {
                                _returnDataBuffer = Array.Empty<byte>();
                                stack.PushZero();
                                break;
                            }

                            EndInstructionTrace();
                            // todo: === below is a new call - refactor / move

                            long callGas = spec.Use63Over64Rule ? gasAvailable - gasAvailable / 64L : gasAvailable;
                            if (!UpdateGas(callGas, ref gasAvailable))
                            {
                                EndInstructionTraceError(EvmExceptionType.OutOfGas);
                                return CallResult.OutOfGasException;
                            }

                            Address contractAddress = instruction == Instruction.CREATE
                                ? ContractAddress.From(env.ExecutingAccount, _state.GetNonce(env.ExecutingAccount))
                                : ContractAddress.From(env.ExecutingAccount, salt, initCode);

                            if (spec.UseHotAndColdStorage)
                            {
                                // EIP-2929 assumes that warm-up cost is included in the costs of CREATE and CREATE2
                                vmState.WarmUp(contractAddress);
                            }

                            _state.IncrementNonce(env.ExecutingAccount);

                            if (!CodeDepositHandler.CreateCodeIsValid(env.CodeInfo, initCode, spec))
                            {
                                _txTracer.ReportOperationError(EvmExceptionType.InvalidCode);
                                _returnDataBuffer = Array.Empty<byte>();
                                stack.PushZero();
                                break;
                            }

                            Snapshot snapshot = _worldState.TakeSnapshot();

                            bool accountExists = _state.AccountExists(contractAddress);
                            if (accountExists && (GetCachedCodeInfo(_worldState, contractAddress, spec).MachineCode.Length != 0 || _state.GetNonce(contractAddress) != 0))
                            {
                                /* we get the snapshot before this as there is a possibility with that we will touch an empty account and remove it even if the REVERT operation follows */
                                if (isTrace) _logger.Trace($"Contract collision at {contractAddress}");
                                _returnDataBuffer = Array.Empty<byte>();
                                stack.PushZero();
                                break;
                            }

                            if (accountExists)
                            {
                                _state.UpdateStorageRoot(contractAddress, Keccak.EmptyTreeHash);
                            }
                            else if (_state.IsDeadAccount(contractAddress))
                            {
                                _storage.ClearStorage(contractAddress);
                            }

                            _state.SubtractFromBalance(env.ExecutingAccount, value, spec);
                            ExecutionEnvironment callEnv = new();
                            callEnv.TxExecutionContext = env.TxExecutionContext;
                            callEnv.CallDepth = env.CallDepth + 1;
                            callEnv.Caller = env.ExecutingAccount;
                            callEnv.ExecutingAccount = contractAddress;
                            callEnv.CodeSource = null;
                            callEnv.CodeInfo = CodeInfoFactory.CreateCodeInfo(initCode.ToArray(), spec);
                            callEnv.InputData = ReadOnlyMemory<byte>.Empty;
                            callEnv.TransferValue = value;
                            callEnv.Value = value;

                            EvmState callState = new(
                                callGas,
                                callEnv,
                                instruction == Instruction.CREATE2 ? ExecutionType.Create2 : ExecutionType.Create,
                                false,
                                snapshot,
                                0L,
                                0L,
                                vmState.IsStatic,
                                vmState,
                                false,
                                accountExists);
                            UpdateCurrentState(vmState, programCounter, gasAvailable, stack.Head);
                            return new CallResult(callState);
                        }
                    case Instruction.RETURN:
                        {
                            stack.PopUInt256(out UInt256 memoryPos);
                            stack.PopUInt256(out UInt256 length);

                            UpdateMemoryCost(in memoryPos, length);
                            ReadOnlySpan<byte> returnData = vmState.Memory.Load(in memoryPos, length).Span;

                            UpdateCurrentState(vmState, programCounter, gasAvailable, stack.Head);
                            EndInstructionTrace();
                            return new CallResult(returnData.ToArray(), null, env.CodeInfo.EofVersion());
                        }
                    case Instruction.CALL:
                    case Instruction.CALLCODE:
                    case Instruction.DELEGATECALL:
                    case Instruction.STATICCALL:
                        {
                            Metrics.Calls++;

                            if (instruction == Instruction.DELEGATECALL && !spec.DelegateCallEnabled ||
                                instruction == Instruction.STATICCALL && !spec.StaticCallEnabled)
                            {
                                EndInstructionTraceError(EvmExceptionType.BadInstruction);
                                return CallResult.InvalidInstructionException;
                            }

                            stack.PopUInt256(out UInt256 gasLimit);
                            Address codeSource = stack.PopAddress();

                            // Console.WriteLine($"CALLIN {codeSource}");
                            if (!ChargeAccountAccessGas(ref gasAvailable, vmState, codeSource, spec))
                            {
                                EndInstructionTraceError(EvmExceptionType.OutOfGas);
                                return CallResult.OutOfGasException;
                            }

                            UInt256 callValue;
                            switch (instruction)
                            {
                                case Instruction.STATICCALL:
                                    callValue = UInt256.Zero;
                                    break;
                                case Instruction.DELEGATECALL:
                                    callValue = env.Value;
                                    break;
                                default:
                                    stack.PopUInt256(out callValue);
                                    break;
                            }

                            UInt256 transferValue = instruction == Instruction.DELEGATECALL ? UInt256.Zero : callValue;
                            stack.PopUInt256(out UInt256 dataOffset);
                            stack.PopUInt256(out UInt256 dataLength);
                            stack.PopUInt256(out UInt256 outputOffset);
                            stack.PopUInt256(out UInt256 outputLength);

                            if (vmState.IsStatic && !transferValue.IsZero && instruction != Instruction.CALLCODE)
                            {
                                EndInstructionTraceError(EvmExceptionType.StaticCallViolation);
                                return CallResult.StaticCallViolationException;
                            }

                            Address caller = instruction == Instruction.DELEGATECALL ? env.Caller : env.ExecutingAccount;
                            Address target = instruction == Instruction.CALL || instruction == Instruction.STATICCALL ? codeSource : env.ExecutingAccount;

                            if (isTrace)
                            {
                                _logger.Trace($"caller {caller}");
                                _logger.Trace($"code source {codeSource}");
                                _logger.Trace($"target {target}");
                                _logger.Trace($"value {callValue}");
                                _logger.Trace($"transfer value {transferValue}");
                            }

                            long gasExtra = 0L;

                            if (!transferValue.IsZero)
                            {
                                gasExtra += GasCostOf.CallValue;
                            }

                            if (!spec.ClearEmptyAccountWhenTouched && !_state.AccountExists(target))
                            {
                                gasExtra += GasCostOf.NewAccount;
                            }
                            else if (spec.ClearEmptyAccountWhenTouched && transferValue != 0 && _state.IsDeadAccount(target))
                            {
                                gasExtra += GasCostOf.NewAccount;
                            }

                            if (!UpdateGas(spec.GetCallCost(), ref gasAvailable))
                            {
                                EndInstructionTraceError(EvmExceptionType.OutOfGas);
                                return CallResult.OutOfGasException;
                            }

                            UpdateMemoryCost(in dataOffset, dataLength);
                            UpdateMemoryCost(in outputOffset, outputLength);
                            if (!UpdateGas(gasExtra, ref gasAvailable))
                            {
                                EndInstructionTraceError(EvmExceptionType.OutOfGas);
                                return CallResult.OutOfGasException;
                            }

                            if (spec.Use63Over64Rule)
                            {
                                gasLimit = UInt256.Min((UInt256)(gasAvailable - gasAvailable / 64), gasLimit);
                            }

                            if (gasLimit >= long.MaxValue)
                            {
                                EndInstructionTraceError(EvmExceptionType.OutOfGas);
                                return CallResult.OutOfGasException;
                            }

                            long gasLimitUl = (long)gasLimit;
                            if (!UpdateGas(gasLimitUl, ref gasAvailable))
                            {
                                EndInstructionTraceError(EvmExceptionType.OutOfGas);
                                return CallResult.OutOfGasException;
                            }

                            if (!transferValue.IsZero)
                            {
                                if (_txTracer.IsTracingRefunds) _txTracer.ReportExtraGasPressure(GasCostOf.CallStipend);
                                gasLimitUl += GasCostOf.CallStipend;
                            }

                            if (env.CallDepth >= MaxCallDepth || !transferValue.IsZero && _state.GetBalance(env.ExecutingAccount) < transferValue)
                            {
                                _returnDataBuffer = Array.Empty<byte>();
                                stack.PushZero();

                                if (_txTracer.IsTracingInstructions)
                                {
                                    // very specific for Parity trace, need to find generalization - very peculiar 32 length...
                                    ReadOnlyMemory<byte> memoryTrace = vmState.Memory.Inspect(in dataOffset, 32);
                                    _txTracer.ReportMemoryChange(dataOffset, memoryTrace.Span);
                                }

                                if (isTrace) _logger.Trace("FAIL - call depth");
                                if (_txTracer.IsTracingInstructions) _txTracer.ReportOperationRemainingGas(gasAvailable);
                                if (_txTracer.IsTracingInstructions) _txTracer.ReportOperationError(EvmExceptionType.NotEnoughBalance);

                                UpdateGasUp(gasLimitUl, ref gasAvailable);
                                if (_txTracer.IsTracingInstructions) _txTracer.ReportGasUpdateForVmTrace(gasLimitUl, gasAvailable);
                                break;
                            }

                            ReadOnlyMemory<byte> callData = vmState.Memory.Load(in dataOffset, dataLength);

                            Snapshot snapshot = _worldState.TakeSnapshot();
                            _state.SubtractFromBalance(caller, transferValue, spec);

                            ExecutionEnvironment callEnv = new();
                            callEnv.TxExecutionContext = env.TxExecutionContext;
                            callEnv.CallDepth = env.CallDepth + 1;
                            callEnv.Caller = caller;
                            callEnv.CodeSource = codeSource;
                            callEnv.ExecutingAccount = target;
                            callEnv.TransferValue = transferValue;
                            callEnv.Value = callValue;
                            callEnv.InputData = callData;
                            callEnv.CodeInfo = GetCachedCodeInfo(_worldState, codeSource, spec);

                            if (isTrace) _logger.Trace($"Tx call gas {gasLimitUl}");
                            if (outputLength == 0)
                            {
                                // TODO: when output length is 0 outputOffset can have any value really
                                // and the value does not matter and it can cause trouble when beyond long range
                                outputOffset = 0;
                            }

                            ExecutionType executionType = GetCallExecutionType(instruction, txCtx.Header.IsPostMerge);
                            EvmState callState = new(
                                gasLimitUl,
                                callEnv,
                                executionType,
                                false,
                                snapshot,
                                (long)outputOffset,
                                (long)outputLength,
                                instruction == Instruction.STATICCALL || vmState.IsStatic,
                                vmState,
                                false,
                                false);

                            UpdateCurrentState(vmState, programCounter, gasAvailable, stack.Head);
                            EndInstructionTrace();
                            return new CallResult(callState);
                        }
                    case Instruction.REVERT:
                        {
                            if (!spec.RevertOpcodeEnabled)
                            {
                                EndInstructionTraceError(EvmExceptionType.BadInstruction);
                                return CallResult.InvalidInstructionException;
                            }

                            stack.PopUInt256(out UInt256 memoryPos);
                            stack.PopUInt256(out UInt256 length);

                            UpdateMemoryCost(in memoryPos, length);
                            ReadOnlyMemory<byte> errorDetails = vmState.Memory.Load(in memoryPos, length);

                            UpdateCurrentState(vmState, programCounter, gasAvailable, stack.Head);
                            EndInstructionTrace();
                            return new CallResult(errorDetails.ToArray(), null, env.CodeInfo.EofVersion(), true);
                        }
                    case Instruction.INVALID:
                        {
                            if (!UpdateGas(GasCostOf.High, ref gasAvailable))
                            {
                                EndInstructionTraceError(EvmExceptionType.OutOfGas);
                                return CallResult.OutOfGasException;
                            }

                            EndInstructionTraceError(EvmExceptionType.BadInstruction);
                            return CallResult.InvalidInstructionException;
                        }
                    case Instruction.SELFDESTRUCT:
                        {
                            if (vmState.IsStatic)
                            {
                                EndInstructionTraceError(EvmExceptionType.StaticCallViolation);
                                return CallResult.StaticCallViolationException;
                            }

                            if (spec.UseShanghaiDDosProtection && !UpdateGas(GasCostOf.SelfDestructEip150, ref gasAvailable))
                            {
                                EndInstructionTraceError(EvmExceptionType.OutOfGas);
                                return CallResult.OutOfGasException;
                            }

                            Metrics.SelfDestructs++;

                            Address inheritor = stack.PopAddress();
                            if (!ChargeAccountAccessGas(ref gasAvailable, vmState, inheritor, spec, false))
                            {
                                EndInstructionTraceError(EvmExceptionType.OutOfGas);
                                return CallResult.OutOfGasException;
                            }

                            vmState.DestroyList.Add(env.ExecutingAccount);

                            UInt256 ownerBalance = _state.GetBalance(env.ExecutingAccount);
                            if (_txTracer.IsTracingActions) _txTracer.ReportSelfDestruct(env.ExecutingAccount, ownerBalance, inheritor);
                            if (spec.ClearEmptyAccountWhenTouched && ownerBalance != 0 && _state.IsDeadAccount(inheritor))
                            {
                                if (!UpdateGas(GasCostOf.NewAccount, ref gasAvailable))
                                {
                                    EndInstructionTraceError(EvmExceptionType.OutOfGas);
                                    return CallResult.OutOfGasException;
                                }
                            }

                            bool inheritorAccountExists = _state.AccountExists(inheritor);
                            if (!spec.ClearEmptyAccountWhenTouched && !inheritorAccountExists && spec.UseShanghaiDDosProtection)
                            {
                                if (!UpdateGas(GasCostOf.NewAccount, ref gasAvailable))
                                {
                                    EndInstructionTraceError(EvmExceptionType.OutOfGas);
                                    return CallResult.OutOfGasException;
                                }
                            }

                            if (!inheritorAccountExists)
                            {
                                _state.CreateAccount(inheritor, ownerBalance);
                            }
                            else if (!inheritor.Equals(env.ExecutingAccount))
                            {
                                _state.AddToBalance(inheritor, ownerBalance, spec);
                            }

                            _state.SubtractFromBalance(env.ExecutingAccount, ownerBalance, spec);

                            UpdateCurrentState(vmState, programCounter, gasAvailable, stack.Head);
                            EndInstructionTrace();
                            return CallResult.Empty(env.CodeInfo.EofVersion());
                        }
                    case Instruction.SHL:
                        {
                            if (!spec.ShiftOpcodesEnabled)
                            {
                                EndInstructionTraceError(EvmExceptionType.BadInstruction);
                                return CallResult.InvalidInstructionException;
                            }

                            if (!UpdateGas(GasCostOf.VeryLow, ref gasAvailable))
                            {
                                EndInstructionTraceError(EvmExceptionType.OutOfGas);
                                return CallResult.OutOfGasException;
                            }

                            stack.PopUInt256(out UInt256 a);
                            if (a >= 256UL)
                            {
                                stack.PopLimbo();
                                stack.PushZero();
                            }
                            else
                            {
                                stack.PopUInt256(out UInt256 b);
                                UInt256 res = b << (int)a.u0;
                                stack.PushUInt256(in res);
                            }

                            break;
                        }
                    case Instruction.SHR:
                        {
                            if (!spec.ShiftOpcodesEnabled)
                            {
                                EndInstructionTraceError(EvmExceptionType.BadInstruction);
                                return CallResult.InvalidInstructionException;
                            }

                            if (!UpdateGas(GasCostOf.VeryLow, ref gasAvailable))
                            {
                                EndInstructionTraceError(EvmExceptionType.OutOfGas);
                                return CallResult.OutOfGasException;
                            }

                            stack.PopUInt256(out UInt256 a);
                            if (a >= 256)
                            {
                                stack.PopLimbo();
                                stack.PushZero();
                            }
                            else
                            {
                                stack.PopUInt256(out UInt256 b);
                                UInt256 res = b >> (int)a.u0;
                                stack.PushUInt256(in res);
                            }

                            break;
                        }
                    case Instruction.SAR:
                        {
                            if (!spec.ShiftOpcodesEnabled)
                            {
                                EndInstructionTraceError(EvmExceptionType.BadInstruction);
                                return CallResult.InvalidInstructionException;
                            }

                            if (!UpdateGas(GasCostOf.VeryLow, ref gasAvailable))
                            {
                                EndInstructionTraceError(EvmExceptionType.OutOfGas);
                                return CallResult.OutOfGasException;
                            }

                            stack.PopUInt256(out UInt256 a);
                            stack.PopSignedInt256(out Int256.Int256 b);
                            if (a >= BigInt256)
                            {
                                if (b.Sign >= 0)
                                {
                                    stack.PushZero();
                                }
                                else
                                {
                                    Int256.Int256 res = Int256.Int256.MinusOne;
                                    stack.PushSignedInt256(in res);
                                }
                            }
                            else
                            {
                                b.RightShift((int)a, out Int256.Int256 res);
                                stack.PushSignedInt256(in res);
                            }

                            break;
                        }
                    case Instruction.EXTCODEHASH:
                        {
                            if (!spec.ExtCodeHashOpcodeEnabled)
                            {
                                EndInstructionTraceError(EvmExceptionType.BadInstruction);
                                return CallResult.InvalidInstructionException;
                            }

                            var gasCost = spec.GetExtCodeHashCost();
                            if (!UpdateGas(gasCost, ref gasAvailable))
                            {
                                EndInstructionTraceError(EvmExceptionType.OutOfGas);
                                return CallResult.OutOfGasException;
                            }

                            Address address = stack.PopAddress();
                            if (!ChargeAccountAccessGas(ref gasAvailable, vmState, address, spec))
                            {
                                EndInstructionTraceError(EvmExceptionType.OutOfGas);
                                return CallResult.OutOfGasException;
                            }

                            if (!_state.AccountExists(address) || _state.IsDeadAccount(address))
                            {
                                stack.PushZero();
                            }
                            else
                            {
                                stack.PushBytes(_state.GetCodeHash(address).Bytes);
                            }

                            break;
                        }
                    case Instruction.RJUMP | Instruction.BEGINSUB:
                        {
                            if (spec.StaticRelativeJumpsEnabled && env.CodeInfo.EofVersion() > 0)
                            {
                                if (!UpdateGas(GasCostOf.RJump, ref gasAvailable))
                                {
                                    EndInstructionTraceError(EvmExceptionType.OutOfGas);
                                    return CallResult.OutOfGasException;
                                }

                                short offset = codeSection.Slice(programCounter, EvmObjectFormat.Eof1.TWO_BYTE_LENGTH).ReadEthInt16();
                                programCounter += EvmObjectFormat.Eof1.TWO_BYTE_LENGTH + offset;
                                break;
                            }
                            else
                            {
                                if (!spec.SubroutinesEnabled)
                                {
                                    EndInstructionTraceError(EvmExceptionType.BadInstruction);
                                    return CallResult.InvalidInstructionException;
                                }

                                // why do we even need the cost of it?
                                if (!UpdateGas(GasCostOf.Base, ref gasAvailable))
                                {
                                    EndInstructionTraceError(EvmExceptionType.OutOfGas);
                                    return CallResult.OutOfGasException;
                                }

                                EndInstructionTraceError(EvmExceptionType.InvalidSubroutineEntry);
                                return CallResult.InvalidSubroutineEntry;
                            }
                        }
                    case Instruction.RJUMPI | Instruction.RETURNSUB:
                        {
                            if (spec.StaticRelativeJumpsEnabled && env.CodeInfo.EofVersion() > 0)
                            {
                                if (!UpdateGas(GasCostOf.RJumpi, ref gasAvailable))
                                {
                                    EndInstructionTraceError(EvmExceptionType.OutOfGas);
                                    return CallResult.OutOfGasException;
                                }

                                Span<byte> condition = stack.PopBytes();
                                short offset = codeSection.Slice(programCounter, EvmObjectFormat.Eof1.TWO_BYTE_LENGTH).ReadEthInt16();
                                if (!condition.SequenceEqual(BytesZero32))
                                {
                                    programCounter += offset;
                                }
                                programCounter += EvmObjectFormat.Eof1.TWO_BYTE_LENGTH;
                            }
                            else
                            {
                                if (!spec.SubroutinesEnabled)
                                {
                                    EndInstructionTraceError(EvmExceptionType.BadInstruction);
                                    return CallResult.InvalidInstructionException;
                                }

                                if (!UpdateGas(GasCostOf.Low, ref gasAvailable))
                                {
                                    EndInstructionTraceError(EvmExceptionType.OutOfGas);
                                    return CallResult.OutOfGasException;
                                }

                                if (vmState.ReturnStackHead == 0)
                                {
                                    EndInstructionTraceError(EvmExceptionType.InvalidSubroutineReturn);
                                    return CallResult.InvalidSubroutineReturn;
                                }

                                programCounter = vmState.ReturnStack[--vmState.ReturnStackHead].Offset;
                            }
                            break;
                        }
                    case Instruction.RJUMPV | Instruction.JUMPSUB:
                        {
                            if (spec.StaticRelativeJumpsEnabled && env.CodeInfo.EofVersion() > 0)
                            {
                                if (!UpdateGas(GasCostOf.RJumpv, ref gasAvailable))
                                {
                                    EndInstructionTraceError(EvmExceptionType.OutOfGas);
                                    return CallResult.OutOfGasException;
                                }

                                var case_v = stack.PopByte();
                                var count = codeSection[programCounter];
                                var immediateValueSize = EvmObjectFormat.Eof1.ONE_BYTE_LENGTH + count * EvmObjectFormat.Eof1.TWO_BYTE_LENGTH;
                                if (case_v < count)
                                {
                                    int caseOffset = codeSection.Slice(
                                        programCounter + EvmObjectFormat.Eof1.ONE_BYTE_LENGTH + case_v * EvmObjectFormat.Eof1.TWO_BYTE_LENGTH,
                                        EvmObjectFormat.Eof1.TWO_BYTE_LENGTH).ReadEthInt16();
                                    programCounter += caseOffset;
                                }
                                programCounter += immediateValueSize;
                            }
                            else
                            {
                                if (!spec.SubroutinesEnabled)
                                {
                                    EndInstructionTraceError(EvmExceptionType.BadInstruction);
                                    return CallResult.InvalidInstructionException;
                                }

                                if (!UpdateGas(GasCostOf.High, ref gasAvailable))
                                {
                                    EndInstructionTraceError(EvmExceptionType.OutOfGas);
                                    return CallResult.OutOfGasException;
                                }

                                if (vmState.ReturnStackHead == EvmStack.ReturnStackSize)
                                {
                                    EndInstructionTraceError(EvmExceptionType.StackOverflow);
                                    return CallResult.StackOverflowException;
                                }

                                vmState.ReturnStack[vmState.ReturnStackHead++] = new EvmState.ReturnState
                                {
                                    Offset = programCounter
                                };

                                stack.PopUInt256(out UInt256 jumpDest);
                                Jump(jumpDest, true);
                                programCounter++;
                            }
                            break;
                        }
                    case Instruction.CALLF:
                        {
                            if (!spec.FunctionSections || env.CodeInfo.EofVersion() == 0)
                            {
                                EndInstructionTraceError(EvmExceptionType.BadInstruction);
                                return CallResult.InvalidInstructionException;
                            }

                            if (!UpdateGas(GasCostOf.Callf, ref gasAvailable))
                            {
                                EndInstructionTraceError(EvmExceptionType.OutOfGas);
                                return CallResult.OutOfGasException;
                            }

                            var index = (int)codeSection.Slice(programCounter, EvmObjectFormat.Eof1.TWO_BYTE_LENGTH).ReadEthUInt16();
                            var inputCount = typeSection[index * EvmObjectFormat.Eof1.MINIMUM_TYPESECTION_SIZE];

                            if (vmState.ReturnStackHead > EvmObjectFormat.Eof1.RETURN_STACK_MAX_HEIGHT)
                            {
                                return CallResult.StackOverflowException;
                            }

                            stack.EnsureDepth(inputCount);
                            vmState.ReturnStack[vmState.ReturnStackHead++] = new EvmState.ReturnState
                            {
                                Index = sectionIndex,
                                Height = stack.Head - inputCount,
                                Offset = programCounter + EvmObjectFormat.Eof1.TWO_BYTE_LENGTH
                            };

                            sectionIndex = index;
                            programCounter = env.CodeInfo.SectionOffset(index);
                            break;
                        }
                    case Instruction.RETF:
                        {
                            if (!spec.FunctionSections || env.CodeInfo.EofVersion() == 0)
                            {
                                EndInstructionTraceError(EvmExceptionType.BadInstruction);
                                return CallResult.InvalidInstructionException;
                            }

                            if (!UpdateGas(GasCostOf.Retf, ref gasAvailable)) // still undecided in EIP
                            {
                                EndInstructionTraceError(EvmExceptionType.OutOfGas);
                                return CallResult.OutOfGasException;
                            }

                            var index = sectionIndex;
                            var outputCount = typeSection[index * EvmObjectFormat.Eof1.MINIMUM_TYPESECTION_SIZE + 1];
                            if (--vmState.ReturnStackHead == 0)
                            {
                                break;
                            }

                            var stackFrame = vmState.ReturnStack[vmState.ReturnStackHead];
                            sectionIndex = stackFrame.Index;
                            programCounter = stackFrame.Offset;
                            break;
                        }
                    default:
                        {
                            EndInstructionTraceError(EvmExceptionType.BadInstruction);
                            return CallResult.InvalidInstructionException;
                        }
                }

                EndInstructionTrace();
            }

            UpdateCurrentState(vmState, programCounter, gasAvailable, stack.Head);
            return CallResult.Empty(env.CodeInfo.EofVersion());
        }

        private static ExecutionType GetCallExecutionType(Instruction instruction, bool isPostMerge = false)
        {
            ExecutionType executionType;
            if (instruction == Instruction.CALL)
            {
                executionType = ExecutionType.Call;
            }
            else if (instruction == Instruction.DELEGATECALL)
            {
                executionType = ExecutionType.DelegateCall;
            }
            else if (instruction == Instruction.STATICCALL)
            {
                executionType = ExecutionType.StaticCall;
            }
            else if (instruction == Instruction.CALLCODE)
            {
                executionType = ExecutionType.CallCode;
            }
            else
            {
                throw new NotSupportedException($"Execution type is undefined for {instruction.GetName(isPostMerge)}");
            }

            return executionType;
        }

        internal readonly ref struct CallResult
        {
            public static CallResult InvalidSubroutineEntry => new(EvmExceptionType.InvalidSubroutineEntry);
            public static CallResult InvalidSubroutineReturn => new(EvmExceptionType.InvalidSubroutineReturn);
            public static CallResult OutOfGasException => new(EvmExceptionType.OutOfGas);
            public static CallResult InvalidEofCodeException => new(EvmExceptionType.InvalidEofCode);
            public static CallResult AccessViolationException => new(EvmExceptionType.AccessViolation);
            public static CallResult InvalidJumpDestination => new(EvmExceptionType.InvalidJumpDestination);
            public static CallResult InvalidInstructionException
            {
                get
                {
                    return new(EvmExceptionType.BadInstruction);
                }
            }

            public static CallResult StaticCallViolationException => new(EvmExceptionType.StaticCallViolation);
            public static CallResult StackOverflowException => new(EvmExceptionType.StackOverflow); // TODO: use these to avoid CALL POP attacks
            public static CallResult StackUnderflowException => new(EvmExceptionType.StackUnderflow); // TODO: use these to avoid CALL POP attacks

            public static CallResult InvalidCodeException => new(EvmExceptionType.InvalidCode);
            public static CallResult Empty(int version) => new(Array.Empty<byte>(), null, version);

            public CallResult(EvmState stateToExecute)
            {
                StateToExecute = stateToExecute;
                Output = Array.Empty<byte>();
                PrecompileSuccess = null;
                ShouldRevert = false;
                ExceptionType = EvmExceptionType.None;
            }

            private CallResult(EvmExceptionType exceptionType)
            {
                StateToExecute = null;
                Output = StatusCode.FailureBytes;
                PrecompileSuccess = null;
                ShouldRevert = false;
                ExceptionType = exceptionType;
            }

            public CallResult(byte[] output, bool? precompileSuccess, int fromVersion, bool shouldRevert = false, EvmExceptionType exceptionType = EvmExceptionType.None)
            {
                StateToExecute = null;
                Output = output;
                PrecompileSuccess = precompileSuccess;
                ShouldRevert = shouldRevert;
                ExceptionType = exceptionType;
                FromVersion = fromVersion;
            }

            public EvmState? StateToExecute { get; }
            public byte[] Output { get; }
            public int FromVersion { get; }
            public EvmExceptionType ExceptionType { get; }
            public bool ShouldRevert { get; }
            public bool? PrecompileSuccess { get; } // TODO: check this behaviour as it seems it is required and previously that was not the case
            public bool IsReturn => StateToExecute is null;
            public bool IsException => ExceptionType != EvmExceptionType.None;
        }
    }
}<|MERGE_RESOLUTION|>--- conflicted
+++ resolved
@@ -58,11 +58,7 @@
 
         private readonly IBlockhashProvider _blockhashProvider;
         private readonly ISpecProvider _specProvider;
-<<<<<<< HEAD
-        internal static readonly ICache<Keccak, ICodeInfo> _codeCache = new LruCache<Keccak, ICodeInfo>(MemoryAllowance.CodeCacheSize, MemoryAllowance.CodeCacheSize, "VM bytecodes");
-=======
-        private static readonly LruCache<KeccakKey, CodeInfo> _codeCache = new(MemoryAllowance.CodeCacheSize, MemoryAllowance.CodeCacheSize, "VM bytecodes");
->>>>>>> c367c52f
+        private static readonly LruCache<KeccakKey, ICodeInfo> _codeCache = new(MemoryAllowance.CodeCacheSize, MemoryAllowance.CodeCacheSize, "VM bytecodes");
         private readonly ILogger _logger;
         private IWorldState _worldState;
         private IStateProvider _state;
