//  Copyright (c) 2021 Demerzel Solutions Limited
//  This file is part of the Nethermind library.
//
//  The Nethermind library is free software: you can redistribute it and/or modify
//  it under the terms of the GNU Lesser General Public License as published by
//  the Free Software Foundation, either version 3 of the License, or
//  (at your option) any later version.
//
//  The Nethermind library is distributed in the hope that it will be useful,
//  but WITHOUT ANY WARRANTY; without even the implied warranty of
//  MERCHANTABILITY or FITNESS FOR A PARTICULAR PURPOSE. See the
//  GNU Lesser General Public License for more details.
//
//  You should have received a copy of the GNU Lesser General Public License
//  along with the Nethermind. If not, see <http://www.gnu.org/licenses/>.

using System;
using System.Collections.Generic;
using System.Numerics;
using System.Runtime.CompilerServices;
using System.Runtime.InteropServices;
using Nethermind.Core;
using Nethermind.Core.Caching;
using Nethermind.Core.Crypto;
using Nethermind.Core.Extensions;
using Nethermind.Core.Specs;
using Nethermind.Evm.CodeAnalysis;
using Nethermind.Int256;
using Nethermind.Evm.Precompiles;
using Nethermind.Evm.Precompiles.Bls.Shamatar;
using Nethermind.Evm.Precompiles.Snarks.Shamatar;
using Nethermind.Evm.Tracing;
using Nethermind.Logging;
using Nethermind.State;
using System.ComponentModel.DataAnnotations;

[assembly: InternalsVisibleTo("Nethermind.Evm.Test")]

namespace Nethermind.Evm
{
    public class VirtualMachine : IVirtualMachine
    {
        public const int MaxCallDepth = 1024;

        private bool _simdOperationsEnabled = Vector<byte>.Count == 32;
        private UInt256 P255Int = (UInt256)BigInteger.Pow(2, 255);
        private UInt256 P255 => P255Int;
        private UInt256 BigInt256 = 256;
        public UInt256 BigInt32 = 32;

        internal byte[] BytesZero = { 0 };

        internal byte[] BytesZero32 =
        {
            0, 0, 0, 0, 0, 0, 0, 0,
            0, 0, 0, 0, 0, 0, 0, 0,
            0, 0, 0, 0, 0, 0, 0, 0,
            0, 0, 0, 0, 0, 0, 0, 0
        };

        internal byte[] BytesMax32 =
        {
            255, 255, 255, 255, 255, 255, 255, 255,
            255, 255, 255, 255, 255, 255, 255, 255,
            255, 255, 255, 255, 255, 255, 255, 255,
            255, 255, 255, 255, 255, 255, 255, 255
        };

        private readonly byte[] _chainId;

        private readonly IBlockhashProvider _blockhashProvider;
        private readonly ISpecProvider _specProvider;
        private static readonly ICache<Keccak, CodeInfo> _codeCache = new LruCache<Keccak, CodeInfo>(MemoryAllowance.CodeCacheSize, MemoryAllowance.CodeCacheSize, "VM bytecodes");
        private readonly ILogger _logger;
        private IWorldState _worldState;
        private IStateProvider _state;
        private readonly Stack<EvmState> _stateStack = new();
        private IStorageProvider _storage;
        private (Address Address, bool ShouldDelete) _parityTouchBugAccount = (Address.FromNumber(3), false);
        private Dictionary<Address, CodeInfo>? _precompiles;
        private byte[] _returnDataBuffer = Array.Empty<byte>();
        private ITxTracer _txTracer = NullTxTracer.Instance;

        public VirtualMachine(
            IBlockhashProvider? blockhashProvider,
            ISpecProvider? specProvider,
            ILogManager? logManager)
        {
            _logger = logManager?.GetClassLogger() ?? throw new ArgumentNullException(nameof(logManager));
            _blockhashProvider = blockhashProvider ?? throw new ArgumentNullException(nameof(blockhashProvider));
            _specProvider = specProvider ?? throw new ArgumentNullException(nameof(specProvider));
            _chainId = ((UInt256)specProvider.ChainId).ToBigEndian();
            InitializePrecompiledContracts();
        }

        public TransactionSubstate Run(EvmState state, IWorldState worldState, ITxTracer txTracer)
        {
            _txTracer = txTracer;

            _state = worldState.StateProvider;
            _storage = worldState.StorageProvider;
            _worldState = worldState;

            IReleaseSpec spec = _specProvider.GetSpec(state.Env.TxExecutionContext.Header.Number);
            EvmState currentState = state;
            byte[] previousCallResult = null;
            ZeroPaddedSpan previousCallOutput = ZeroPaddedSpan.Empty;
            UInt256 previousCallOutputDestination = UInt256.Zero;
            while (true)
            {
                if (!currentState.IsContinuation)
                {
                    _returnDataBuffer = Array.Empty<byte>();
                }

                try
                {
                    CallResult callResult;
                    if (currentState.IsPrecompile)
                    {
                        if (_txTracer.IsTracingActions)
                        {
                            _txTracer.ReportAction(currentState.GasAvailable, currentState.Env.Value, currentState.From, currentState.To, currentState.Env.InputData, currentState.ExecutionType, true);
                        }

                        callResult = ExecutePrecompile(currentState, spec);

                        if (!callResult.PrecompileSuccess.Value)
                        {
                            if (currentState.IsPrecompile && currentState.IsTopLevel)
                            {
                                Metrics.EvmExceptions++;
                                // TODO: when direct / calls are treated same we should not need such differentiation
                                throw new PrecompileExecutionFailureException();
                            }

                            // TODO: testing it as it seems the way to pass zkSNARKs tests
                            currentState.GasAvailable = 0;
                        }
                    }
                    else
                    {
                        if (_txTracer.IsTracingActions && !currentState.IsContinuation)
                        {
                            _txTracer.ReportAction(currentState.GasAvailable, currentState.Env.Value, currentState.From, currentState.To, currentState.ExecutionType.IsAnyCreate() ? currentState.Env.CodeInfo.MachineCode : currentState.Env.InputData, currentState.ExecutionType);
                            if (_txTracer.IsTracingCode) _txTracer.ReportByteCode(currentState.Env.CodeInfo.MachineCode);
                        }

                        callResult = ExecuteCall(currentState, previousCallResult, previousCallOutput, previousCallOutputDestination, spec);
                        if (!callResult.IsReturn)
                        {
                            _stateStack.Push(currentState);
                            currentState = callResult.StateToExecute;
                            previousCallResult = null; // TODO: testing on ropsten sync, write VirtualMachineTest for this case as it was not covered by Ethereum tests (failing block 9411 on Ropsten https://ropsten.etherscan.io/vmtrace?txhash=0x666194d15c14c54fffafab1a04c08064af165870ef9a87f65711dcce7ed27fe1)
                            _returnDataBuffer = Array.Empty<byte>();
                            previousCallOutput = ZeroPaddedSpan.Empty;
                            continue;
                        }

                        if (callResult.IsException)
                        {
                            if (_txTracer.IsTracingActions) _txTracer.ReportActionError(callResult.ExceptionType);
                            _worldState.Restore(currentState.Snapshot);

                            RevertParityTouchBugAccount(spec);

                            if (currentState.IsTopLevel)
                            {
                                return new TransactionSubstate(callResult.ExceptionType, _txTracer != NullTxTracer.Instance);
                            }

                            previousCallResult = StatusCode.FailureBytes;
                            previousCallOutputDestination = UInt256.Zero;
                            _returnDataBuffer = Array.Empty<byte>();
                            previousCallOutput = ZeroPaddedSpan.Empty;

                            currentState.Dispose();
                            currentState = _stateStack.Pop();
                            currentState.IsContinuation = true;
                            continue;
                        }
                    }

                    if (currentState.IsTopLevel)
                    {
                        if (_txTracer.IsTracingActions)
                        {
                            long codeDepositGasCost = CodeDepositHandler.CalculateCost(callResult.Output.Length, spec);

                            if (callResult.IsException)
                            {
                                _txTracer.ReportActionError(callResult.ExceptionType);
                            }
                            else if (callResult.ShouldRevert)
                            {
                                if (currentState.ExecutionType.IsAnyCreate())
                                {
                                    _txTracer.ReportActionError(EvmExceptionType.Revert, currentState.GasAvailable - codeDepositGasCost);
                                }
                                else
                                {
                                    _txTracer.ReportActionError(EvmExceptionType.Revert, currentState.GasAvailable);
                                }
                            }
                            else
                            {
                                if (currentState.ExecutionType.IsAnyCreate() && currentState.GasAvailable < codeDepositGasCost)
                                {
                                    _txTracer.ReportActionError(EvmExceptionType.OutOfGas);
                                }
<<<<<<< HEAD
                                // Reject code starting with 0xEF if EIP-3541 is enabled Or not following EOF if EIP-3540  is enabled.
                                else if (currentState.ExecutionType.IsAnyCreate() && !callResult.Output.ValidateByteCode(spec))
=======
                                // Reject code starting with 0xEF if EIP-3541 is enabled Or not following EOF if EIP-3540 is enabled and it has the EOF Prefix.
                                else if (currentState.ExecutionType.IsAnyCreate() && !ByteCodeValidator.ValidateByteCode(callResult.Output, spec))
>>>>>>> 060e0c61
                                {
                                    _txTracer.ReportActionError(EvmExceptionType.InvalidCode);
                                }
                                else
                                        {
                                    if (currentState.ExecutionType.IsAnyCreate())
                                    {
                                        _txTracer.ReportActionEnd(currentState.GasAvailable - codeDepositGasCost, currentState.To, callResult.Output);
                                    }
                                    else
                                    {
                                        _txTracer.ReportActionEnd(currentState.GasAvailable, _returnDataBuffer);
                                    }
                                }
                            }
                        }

                        return new TransactionSubstate(
                            callResult.Output,
                            currentState.Refund,
                            (IReadOnlyCollection<Address>)currentState.DestroyList,
                            (IReadOnlyCollection<LogEntry>)currentState.Logs,
                            callResult.ShouldRevert,
                            _txTracer != NullTxTracer.Instance);
                    }

                    Address callCodeOwner = currentState.Env.ExecutingAccount;
                    EvmState previousState = currentState;
                    currentState = _stateStack.Pop();
                    currentState.IsContinuation = true;
                    currentState.GasAvailable += previousState.GasAvailable;
                    bool previousStateSucceeded = true;

                    if (!callResult.ShouldRevert)
                    {
                        long gasAvailableForCodeDeposit = previousState.GasAvailable; // TODO: refactor, this is to fix 61363 Ropsten
                        if (previousState.ExecutionType.IsAnyCreate())
                        {
                            previousCallResult = callCodeOwner.Bytes;
                            previousCallOutputDestination = UInt256.Zero;
                            _returnDataBuffer = Array.Empty<byte>();
                            previousCallOutput = ZeroPaddedSpan.Empty;

                            long codeDepositGasCost = CodeDepositHandler.CalculateCost(callResult.Output.Length, spec);
<<<<<<< HEAD
                            bool invalidCode = !callResult.Output.ValidateByteCode(spec);
=======
                            bool invalidCode = !ByteCodeValidator.ValidateByteCode(callResult.Output, spec);
>>>>>>> 060e0c61
                            if (gasAvailableForCodeDeposit >= codeDepositGasCost && !invalidCode)
                            {
                                Keccak codeHash = _state.UpdateCode(callResult.Output);
                                _state.UpdateCodeHash(callCodeOwner, codeHash, spec);
                                currentState.GasAvailable -= codeDepositGasCost;

                                if (_txTracer.IsTracingActions)
                                {
                                    _txTracer.ReportActionEnd(previousState.GasAvailable - codeDepositGasCost, callCodeOwner, callResult.Output);
                                }
                            }
                            else
                            {
                                if (spec.FailOnOutOfGasCodeDeposit || invalidCode)
                                {
                                    currentState.GasAvailable -= gasAvailableForCodeDeposit;
                                    worldState.Restore(previousState.Snapshot);
                                    if (!previousState.IsCreateOnPreExistingAccount)
                                    {
                                        _state.DeleteAccount(callCodeOwner);
                                    }

                                    previousCallResult = BytesZero;
                                    previousStateSucceeded = false;

                                    if (_txTracer.IsTracingActions)
                                    {
                                        if (invalidCode)
                                            _txTracer.ReportActionError(EvmExceptionType.InvalidCode);
                                        else
                                            _txTracer.ReportActionError(EvmExceptionType.OutOfGas);
                                    }
                                }
                            }
                        }
                        else
                        {
                            _returnDataBuffer = callResult.Output;
                            previousCallResult = callResult.PrecompileSuccess.HasValue ? (callResult.PrecompileSuccess.Value ? StatusCode.SuccessBytes : StatusCode.FailureBytes) : StatusCode.SuccessBytes;
                            previousCallOutput = callResult.Output.AsSpan().SliceWithZeroPadding(0, Math.Min(callResult.Output.Length, (int)previousState.OutputLength));
                            previousCallOutputDestination = (ulong)previousState.OutputDestination;
                            if (previousState.IsPrecompile)
                            {
                                // parity induced if else for vmtrace
                                if (_txTracer.IsTracingInstructions)
                                {
                                    _txTracer.ReportMemoryChange((long)previousCallOutputDestination, previousCallOutput);
                                }
                            }

                            if (_txTracer.IsTracingActions)
                            {
                                _txTracer.ReportActionEnd(previousState.GasAvailable, _returnDataBuffer);
                            }
                        }

                        if (previousStateSucceeded)
                        {
                            previousState.CommitToParent(currentState);
                        }
                    }
                    else
                    {
                        worldState.Restore(previousState.Snapshot);
                        _returnDataBuffer = callResult.Output;
                        previousCallResult = StatusCode.FailureBytes;
                        previousCallOutput = callResult.Output.AsSpan().SliceWithZeroPadding(0, Math.Min(callResult.Output.Length, (int)previousState.OutputLength));
                        previousCallOutputDestination = (ulong)previousState.OutputDestination;


                        if (_txTracer.IsTracingActions)
                        {
                            _txTracer.ReportActionError(EvmExceptionType.Revert, previousState.GasAvailable);
                        }
                    }

                    previousState.Dispose();
                }
                catch (Exception ex) when (ex is EvmException or OverflowException)
                {
                    if (_logger.IsTrace) _logger.Trace($"exception ({ex.GetType().Name}) in {currentState.ExecutionType} at depth {currentState.Env.CallDepth} - restoring snapshot");

                    _worldState.Restore(currentState.Snapshot);

                    RevertParityTouchBugAccount(spec);

                    if (txTracer.IsTracingInstructions)
                    {
                        txTracer.ReportOperationError(ex is EvmException evmException ? evmException.ExceptionType : EvmExceptionType.Other);
                        txTracer.ReportOperationRemainingGas(0);
                    }

                    if (_txTracer.IsTracingActions)
                    {
                        EvmException evmException = ex as EvmException;
                        _txTracer.ReportActionError(evmException?.ExceptionType ?? EvmExceptionType.Other);
                    }

                    if (currentState.IsTopLevel)
                    {
                        return new TransactionSubstate(ex is OverflowException ? EvmExceptionType.Other : (ex as EvmException).ExceptionType, _txTracer != NullTxTracer.Instance);
                    }

                    previousCallResult = StatusCode.FailureBytes;
                    previousCallOutputDestination = UInt256.Zero;
                    _returnDataBuffer = Array.Empty<byte>();
                    previousCallOutput = ZeroPaddedSpan.Empty;

                    currentState.Dispose();
                    currentState = _stateStack.Pop();
                    currentState.IsContinuation = true;
                }
            }
        }

        private void RevertParityTouchBugAccount(IReleaseSpec spec)
        {
            if (_parityTouchBugAccount.ShouldDelete)
            {
                if (_state.AccountExists(_parityTouchBugAccount.Address))
                {
                    _state.AddToBalance(_parityTouchBugAccount.Address, UInt256.Zero, spec);
                }

                _parityTouchBugAccount.ShouldDelete = false;
            }
        }

        public CodeInfo GetCachedCodeInfo(IWorldState worldState, Address codeSource, IReleaseSpec vmSpec)
        {
            IStateProvider state = worldState.StateProvider;
            if (codeSource.IsPrecompile(vmSpec))
            {
                if (_precompiles is null)
                {
                    throw new InvalidOperationException("EVM precompile have not been initialized properly.");
                }

                return _precompiles[codeSource];
            }

            Keccak codeHash = state.GetCodeHash(codeSource);
            CodeInfo cachedCodeInfo = _codeCache.Get(codeHash);
            if (cachedCodeInfo == null)
            {
                byte[] code = state.GetCode(codeHash);

                if (code == null)
                {
                    throw new NullReferenceException($"Code {codeHash} missing in the state for address {codeSource}");
                }

                cachedCodeInfo = new CodeInfo(code);
                _codeCache.Set(codeHash, cachedCodeInfo);
            }
            else
            {
                // need to touch code so that any collectors that track database access are informed
                state.TouchCode(codeHash);
            }

            return cachedCodeInfo;
        }

        public void DisableSimdInstructions()
        {
            _simdOperationsEnabled = false;
        }

        private void InitializePrecompiledContracts()
        {
            _precompiles = new Dictionary<Address, CodeInfo>
            {
                [EcRecoverPrecompile.Instance.Address] = new(EcRecoverPrecompile.Instance),
                [Sha256Precompile.Instance.Address] = new(Sha256Precompile.Instance),
                [Ripemd160Precompile.Instance.Address] = new(Ripemd160Precompile.Instance),
                [IdentityPrecompile.Instance.Address] = new(IdentityPrecompile.Instance),

                [Bn256AddPrecompile.Instance.Address] = new(Bn256AddPrecompile.Instance),
                [Bn256MulPrecompile.Instance.Address] = new(Bn256MulPrecompile.Instance),
                [Bn256PairingPrecompile.Instance.Address] = new(Bn256PairingPrecompile.Instance),
                [ModExpPrecompile.Instance.Address] = new(ModExpPrecompile.Instance),

                [Blake2FPrecompile.Instance.Address] = new(Blake2FPrecompile.Instance),

                [G1AddPrecompile.Instance.Address] = new(G1AddPrecompile.Instance),
                [G1MulPrecompile.Instance.Address] = new(G1MulPrecompile.Instance),
                [G1MultiExpPrecompile.Instance.Address] = new(G1MultiExpPrecompile.Instance),
                [G2AddPrecompile.Instance.Address] = new(G2AddPrecompile.Instance),
                [G2MulPrecompile.Instance.Address] = new(G2MulPrecompile.Instance),
                [G2MultiExpPrecompile.Instance.Address] = new(G2MultiExpPrecompile.Instance),
                [PairingPrecompile.Instance.Address] = new(PairingPrecompile.Instance),
                [MapToG1Precompile.Instance.Address] = new(MapToG1Precompile.Instance),
                [MapToG2Precompile.Instance.Address] = new(MapToG2Precompile.Instance),
            };
        }

        private static bool UpdateGas(long gasCost, ref long gasAvailable)
        {
            // Console.WriteLine($"{gasCost}");
            if (gasAvailable < gasCost)
            {
                return false;
            }

            gasAvailable -= gasCost;
            return true;
        }

        private static void UpdateGasUp(long refund, ref long gasAvailable)
        {
            gasAvailable += refund;
        }

        private bool ChargeAccountAccessGas(ref long gasAvailable, EvmState vmState, Address address, IReleaseSpec spec, bool chargeForWarm = true)
        {
            // Console.WriteLine($"Accessing {address}");

            bool result = true;
            if (spec.UseHotAndColdStorage)
            {
                if (_txTracer.IsTracingAccess) // when tracing access we want cost as if it was warmed up from access list
                {
                    vmState.WarmUp(address);
                }

                if (vmState.IsCold(address) && !address.IsPrecompile(spec))
                {
                    result = UpdateGas(GasCostOf.ColdAccountAccess, ref gasAvailable);
                    vmState.WarmUp(address);
                }
                else if (chargeForWarm)
                {
                    result = UpdateGas(GasCostOf.WarmStateRead, ref gasAvailable);
                }
            }

            return result;
        }

        private enum StorageAccessType
        {
            SLOAD,
            SSTORE
        }

        private bool ChargeStorageAccessGas(
            ref long gasAvailable,
            EvmState vmState,
            StorageCell storageCell,
            StorageAccessType storageAccessType,
            IReleaseSpec spec)
        {
            // Console.WriteLine($"Accessing {storageCell} {storageAccessType}");

            bool result = true;
            if (spec.UseHotAndColdStorage)
            {
                if (_txTracer.IsTracingAccess) // when tracing access we want cost as if it was warmed up from access list
                {
                    vmState.WarmUp(storageCell);
                }

                if (vmState.IsCold(storageCell))
                {
                    result = UpdateGas(GasCostOf.ColdSLoad, ref gasAvailable);
                    vmState.WarmUp(storageCell);
                }
                else if (storageAccessType == StorageAccessType.SLOAD)
                {
                    // we do not charge for WARM_STORAGE_READ_COST in SSTORE scenario
                    result = UpdateGas(GasCostOf.WarmStateRead, ref gasAvailable);
                }
            }

            return result;
        }

        private CallResult ExecutePrecompile(EvmState state, IReleaseSpec spec)
        {
            ReadOnlyMemory<byte> callData = state.Env.InputData;
            UInt256 transferValue = state.Env.TransferValue;
            long gasAvailable = state.GasAvailable;

            IPrecompile precompile = state.Env.CodeInfo.Precompile;
            long baseGasCost = precompile.BaseGasCost(spec);
            long dataGasCost = precompile.DataGasCost(callData, spec);

            bool wasCreated = false;
            if (!_state.AccountExists(state.Env.ExecutingAccount))
            {
                wasCreated = true;
                _state.CreateAccount(state.Env.ExecutingAccount, transferValue);
            }
            else
            {
                _state.AddToBalance(state.Env.ExecutingAccount, transferValue, spec);
            }

            // https://github.com/ethereum/EIPs/blob/master/EIPS/eip-161.md
            // An additional issue was found in Parity,
            // where the Parity client incorrectly failed
            // to revert empty account deletions in a more limited set of contexts
            // involving out-of-gas calls to precompiled contracts;
            // the new Geth behavior matches Parity’s,
            // and empty accounts will cease to be a source of concern in general
            // in about one week once the state clearing process finishes.
            if (state.Env.ExecutingAccount.Equals(_parityTouchBugAccount.Address)
                && !wasCreated
                && transferValue.IsZero
                && spec.ClearEmptyAccountWhenTouched)
            {
                _parityTouchBugAccount.ShouldDelete = true;
            }

            //if(!UpdateGas(dataGasCost, ref gasAvailable)) return CallResult.Exception;
            if (!UpdateGas(baseGasCost, ref gasAvailable))
            {
                Metrics.EvmExceptions++;
                throw new OutOfGasException();
            }

            if (!UpdateGas(dataGasCost, ref gasAvailable))
            {
                Metrics.EvmExceptions++;
                throw new OutOfGasException();
            }

            state.GasAvailable = gasAvailable;

            try
            {
                (ReadOnlyMemory<byte> output, bool success) = precompile.Run(callData, spec);
                CallResult callResult = new(output.ToArray(), success, !success);
                return callResult;
            }
            catch (Exception)
            {
                CallResult callResult = new(Array.Empty<byte>(), false, true);
                return callResult;
            }
        }

        [SkipLocalsInit]
        private CallResult ExecuteCall(EvmState vmState, byte[]? previousCallResult, ZeroPaddedSpan previousCallOutput, in UInt256 previousCallOutputDestination, IReleaseSpec spec)
        {
            bool isTrace = _logger.IsTrace;
            bool traceOpcodes = _txTracer.IsTracingInstructions;
            ExecutionEnvironment env = vmState.Env;
            TxExecutionContext txCtx = env.TxExecutionContext;

            if (!vmState.IsContinuation)
            {
                if (!_state.AccountExists(env.ExecutingAccount))
                {
                    _state.CreateAccount(env.ExecutingAccount, env.TransferValue);
                }
                else
                {
                    _state.AddToBalance(env.ExecutingAccount, env.TransferValue, spec);
                }

                if (vmState.ExecutionType.IsAnyCreate() && spec.ClearEmptyAccountWhenTouched)
                {
                    _state.IncrementNonce(env.ExecutingAccount);
                }
            }

            if (vmState.Env.CodeInfo.MachineCode.Length == 0)
            {
                return CallResult.Empty;
            }

            vmState.InitStacks();
            EvmStack stack = new(vmState.DataStack.AsSpan(), vmState.DataStackHead, _txTracer);
            long gasAvailable = vmState.GasAvailable;
            int programCounter = vmState.ProgramCounter;
            Span<byte> code = env.CodeInfo.MachineCode.AsSpan();
<<<<<<< HEAD
            (int codeSectionStart, int codeSectionEnd) = code.CodeSectionOffsets();
            int codeSectionLength = codeSectionEnd - codeSectionStart;
=======
            var (codeSectionStart, codeSectionEnd, codeSectionLength) = ByteCodeValidator.CodeSectionOffsets(code);
>>>>>>> 060e0c61


            static void UpdateCurrentState(EvmState state, in int pc, in long gas, in int stackHead)
            {
                state.ProgramCounter = pc;
                state.GasAvailable = gas;
                state.DataStackHead = stackHead;
            }

            void StartInstructionTrace(Instruction instruction, EvmStack stackValue)
            {
                _txTracer.StartOperation(env.CallDepth + 1, gasAvailable, instruction, programCounter, txCtx.Header.IsPostMerge);
                if (_txTracer.IsTracingMemory)
                {
                    _txTracer.SetOperationMemory(vmState.Memory?.GetTrace() ?? new List<string>());
                }

                if (_txTracer.IsTracingStack)
                {
                    _txTracer.SetOperationStack(stackValue.GetStackTrace());
                }
            }

            void EndInstructionTrace()
            {
                if (traceOpcodes)
                {
                    if (_txTracer.IsTracingMemory)
                    {
                        _txTracer.SetOperationMemorySize(vmState.Memory?.Size ?? 0);
                    }

                    _txTracer.ReportOperationRemainingGas(gasAvailable);
                }
            }

            void EndInstructionTraceError(EvmExceptionType evmExceptionType)
            {
                if (traceOpcodes)
                {
                    _txTracer.ReportOperationError(evmExceptionType);
                    _txTracer.ReportOperationRemainingGas(gasAvailable);
                }
            }

            void Jump(in UInt256 jumpDest, bool isSubroutine = false)
            {
                if (jumpDest > int.MaxValue)
                {
                    Metrics.EvmExceptions++;
                    EndInstructionTraceError(EvmExceptionType.InvalidJumpDestination);
                    // https://github.com/NethermindEth/nethermind/issues/140
                    throw new InvalidJumpDestinationException();
                    //                                return CallResult.InvalidJumpDestination; // TODO: add a test, validating inside the condition was not covered by existing tests and fails on 0xf435a354924097686ea88dab3aac1dd464e6a3b387c77aeee94145b0fa5a63d2 mainnet
                }

                int jumpDestInt = (int)jumpDest;

                if (!env.CodeInfo.ValidateJump(jumpDestInt, isSubroutine))
                {
                    EndInstructionTraceError(EvmExceptionType.InvalidJumpDestination);
                    // https://github.com/NethermindEth/nethermind/issues/140
                    throw new InvalidJumpDestinationException();
                    //                                return CallResult.InvalidJumpDestination; // TODO: add a test, validating inside the condition was not covered by existing tests and fails on 61363 Ropsten
                }

                programCounter = jumpDestInt;
            }

            void UpdateMemoryCost(in UInt256 position, in UInt256 length)
            {
                if (vmState.Memory is null)
                {
                    throw new InvalidOperationException("EVM memory has not been initialized properly.");
                }

                long memoryCost = vmState.Memory.CalculateMemoryCost(in position, length);
                if (memoryCost != 0L)
                {
                    if (!UpdateGas(memoryCost, ref gasAvailable))
                    {
                        Metrics.EvmExceptions++;
                        EndInstructionTraceError(EvmExceptionType.OutOfGas);
                        throw new OutOfGasException();
                    }
                }
            }

            if (previousCallResult != null)
            {
                stack.PushBytes(previousCallResult);
                if (_txTracer.IsTracingInstructions) _txTracer.ReportOperationRemainingGas(vmState.GasAvailable);
            }

            if (previousCallOutput.Length > 0)
            {
                UInt256 localPreviousDest = previousCallOutputDestination;
                UpdateMemoryCost(in localPreviousDest, (ulong)previousCallOutput.Length);

                if (vmState.Memory is null)
                {
                    throw new InvalidOperationException("EVM memory has not been initialized properly.");
                }

                vmState.Memory.Save(in localPreviousDest, previousCallOutput);
                //                if(_txTracer.IsTracingInstructions) _txTracer.ReportMemoryChange((long)localPreviousDest, previousCallOutput);
            }

            while (programCounter < codeSectionLength)
            {
<<<<<<< HEAD
                Instruction instruction = (Instruction) code[programCounter + codeSectionStart];
=======
                Instruction instruction = (Instruction)code[programCounter + codeSectionStart];
>>>>>>> 060e0c61
                // Console.WriteLine(instruction);
                if (traceOpcodes)
                {
                    StartInstructionTrace(instruction, stack);
                }

                programCounter++;
                switch (instruction)
                {
                    case Instruction.STOP:
                        {
                            UpdateCurrentState(vmState, programCounter, gasAvailable, stack.Head);
                            EndInstructionTrace();
                            return CallResult.Empty;
                        }
                    case Instruction.ADD:
                        {
                            if (!UpdateGas(GasCostOf.VeryLow, ref gasAvailable))
                            {
                                EndInstructionTraceError(EvmExceptionType.OutOfGas);
                                return CallResult.OutOfGasException;
                            }

                            stack.PopUInt256(out UInt256 b);
                            stack.PopUInt256(out UInt256 a);
                            UInt256.Add(in a, in b, out UInt256 c);
                            stack.PushUInt256(c);

                            break;
                        }
                    case Instruction.MUL:
                        {
                            if (!UpdateGas(GasCostOf.Low, ref gasAvailable))
                            {
                                EndInstructionTraceError(EvmExceptionType.OutOfGas);
                                return CallResult.OutOfGasException;
                            }

                            stack.PopUInt256(out UInt256 a);
                            stack.PopUInt256(out UInt256 b);
                            UInt256.Multiply(in a, in b, out UInt256 res);
                            stack.PushUInt256(in res);
                            break;
                        }
                    case Instruction.SUB:
                        {
                            if (!UpdateGas(GasCostOf.VeryLow, ref gasAvailable))
                            {
                                EndInstructionTraceError(EvmExceptionType.OutOfGas);
                                return CallResult.OutOfGasException;
                            }

                            stack.PopUInt256(out UInt256 a);
                            stack.PopUInt256(out UInt256 b);
                            UInt256.Subtract(in a, in b, out UInt256 result);

                            stack.PushUInt256(in result);
                            break;
                        }
                    case Instruction.DIV:
                        {
                            if (!UpdateGas(GasCostOf.Low, ref gasAvailable))
                            {
                                EndInstructionTraceError(EvmExceptionType.OutOfGas);
                                return CallResult.OutOfGasException;
                            }

                            stack.PopUInt256(out UInt256 a);
                            stack.PopUInt256(out UInt256 b);
                            if (b.IsZero)
                            {
                                stack.PushZero();
                            }
                            else
                            {
                                UInt256.Divide(in a, in b, out UInt256 res);
                                stack.PushUInt256(in res);
                            }

                            break;
                        }
                    case Instruction.SDIV:
                        {
                            if (!UpdateGas(GasCostOf.Low, ref gasAvailable))
                            {
                                EndInstructionTraceError(EvmExceptionType.OutOfGas);
                                return CallResult.OutOfGasException;
                            }

                            stack.PopUInt256(out UInt256 a);
                            stack.PopSignedInt256(out Int256.Int256 b);
                            if (b.IsZero)
                            {
                                stack.PushZero();
                            }
                            else if (b == Int256.Int256.MinusOne && a == P255)
                            {
                                UInt256 res = P255;
                                stack.PushUInt256(in res);
                            }
                            else
                            {
                                Int256.Int256 signedA = new(a);
                                Int256.Int256.Divide(in signedA, in b, out Int256.Int256 res);
                                stack.PushSignedInt256(in res);
                            }

                            break;
                        }
                    case Instruction.MOD:
                        {
                            if (!UpdateGas(GasCostOf.Low, ref gasAvailable))
                            {
                                EndInstructionTraceError(EvmExceptionType.OutOfGas);
                                return CallResult.OutOfGasException;
                            }

                            stack.PopUInt256(out UInt256 a);
                            stack.PopUInt256(out UInt256 b);
                            UInt256.Mod(in a, in b, out UInt256 result);
                            stack.PushUInt256(in result);
                            break;
                        }
                    case Instruction.SMOD:
                        {
                            if (!UpdateGas(GasCostOf.Low, ref gasAvailable))
                            {
                                EndInstructionTraceError(EvmExceptionType.OutOfGas);
                                return CallResult.OutOfGasException;
                            }

                            stack.PopSignedInt256(out Int256.Int256 a);
                            stack.PopSignedInt256(out Int256.Int256 b);
                            if (b.IsZero || b.IsOne)
                            {
                                stack.PushZero();
                            }
                            else
                            {
                                a.Mod(in b, out Int256.Int256 mod);
                                stack.PushSignedInt256(in mod);
                            }

                            break;
                        }
                    case Instruction.ADDMOD:
                        {
                            if (!UpdateGas(GasCostOf.Mid, ref gasAvailable))
                            {
                                EndInstructionTraceError(EvmExceptionType.OutOfGas);
                                return CallResult.OutOfGasException;
                            }

                            stack.PopUInt256(out UInt256 a);
                            stack.PopUInt256(out UInt256 b);
                            stack.PopUInt256(out UInt256 mod);

                            if (mod.IsZero)
                            {
                                stack.PushZero();
                            }
                            else
                            {
                                UInt256.AddMod(a, b, mod, out UInt256 res);
                                stack.PushUInt256(in res);
                            }

                            break;
                        }
                    case Instruction.MULMOD:
                        {
                            if (!UpdateGas(GasCostOf.Mid, ref gasAvailable))
                            {
                                EndInstructionTraceError(EvmExceptionType.OutOfGas);
                                return CallResult.OutOfGasException;
                            }

                            stack.PopUInt256(out UInt256 a);
                            stack.PopUInt256(out UInt256 b);
                            stack.PopUInt256(out UInt256 mod);

                            if (mod.IsZero)
                            {
                                stack.PushZero();
                            }
                            else
                            {
                                UInt256.MultiplyMod(in a, in b, in mod, out UInt256 res);
                                stack.PushUInt256(in res);
                            }

                            break;
                        }
                    case Instruction.EXP:
                        {
                            if (!UpdateGas(GasCostOf.Exp, ref gasAvailable))
                            {
                                EndInstructionTraceError(EvmExceptionType.OutOfGas);
                                return CallResult.OutOfGasException;
                            }

                            Metrics.ModExpOpcode++;

                            stack.PopUInt256(out UInt256 baseInt);
                            Span<byte> exp = stack.PopBytes();

                            int leadingZeros = exp.LeadingZerosCount();
                            if (leadingZeros != 32)
                            {
                                int expSize = 32 - leadingZeros;
                                if (!UpdateGas(spec.GetExpByteCost() * expSize, ref gasAvailable))
                                {
                                    EndInstructionTraceError(EvmExceptionType.OutOfGas);
                                    return CallResult.OutOfGasException;
                                }
                            }
                            else
                            {
                                stack.PushOne();
                                break;
                            }

                            if (baseInt.IsZero)
                            {
                                stack.PushZero();
                            }
                            else if (baseInt.IsOne)
                            {
                                stack.PushOne();
                            }
                            else
                            {
                                UInt256.Exp(baseInt, new UInt256(exp, true), out UInt256 res);
                                stack.PushUInt256(in res);
                            }

                            break;
                        }
                    case Instruction.SIGNEXTEND:
                        {
                            if (!UpdateGas(GasCostOf.Low, ref gasAvailable))
                            {
                                EndInstructionTraceError(EvmExceptionType.OutOfGas);
                                return CallResult.OutOfGasException;
                            }

                            stack.PopUInt256(out UInt256 a);
                            if (a >= BigInt32)
                            {
                                stack.EnsureDepth(1);
                                break;
                            }

                            int position = 31 - (int)a;

                            Span<byte> b = stack.PopBytes();
                            sbyte sign = (sbyte)b[position];

                            if (sign >= 0)
                            {
                                BytesZero32.AsSpan(0, position).CopyTo(b.Slice(0, position));
                            }
                            else
                            {
                                BytesMax32.AsSpan(0, position).CopyTo(b.Slice(0, position));
                            }

                            stack.PushBytes(b);
                            break;
                        }
                    case Instruction.LT:
                        {
                            if (!UpdateGas(GasCostOf.VeryLow, ref gasAvailable))
                            {
                                EndInstructionTraceError(EvmExceptionType.OutOfGas);
                                return CallResult.OutOfGasException;
                            }

                            stack.PopUInt256(out UInt256 a);
                            stack.PopUInt256(out UInt256 b);
                            if (a < b)
                            {
                                stack.PushOne();
                            }
                            else
                            {
                                stack.PushZero();
                            }

                            break;
                        }
                    case Instruction.GT:
                        {
                            if (!UpdateGas(GasCostOf.VeryLow, ref gasAvailable))
                            {
                                EndInstructionTraceError(EvmExceptionType.OutOfGas);
                                return CallResult.OutOfGasException;
                            }

                            stack.PopUInt256(out UInt256 a);
                            stack.PopUInt256(out UInt256 b);
                            if (a > b)
                            {
                                stack.PushOne();
                            }
                            else
                            {
                                stack.PushZero();
                            }

                            break;
                        }
                    case Instruction.SLT:
                        {
                            if (!UpdateGas(GasCostOf.VeryLow, ref gasAvailable))
                            {
                                EndInstructionTraceError(EvmExceptionType.OutOfGas);
                                return CallResult.OutOfGasException;
                            }

                            stack.PopSignedInt256(out Int256.Int256 a);
                            stack.PopSignedInt256(out Int256.Int256 b);

                            if (a.CompareTo(b) < 0)
                            {
                                stack.PushOne();
                            }
                            else
                            {
                                stack.PushZero();
                            }

                            break;
                        }
                    case Instruction.SGT:
                        {
                            if (!UpdateGas(GasCostOf.VeryLow, ref gasAvailable))
                            {
                                EndInstructionTraceError(EvmExceptionType.OutOfGas);
                                return CallResult.OutOfGasException;
                            }

                            stack.PopSignedInt256(out Int256.Int256 a);
                            stack.PopSignedInt256(out Int256.Int256 b);
                            if (a.CompareTo(b) > 0)
                            {
                                stack.PushOne();
                            }
                            else
                            {
                                stack.PushZero();
                            }

                            break;
                        }
                    case Instruction.EQ:
                        {
                            if (!UpdateGas(GasCostOf.VeryLow, ref gasAvailable))
                            {
                                EndInstructionTraceError(EvmExceptionType.OutOfGas);
                                return CallResult.OutOfGasException;
                            }

                            Span<byte> a = stack.PopBytes();
                            Span<byte> b = stack.PopBytes();
                            if (a.SequenceEqual(b))
                            {
                                stack.PushOne();
                            }
                            else
                            {
                                stack.PushZero();
                            }

                            break;
                        }
                    case Instruction.ISZERO:
                        {
                            if (!UpdateGas(GasCostOf.VeryLow, ref gasAvailable))
                            {
                                EndInstructionTraceError(EvmExceptionType.OutOfGas);
                                return CallResult.OutOfGasException;
                            }

                            Span<byte> a = stack.PopBytes();
                            if (a.SequenceEqual(BytesZero32))
                            {
                                stack.PushOne();
                            }
                            else
                            {
                                stack.PushZero();
                            }

                            break;
                        }
                    case Instruction.AND:
                        {
                            if (!UpdateGas(GasCostOf.VeryLow, ref gasAvailable))
                            {
                                EndInstructionTraceError(EvmExceptionType.OutOfGas);
                                return CallResult.OutOfGasException;
                            }

                            Span<byte> a = stack.PopBytes();
                            Span<byte> b = stack.PopBytes();

                            if (_simdOperationsEnabled)
                            {
                                Vector<byte> aVec = new(a);
                                Vector<byte> bVec = new(b);

                                Vector.BitwiseAnd(aVec, bVec).CopyTo(stack.Register);
                            }
                            else
                            {
                                ref ulong refA = ref MemoryMarshal.AsRef<ulong>(a);
                                ref ulong refB = ref MemoryMarshal.AsRef<ulong>(b);
                                ref ulong refBuffer = ref MemoryMarshal.AsRef<ulong>(stack.Register);

                                refBuffer = refA & refB;
                                Unsafe.Add(ref refBuffer, 1) = Unsafe.Add(ref refA, 1) & Unsafe.Add(ref refB, 1);
                                Unsafe.Add(ref refBuffer, 2) = Unsafe.Add(ref refA, 2) & Unsafe.Add(ref refB, 2);
                                Unsafe.Add(ref refBuffer, 3) = Unsafe.Add(ref refA, 3) & Unsafe.Add(ref refB, 3);
                            }

                            stack.PushBytes(stack.Register);
                            break;
                        }
                    case Instruction.OR:
                        {
                            if (!UpdateGas(GasCostOf.VeryLow, ref gasAvailable))
                            {
                                EndInstructionTraceError(EvmExceptionType.OutOfGas);
                                return CallResult.OutOfGasException;
                            }

                            Span<byte> a = stack.PopBytes();
                            Span<byte> b = stack.PopBytes();

                            if (_simdOperationsEnabled)
                            {
                                Vector<byte> aVec = new(a);
                                Vector<byte> bVec = new(b);

                                Vector.BitwiseOr(aVec, bVec).CopyTo(stack.Register);
                            }
                            else
                            {
                                ref ulong refA = ref MemoryMarshal.AsRef<ulong>(a);
                                ref ulong refB = ref MemoryMarshal.AsRef<ulong>(b);
                                ref ulong refBuffer = ref MemoryMarshal.AsRef<ulong>(stack.Register);

                                refBuffer = refA | refB;
                                Unsafe.Add(ref refBuffer, 1) = Unsafe.Add(ref refA, 1) | Unsafe.Add(ref refB, 1);
                                Unsafe.Add(ref refBuffer, 2) = Unsafe.Add(ref refA, 2) | Unsafe.Add(ref refB, 2);
                                Unsafe.Add(ref refBuffer, 3) = Unsafe.Add(ref refA, 3) | Unsafe.Add(ref refB, 3);
                            }

                            stack.PushBytes(stack.Register);
                            break;
                        }
                    case Instruction.XOR:
                        {
                            if (!UpdateGas(GasCostOf.VeryLow, ref gasAvailable))
                            {
                                EndInstructionTraceError(EvmExceptionType.OutOfGas);
                                return CallResult.OutOfGasException;
                            }

                            Span<byte> a = stack.PopBytes();
                            Span<byte> b = stack.PopBytes();

                            if (_simdOperationsEnabled)
                            {
                                Vector<byte> aVec = new(a);
                                Vector<byte> bVec = new(b);

                                Vector.Xor(aVec, bVec).CopyTo(stack.Register);
                            }
                            else
                            {
                                ref ulong refA = ref MemoryMarshal.AsRef<ulong>(a);
                                ref ulong refB = ref MemoryMarshal.AsRef<ulong>(b);
                                ref ulong refBuffer = ref MemoryMarshal.AsRef<ulong>(stack.Register);

                                refBuffer = refA ^ refB;
                                Unsafe.Add(ref refBuffer, 1) = Unsafe.Add(ref refA, 1) ^ Unsafe.Add(ref refB, 1);
                                Unsafe.Add(ref refBuffer, 2) = Unsafe.Add(ref refA, 2) ^ Unsafe.Add(ref refB, 2);
                                Unsafe.Add(ref refBuffer, 3) = Unsafe.Add(ref refA, 3) ^ Unsafe.Add(ref refB, 3);
                            }

                            stack.PushBytes(stack.Register);
                            break;
                        }
                    case Instruction.NOT:
                        {
                            if (!UpdateGas(GasCostOf.VeryLow, ref gasAvailable))
                            {
                                EndInstructionTraceError(EvmExceptionType.OutOfGas);
                                return CallResult.OutOfGasException;
                            }

                            Span<byte> a = stack.PopBytes();

                            if (_simdOperationsEnabled)
                            {
                                Vector<byte> aVec = new(a);
                                Vector<byte> negVec = Vector.Xor(aVec, new Vector<byte>(BytesMax32));

                                negVec.CopyTo(stack.Register);
                            }
                            else
                            {
                                ref var refA = ref MemoryMarshal.AsRef<ulong>(a);
                                ref var refBuffer = ref MemoryMarshal.AsRef<ulong>(stack.Register);

                                refBuffer = ~refA;
                                Unsafe.Add(ref refBuffer, 1) = ~Unsafe.Add(ref refA, 1);
                                Unsafe.Add(ref refBuffer, 2) = ~Unsafe.Add(ref refA, 2);
                                Unsafe.Add(ref refBuffer, 3) = ~Unsafe.Add(ref refA, 3);
                            }

                            stack.PushBytes(stack.Register);
                            break;
                        }
                    case Instruction.BYTE:
                        {
                            if (!UpdateGas(GasCostOf.VeryLow, ref gasAvailable))
                            {
                                EndInstructionTraceError(EvmExceptionType.OutOfGas);
                                return CallResult.OutOfGasException;
                            }

                            stack.PopUInt256(out UInt256 position);
                            Span<byte> bytes = stack.PopBytes();

                            if (position >= BigInt32)
                            {
                                stack.PushZero();
                                break;
                            }

                            int adjustedPosition = bytes.Length - 32 + (int)position;
                            if (adjustedPosition < 0)
                            {
                                stack.PushZero();
                            }
                            else
                            {
                                stack.PushByte(bytes[adjustedPosition]);
                            }

                            break;
                        }
                    case Instruction.SHA3:
                        {
                            stack.PopUInt256(out UInt256 memSrc);
                            stack.PopUInt256(out UInt256 memLength);
                            if (!UpdateGas(GasCostOf.Sha3 + GasCostOf.Sha3Word * EvmPooledMemory.Div32Ceiling(memLength),
                                ref gasAvailable))
                            {
                                EndInstructionTraceError(EvmExceptionType.OutOfGas);
                                return CallResult.OutOfGasException;
                            }

                            UpdateMemoryCost(in memSrc, memLength);

                            Span<byte> memData = vmState.Memory.LoadSpan(in memSrc, memLength);
                            stack.PushBytes(ValueKeccak.Compute(memData).BytesAsSpan);
                            break;
                        }
                    case Instruction.ADDRESS:
                        {
                            if (!UpdateGas(GasCostOf.Base, ref gasAvailable))
                            {
                                EndInstructionTraceError(EvmExceptionType.OutOfGas);
                                return CallResult.OutOfGasException;
                            }

                            stack.PushBytes(env.ExecutingAccount.Bytes);
                            break;
                        }
                    case Instruction.BALANCE:
                        {
                            long gasCost = spec.GetBalanceCost();
                            if (gasCost != 0 && !UpdateGas(gasCost, ref gasAvailable))
                            {
                                EndInstructionTraceError(EvmExceptionType.OutOfGas);
                                return CallResult.OutOfGasException;
                            }

                            Address address = stack.PopAddress();
                            if (!ChargeAccountAccessGas(ref gasAvailable, vmState, address, spec))
                            {
                                EndInstructionTraceError(EvmExceptionType.OutOfGas);
                                return CallResult.OutOfGasException;
                            }

                            UInt256 balance = _state.GetBalance(address);
                            stack.PushUInt256(in balance);
                            break;
                        }
                    case Instruction.CALLER:
                        {
                            if (!UpdateGas(GasCostOf.Base, ref gasAvailable))
                            {
                                EndInstructionTraceError(EvmExceptionType.OutOfGas);
                                return CallResult.OutOfGasException;
                            }

                            stack.PushBytes(env.Caller.Bytes);
                            break;
                        }
                    case Instruction.CALLVALUE:
                        {
                            if (!UpdateGas(GasCostOf.Base, ref gasAvailable))
                            {
                                EndInstructionTraceError(EvmExceptionType.OutOfGas);
                                return CallResult.OutOfGasException;
                            }

                            UInt256 callValue = env.Value;
                            stack.PushUInt256(in callValue);
                            break;
                        }
                    case Instruction.ORIGIN:
                        {
                            if (!UpdateGas(GasCostOf.Base, ref gasAvailable))
                            {
                                EndInstructionTraceError(EvmExceptionType.OutOfGas);
                                return CallResult.OutOfGasException;
                            }

                            stack.PushBytes(txCtx.Origin.Bytes);
                            break;
                        }
                    case Instruction.CALLDATALOAD:
                        {
                            if (!UpdateGas(GasCostOf.VeryLow, ref gasAvailable))
                            {
                                EndInstructionTraceError(EvmExceptionType.OutOfGas);
                                return CallResult.OutOfGasException;
                            }

                            stack.PopUInt256(out UInt256 src);
                            stack.PushBytes(env.InputData.SliceWithZeroPadding(src, 32));
                            break;
                        }
                    case Instruction.CALLDATASIZE:
                        {
                            if (!UpdateGas(GasCostOf.Base, ref gasAvailable))
                            {
                                EndInstructionTraceError(EvmExceptionType.OutOfGas);
                                return CallResult.OutOfGasException;
                            }

                            UInt256 callDataSize = (UInt256)env.InputData.Length;
                            stack.PushUInt256(in callDataSize);
                            break;
                        }
                    case Instruction.CALLDATACOPY:
                        {
                            stack.PopUInt256(out UInt256 dest);
                            stack.PopUInt256(out UInt256 src);
                            stack.PopUInt256(out UInt256 length);
                            if (!UpdateGas(GasCostOf.VeryLow + GasCostOf.Memory * EvmPooledMemory.Div32Ceiling(length),
                                ref gasAvailable))
                            {
                                EndInstructionTraceError(EvmExceptionType.OutOfGas);
                                return CallResult.OutOfGasException;
                            }

                            if (length > UInt256.Zero)
                            {
                                UpdateMemoryCost(in dest, length);

                                ZeroPaddedMemory callDataSlice = env.InputData.SliceWithZeroPadding(src, (int)length);
                                vmState.Memory.Save(in dest, callDataSlice);
                                if (_txTracer.IsTracingInstructions)
                                {
                                    _txTracer.ReportMemoryChange((long)dest, callDataSlice);
                                }
                            }

                            break;
                        }
                    case Instruction.CODESIZE:
                        {
                            if (!UpdateGas(GasCostOf.Base, ref gasAvailable))
                            {
                                EndInstructionTraceError(EvmExceptionType.OutOfGas);
                                return CallResult.OutOfGasException;
                            }

                            UInt256 codeLength = (UInt256)code.Length;
                            stack.PushUInt256(in codeLength);
                            break;
                        }
                    case Instruction.CODECOPY:
                        {
                            UInt256 code_length = (UInt256)code.Length;
                            stack.PopUInt256(out UInt256 dest);
                            stack.PopUInt256(out UInt256 src);
                            stack.PopUInt256(out UInt256 length);
                            if (!UpdateGas(GasCostOf.VeryLow + GasCostOf.Memory * EvmPooledMemory.Div32Ceiling(length), ref gasAvailable))
                            {
                                EndInstructionTraceError(EvmExceptionType.OutOfGas);
                                return CallResult.OutOfGasException;
                            }

                            if (length > UInt256.Zero)
                            {
                                UpdateMemoryCost(in dest, length);

                                ZeroPaddedSpan codeSlice = code.SliceWithZeroPadding(src, (int)length);
                                vmState.Memory.Save(in dest, codeSlice);
                                if (_txTracer.IsTracingInstructions) _txTracer.ReportMemoryChange((long)dest, codeSlice);
                            }

                            break;
                        }
                    case Instruction.GASPRICE:
                        {
                            if (!UpdateGas(GasCostOf.Base, ref gasAvailable))
                            {
                                EndInstructionTraceError(EvmExceptionType.OutOfGas);
                                return CallResult.OutOfGasException;
                            }

                            UInt256 gasPrice = txCtx.GasPrice;
                            stack.PushUInt256(in gasPrice);
                            break;
                        }
                    case Instruction.EXTCODESIZE:
                        {
                            long gasCost = spec.GetExtCodeCost();
                            if (!UpdateGas(gasCost, ref gasAvailable))
                            {
                                EndInstructionTraceError(EvmExceptionType.OutOfGas);
                                return CallResult.OutOfGasException;
                            }

                            Address address = stack.PopAddress();
                            if (!ChargeAccountAccessGas(ref gasAvailable, vmState, address, spec))
                            {
                                EndInstructionTraceError(EvmExceptionType.OutOfGas);
                                return CallResult.OutOfGasException;
                            }

                            byte[] accountCode = GetCachedCodeInfo(_worldState, address, spec).MachineCode;
                            UInt256 codeSize = (UInt256)accountCode.Length;
                            stack.PushUInt256(in codeSize);
                            break;
                        }
                    case Instruction.EXTCODECOPY:
                        {
                            Address address = stack.PopAddress();
                            stack.PopUInt256(out UInt256 dest);
                            stack.PopUInt256(out UInt256 src);
                            stack.PopUInt256(out UInt256 length);

                            long gasCost = spec.GetExtCodeCost();
                            if (!UpdateGas(gasCost + GasCostOf.Memory * EvmPooledMemory.Div32Ceiling(length),
                                ref gasAvailable))
                            {
                                EndInstructionTraceError(EvmExceptionType.OutOfGas);
                                return CallResult.OutOfGasException;
                            }

                            if (!ChargeAccountAccessGas(ref gasAvailable, vmState, address, spec))
                            {
                                EndInstructionTraceError(EvmExceptionType.OutOfGas);
                                return CallResult.OutOfGasException;
                            }

                            if (length > UInt256.Zero)
                            {
                                UpdateMemoryCost(in dest, length);

                                byte[] externalCode = GetCachedCodeInfo(_worldState, address, spec).MachineCode;
                                ZeroPaddedSpan callDataSlice = externalCode.SliceWithZeroPadding(src, (int)length);
                                vmState.Memory.Save(in dest, callDataSlice);
                                if (_txTracer.IsTracingInstructions)
                                {
                                    _txTracer.ReportMemoryChange((long)dest, callDataSlice);
                                }
                            }

                            break;
                        }
                    case Instruction.RETURNDATASIZE:
                        {
                            if (!spec.ReturnDataOpcodesEnabled)
                            {
                                EndInstructionTraceError(EvmExceptionType.BadInstruction);
                                return CallResult.InvalidInstructionException;
                            }

                            if (!UpdateGas(GasCostOf.Base, ref gasAvailable))
                            {
                                EndInstructionTraceError(EvmExceptionType.OutOfGas);
                                return CallResult.OutOfGasException;
                            }

                            UInt256 res = (UInt256)_returnDataBuffer.Length;
                            stack.PushUInt256(in res);
                            break;
                        }
                    case Instruction.RETURNDATACOPY:
                        {
                            if (!spec.ReturnDataOpcodesEnabled)
                            {
                                EndInstructionTraceError(EvmExceptionType.BadInstruction);
                                return CallResult.InvalidInstructionException;
                            }

                            stack.PopUInt256(out UInt256 dest);
                            stack.PopUInt256(out UInt256 src);
                            stack.PopUInt256(out UInt256 length);
                            if (!UpdateGas(GasCostOf.VeryLow + GasCostOf.Memory * EvmPooledMemory.Div32Ceiling(length), ref gasAvailable))
                            {
                                EndInstructionTraceError(EvmExceptionType.OutOfGas);
                                return CallResult.OutOfGasException;
                            }

                            if (UInt256.AddOverflow(length, src, out UInt256 newLength) || newLength > _returnDataBuffer.Length)
                            {
                                return CallResult.AccessViolationException;
                            }

                            if (length > UInt256.Zero)
                            {
                                UpdateMemoryCost(in dest, length);

                                ZeroPaddedSpan returnDataSlice = _returnDataBuffer.AsSpan().SliceWithZeroPadding(src, (int)length);
                                vmState.Memory.Save(in dest, returnDataSlice);
                                if (_txTracer.IsTracingInstructions)
                                {
                                    _txTracer.ReportMemoryChange((long)dest, returnDataSlice);
                                }
                            }

                            break;
                        }
                    case Instruction.BLOCKHASH:
                        {
                            Metrics.BlockhashOpcode++;

                            if (!UpdateGas(GasCostOf.BlockHash, ref gasAvailable))
                            {
                                EndInstructionTraceError(EvmExceptionType.OutOfGas);
                                return CallResult.OutOfGasException;
                            }

                            stack.PopUInt256(out UInt256 a);
                            long number = a > long.MaxValue ? long.MaxValue : (long)a;
                            Keccak blockHash = _blockhashProvider.GetBlockhash(txCtx.Header, number);
                            stack.PushBytes(blockHash?.Bytes ?? BytesZero32);

                            if (isTrace)
                            {
                                if (_txTracer.IsTracingBlockHash && blockHash != null)
                                {
                                    _txTracer.ReportBlockHash(blockHash);
                                }
                            }

                            break;
                        }
                    case Instruction.COINBASE:
                        {
                            if (!UpdateGas(GasCostOf.Base, ref gasAvailable))
                            {
                                EndInstructionTraceError(EvmExceptionType.OutOfGas);
                                return CallResult.OutOfGasException;
                            }

                            stack.PushBytes(txCtx.Header.GasBeneficiary.Bytes);
                            break;
                        }
                    case Instruction.PREVRANDAO:
                        {
                            if (!UpdateGas(GasCostOf.Base, ref gasAvailable))
                            {
                                EndInstructionTraceError(EvmExceptionType.OutOfGas);
                                return CallResult.OutOfGasException;
                            }

                            if (txCtx.Header.IsPostMerge)
                            {
                                byte[] random = txCtx.Header.Random.Bytes;
                                stack.PushBytes(random);
                            }
                            else
                            {
                                UInt256 diff = txCtx.Header.Difficulty;
                                stack.PushUInt256(in diff);
                            }
                            break;
                        }
                    case Instruction.TIMESTAMP:
                        {
                            if (!UpdateGas(GasCostOf.Base, ref gasAvailable))
                            {
                                EndInstructionTraceError(EvmExceptionType.OutOfGas);
                                return CallResult.OutOfGasException;
                            }

                            UInt256 timestamp = txCtx.Header.Timestamp;
                            stack.PushUInt256(in timestamp);
                            break;
                        }
                    case Instruction.NUMBER:
                        {
                            if (!UpdateGas(GasCostOf.Base, ref gasAvailable))
                            {
                                EndInstructionTraceError(EvmExceptionType.OutOfGas);
                                return CallResult.OutOfGasException;
                            }

                            UInt256 blockNumber = (UInt256)txCtx.Header.Number;
                            stack.PushUInt256(in blockNumber);
                            break;
                        }
                    case Instruction.GASLIMIT:
                        {
                            if (!UpdateGas(GasCostOf.Base, ref gasAvailable))
                            {
                                EndInstructionTraceError(EvmExceptionType.OutOfGas);
                                return CallResult.OutOfGasException;
                            }

                            UInt256 gasLimit = (UInt256)txCtx.Header.GasLimit;
                            stack.PushUInt256(in gasLimit);
                            break;
                        }
                    case Instruction.CHAINID:
                        {
                            if (!spec.ChainIdOpcodeEnabled)
                            {
                                EndInstructionTraceError(EvmExceptionType.BadInstruction);
                                return CallResult.InvalidInstructionException;
                            }

                            if (!UpdateGas(GasCostOf.Base, ref gasAvailable))
                            {
                                EndInstructionTraceError(EvmExceptionType.OutOfGas);
                                return CallResult.OutOfGasException;
                            }

                            stack.PushBytes(_chainId);
                            break;
                        }
                    case Instruction.SELFBALANCE:
                        {
                            if (!spec.SelfBalanceOpcodeEnabled)
                            {
                                EndInstructionTraceError(EvmExceptionType.BadInstruction);
                                return CallResult.InvalidInstructionException;
                            }

                            if (!UpdateGas(GasCostOf.SelfBalance, ref gasAvailable))
                            {
                                EndInstructionTraceError(EvmExceptionType.OutOfGas);
                                return CallResult.OutOfGasException;
                            }

                            UInt256 balance = _state.GetBalance(env.ExecutingAccount);
                            stack.PushUInt256(in balance);
                            break;
                        }
                    case Instruction.BASEFEE:
                        {
                            if (!spec.BaseFeeEnabled)
                            {
                                EndInstructionTraceError(EvmExceptionType.BadInstruction);
                                return CallResult.InvalidInstructionException;
                            }

                            if (!UpdateGas(GasCostOf.Base, ref gasAvailable))
                            {
                                EndInstructionTraceError(EvmExceptionType.OutOfGas);
                                return CallResult.OutOfGasException;
                            }

                            UInt256 baseFee = txCtx.Header.BaseFeePerGas;
                            stack.PushUInt256(in baseFee);
                            break;
                        }
                    case Instruction.POP:
                        {
                            if (!UpdateGas(GasCostOf.Base, ref gasAvailable))
                            {
                                EndInstructionTraceError(EvmExceptionType.OutOfGas);
                                return CallResult.OutOfGasException;
                            }

                            stack.PopLimbo();
                            break;
                        }
                    case Instruction.MLOAD:
                        {
                            if (!UpdateGas(GasCostOf.VeryLow, ref gasAvailable))
                            {
                                EndInstructionTraceError(EvmExceptionType.OutOfGas);
                                return CallResult.OutOfGasException;
                            }

                            stack.PopUInt256(out UInt256 memPosition);
                            UpdateMemoryCost(in memPosition, 32);
                            Span<byte> memData = vmState.Memory.LoadSpan(in memPosition);
                            if (_txTracer.IsTracingInstructions) _txTracer.ReportMemoryChange(memPosition, memData);

                            stack.PushBytes(memData);
                            break;
                        }
                    case Instruction.MSTORE:
                        {
                            if (!UpdateGas(GasCostOf.VeryLow, ref gasAvailable))
                            {
                                EndInstructionTraceError(EvmExceptionType.OutOfGas);
                                return CallResult.OutOfGasException;
                            }

                            stack.PopUInt256(out UInt256 memPosition);

                            Span<byte> data = stack.PopBytes();
                            UpdateMemoryCost(in memPosition, 32);
                            vmState.Memory.SaveWord(in memPosition, data);
                            if (_txTracer.IsTracingInstructions) _txTracer.ReportMemoryChange((long)memPosition, data.SliceWithZeroPadding(0, 32, PadDirection.Left));

                            break;
                        }
                    case Instruction.MSTORE8:
                        {
                            if (!UpdateGas(GasCostOf.VeryLow, ref gasAvailable))
                            {
                                EndInstructionTraceError(EvmExceptionType.OutOfGas);
                                return CallResult.OutOfGasException;
                            }

                            stack.PopUInt256(out UInt256 memPosition);
                            byte data = stack.PopByte();
                            UpdateMemoryCost(in memPosition, UInt256.One);
                            vmState.Memory.SaveByte(in memPosition, data);
                            if (_txTracer.IsTracingInstructions) _txTracer.ReportMemoryChange((long)memPosition, data);

                            break;
                        }
                    case Instruction.SLOAD:
                        {
                            Metrics.SloadOpcode++;
                            var gasCost = spec.GetSLoadCost();

                            if (!UpdateGas(gasCost, ref gasAvailable))
                            {
                                EndInstructionTraceError(EvmExceptionType.OutOfGas);
                                return CallResult.OutOfGasException;
                            }

                            stack.PopUInt256(out UInt256 storageIndex);
                            StorageCell storageCell = new(env.ExecutingAccount, storageIndex);
                            if (!ChargeStorageAccessGas(
                                ref gasAvailable,
                                vmState,
                                storageCell,
                                StorageAccessType.SLOAD,
                                spec))
                            {
                                EndInstructionTraceError(EvmExceptionType.OutOfGas);
                                return CallResult.OutOfGasException;
                            }

                            byte[] value = _storage.Get(storageCell);
                            stack.PushBytes(value);

                            if (_txTracer.IsTracingOpLevelStorage)
                            {
                                _txTracer.LoadOperationStorage(storageCell.Address, storageIndex, value);
                            }

                            break;
                        }
                    case Instruction.SSTORE:
                        {
                            Metrics.SstoreOpcode++;

                            if (vmState.IsStatic)
                            {
                                EndInstructionTraceError(EvmExceptionType.StaticCallViolation);
                                return CallResult.StaticCallViolationException;
                            }

                            // fail fast before the first storage read if gas is not enough even for reset
                            if (!spec.UseNetGasMetering && !UpdateGas(spec.GetSStoreResetCost(), ref gasAvailable))
                            {
                                EndInstructionTraceError(EvmExceptionType.OutOfGas);
                                return CallResult.OutOfGasException;
                            }

                            if (spec.UseNetGasMeteringWithAStipendFix)
                            {
                                if (_txTracer.IsTracingRefunds) _txTracer.ReportExtraGasPressure(GasCostOf.CallStipend - spec.GetNetMeteredSStoreCost() + 1);
                                if (gasAvailable <= GasCostOf.CallStipend)
                                {
                                    EndInstructionTraceError(EvmExceptionType.OutOfGas);
                                    return CallResult.OutOfGasException;
                                }
                            }

                            stack.PopUInt256(out UInt256 storageIndex);
                            Span<byte> newValue = stack.PopBytes();
                            bool newIsZero = newValue.IsZero();
                            if (!newIsZero)
                            {
                                newValue = newValue.WithoutLeadingZeros().ToArray();
                            }
                            else
                            {
                                newValue = new byte[] { 0 };
                            }

                            StorageCell storageCell = new(env.ExecutingAccount, storageIndex);

                            if (!ChargeStorageAccessGas(
                                ref gasAvailable,
                                vmState,
                                storageCell,
                                StorageAccessType.SSTORE,
                                spec))
                            {
                                EndInstructionTraceError(EvmExceptionType.OutOfGas);
                                return CallResult.OutOfGasException;
                            }

                            Span<byte> currentValue = _storage.Get(storageCell);
                            // Console.WriteLine($"current: {currentValue.ToHexString()} newValue {newValue.ToHexString()}");
                            bool currentIsZero = currentValue.IsZero();

                            bool newSameAsCurrent = (newIsZero && currentIsZero) || Bytes.AreEqual(currentValue, newValue);
                            long sClearRefunds = RefundOf.SClear(spec.IsEip3529Enabled);

                            if (!spec.UseNetGasMetering) // note that for this case we already deducted 5000
                            {
                                if (newIsZero)
                                {
                                    if (!newSameAsCurrent)
                                    {
                                        vmState.Refund += sClearRefunds;
                                        if (_txTracer.IsTracingRefunds) _txTracer.ReportRefund(sClearRefunds);
                                    }
                                }
                                else if (currentIsZero)
                                {
                                    if (!UpdateGas(GasCostOf.SSet - GasCostOf.SReset, ref gasAvailable))
                                    {
                                        EndInstructionTraceError(EvmExceptionType.OutOfGas);
                                        return CallResult.OutOfGasException;
                                    }
                                }
                            }
                            else // net metered
                            {
                                if (newSameAsCurrent)
                                {
                                    if (!UpdateGas(spec.GetNetMeteredSStoreCost(), ref gasAvailable))
                                    {
                                        EndInstructionTraceError(EvmExceptionType.OutOfGas);
                                        return CallResult.OutOfGasException;
                                    }
                                }
                                else // net metered, C != N
                                {
                                    Span<byte> originalValue = _storage.GetOriginal(storageCell);
                                    bool originalIsZero = originalValue.IsZero();

                                    bool currentSameAsOriginal = Bytes.AreEqual(originalValue, currentValue);
                                    if (currentSameAsOriginal)
                                    {
                                        if (currentIsZero)
                                        {
                                            if (!UpdateGas(GasCostOf.SSet, ref gasAvailable))
                                            {
                                                EndInstructionTraceError(EvmExceptionType.OutOfGas);
                                                return CallResult.OutOfGasException;
                                            }
                                        }
                                        else // net metered, current == original != new, !currentIsZero
                                        {
                                            if (!UpdateGas(spec.GetSStoreResetCost(), ref gasAvailable))
                                            {
                                                EndInstructionTraceError(EvmExceptionType.OutOfGas);
                                                return CallResult.OutOfGasException;
                                            }

                                            if (newIsZero)
                                            {
                                                vmState.Refund += sClearRefunds;
                                                if (_txTracer.IsTracingRefunds) _txTracer.ReportRefund(sClearRefunds);
                                            }
                                        }
                                    }
                                    else // net metered, new != current != original
                                    {
                                        long netMeteredStoreCost = spec.GetNetMeteredSStoreCost();
                                        if (!UpdateGas(netMeteredStoreCost, ref gasAvailable))
                                        {
                                            EndInstructionTraceError(EvmExceptionType.OutOfGas);
                                            return CallResult.OutOfGasException;
                                        }

                                        if (!originalIsZero) // net metered, new != current != original != 0
                                        {
                                            if (currentIsZero)
                                            {
                                                vmState.Refund -= sClearRefunds;
                                                if (_txTracer.IsTracingRefunds) _txTracer.ReportRefund(-sClearRefunds);
                                            }

                                            if (newIsZero)
                                            {
                                                vmState.Refund += sClearRefunds;
                                                if (_txTracer.IsTracingRefunds) _txTracer.ReportRefund(sClearRefunds);
                                            }
                                        }

                                        bool newSameAsOriginal = Bytes.AreEqual(originalValue, newValue);
                                        if (newSameAsOriginal)
                                        {
                                            long refundFromReversal;
                                            if (originalIsZero)
                                            {
                                                refundFromReversal = spec.GetSetReversalRefund();
                                            }
                                            else
                                            {
                                                refundFromReversal = spec.GetClearReversalRefund();
                                            }

                                            vmState.Refund += refundFromReversal;
                                            if (_txTracer.IsTracingRefunds) _txTracer.ReportRefund(refundFromReversal);
                                        }
                                    }
                                }
                            }

                            if (!newSameAsCurrent)
                            {
                                Span<byte> valueToStore = newIsZero ? BytesZero : newValue;
                                _storage.Set(storageCell, valueToStore.ToArray());
                            }

                            if (_txTracer.IsTracingInstructions)
                            {
                                Span<byte> valueToStore = newIsZero ? BytesZero : newValue;
                                Span<byte> span = new byte[32]; // do not stackalloc here
                                storageCell.Index.ToBigEndian(span);
                                _txTracer.ReportStorageChange(span, valueToStore);
                            }

                            if (_txTracer.IsTracingOpLevelStorage)
                            {
                                _txTracer.SetOperationStorage(storageCell.Address, storageIndex, newValue, currentValue);
                            }

                            break;
                        }
                    case Instruction.TLOAD:
                        {
                            Metrics.TloadOpcode++;
                            if (!spec.TransientStorageEnabled)
                            {
                                EndInstructionTraceError(EvmExceptionType.BadInstruction);
                                return CallResult.InvalidInstructionException;
                            }
                            var gasCost = GasCostOf.TLoad;

                            if (!UpdateGas(gasCost, ref gasAvailable))
                            {
                                EndInstructionTraceError(EvmExceptionType.OutOfGas);
                                return CallResult.OutOfGasException;
                            }

                            stack.PopUInt256(out UInt256 storageIndex);
                            StorageCell storageCell = new(env.ExecutingAccount, storageIndex);

                            byte[] value = _storage.GetTransientState(storageCell);
                            stack.PushBytes(value);

                            if (_txTracer.IsTracingOpLevelStorage)
                            {
                                _txTracer.LoadOperationTransientStorage(storageCell.Address, storageIndex, value);
                            }

                            break;
                        }
                    case Instruction.TSTORE:
                        {
                            Metrics.TstoreOpcode++;
                            if (!spec.TransientStorageEnabled)
                            {
                                EndInstructionTraceError(EvmExceptionType.BadInstruction);
                                return CallResult.InvalidInstructionException;
                            }

                            if (vmState.IsStatic)
                            {
                                EndInstructionTraceError(EvmExceptionType.StaticCallViolation);
                                return CallResult.StaticCallViolationException;
                            }

                            long gasCost = GasCostOf.TStore;
                            if (!UpdateGas(gasCost, ref gasAvailable))
                            {
                                EndInstructionTraceError(EvmExceptionType.OutOfGas);
                                return CallResult.OutOfGasException;
                            }

                            stack.PopUInt256(out UInt256 storageIndex);
                            Span<byte> newValue = stack.PopBytes();
                            bool newIsZero = newValue.IsZero();
                            if (!newIsZero)
                            {
                                newValue = newValue.WithoutLeadingZeros().ToArray();
                            }
                            else
                            {
                                newValue = BytesZero;
                            }

                            StorageCell storageCell = new(env.ExecutingAccount, storageIndex);
                            byte[] currentValue = newValue.ToArray();
                            _storage.SetTransientState(storageCell, currentValue);

                            if (_txTracer.IsTracingOpLevelStorage)
                            {
                                _txTracer.SetOperationTransientStorage(storageCell.Address, storageIndex, newValue, currentValue);
                            }

                            break;
                        }
                    case Instruction.JUMP:
                        {
                            if (!UpdateGas(GasCostOf.Mid, ref gasAvailable))
                            {
                                EndInstructionTraceError(EvmExceptionType.OutOfGas);
                                return CallResult.OutOfGasException;
                            }

                            stack.PopUInt256(out UInt256 jumpDest);
                            Jump(jumpDest);
                            break;
                        }
                    case Instruction.JUMPI:
                        {
                            if (!UpdateGas(GasCostOf.High, ref gasAvailable))
                            {
                                EndInstructionTraceError(EvmExceptionType.OutOfGas);
                                return CallResult.OutOfGasException;
                            }

                            stack.PopUInt256(out UInt256 jumpDest);
                            Span<byte> condition = stack.PopBytes();
                            if (!condition.SequenceEqual(BytesZero32))
                            {
                                Jump(jumpDest);
                            }

                            break;
                        }
                    case Instruction.PC:
                        {
                            if (!UpdateGas(GasCostOf.Base, ref gasAvailable))
                            {
                                EndInstructionTraceError(EvmExceptionType.OutOfGas);
                                return CallResult.OutOfGasException;
                            }
                            int adjustedProgramCounter = programCounter - 1 + codeSectionStart; 
                            stack.PushUInt32(adjustedProgramCounter);
                            break;
                        }
                    case Instruction.MSIZE:
                        {
                            if (!UpdateGas(GasCostOf.Base, ref gasAvailable))
                            {
                                EndInstructionTraceError(EvmExceptionType.OutOfGas);
                                return CallResult.OutOfGasException;
                            }

                            UInt256 size = vmState.Memory.Size;
                            stack.PushUInt256(in size);
                            break;
                        }
                    case Instruction.GAS:
                        {
                            if (!UpdateGas(GasCostOf.Base, ref gasAvailable))
                            {
                                EndInstructionTraceError(EvmExceptionType.OutOfGas);
                                return CallResult.OutOfGasException;
                            }

                            UInt256 gas = (UInt256)gasAvailable;
                            stack.PushUInt256(in gas);
                            break;
                        }
                    case Instruction.JUMPDEST:
                        {
                            if (!UpdateGas(GasCostOf.JumpDest, ref gasAvailable))
                            {
                                EndInstructionTraceError(EvmExceptionType.OutOfGas);
                                return CallResult.OutOfGasException;
                            }

                            break;
                        }
                    case Instruction.PUSH1:
                        {
                            if (!UpdateGas(GasCostOf.VeryLow, ref gasAvailable))
                            {
                                EndInstructionTraceError(EvmExceptionType.OutOfGas);
                                return CallResult.OutOfGasException;
                            }

<<<<<<< HEAD
                        int programCounterInt = programCounter;
                        if (programCounterInt >= code.Length)
                        {
                            stack.PushZero();
                        }
                        else
                        {
                            stack.PushByte(code[programCounterInt]);
                        }
=======
                            int programCounterInt = programCounter + codeSectionStart;
                            if (programCounterInt >= codeSectionEnd)
                            {
                                stack.PushZero();
                            }
                            else
                            {
                                stack.PushByte(code[programCounterInt]);
                            }
>>>>>>> 060e0c61

                            programCounter++;
                            break;
                        }
                    case Instruction.PUSH2:
                    case Instruction.PUSH3:
                    case Instruction.PUSH4:
                    case Instruction.PUSH5:
                    case Instruction.PUSH6:
                    case Instruction.PUSH7:
                    case Instruction.PUSH8:
                    case Instruction.PUSH9:
                    case Instruction.PUSH10:
                    case Instruction.PUSH11:
                    case Instruction.PUSH12:
                    case Instruction.PUSH13:
                    case Instruction.PUSH14:
                    case Instruction.PUSH15:
                    case Instruction.PUSH16:
                    case Instruction.PUSH17:
                    case Instruction.PUSH18:
                    case Instruction.PUSH19:
                    case Instruction.PUSH20:
                    case Instruction.PUSH21:
                    case Instruction.PUSH22:
                    case Instruction.PUSH23:
                    case Instruction.PUSH24:
                    case Instruction.PUSH25:
                    case Instruction.PUSH26:
                    case Instruction.PUSH27:
                    case Instruction.PUSH28:
                    case Instruction.PUSH29:
                    case Instruction.PUSH30:
                    case Instruction.PUSH31:
                    case Instruction.PUSH32:
                        {
                            if (!UpdateGas(GasCostOf.VeryLow, ref gasAvailable))
                            {
                                EndInstructionTraceError(EvmExceptionType.OutOfGas);
                                return CallResult.OutOfGasException;
                            }

<<<<<<< HEAD
                        int length = instruction - Instruction.PUSH1 + 1;
                        int programCounterInt = programCounter;
                        int usedFromCode = Math.Min(code.Length - programCounterInt, length);

                        stack.PushLeftPaddedBytes(code.Slice(programCounterInt, usedFromCode), length);
=======
                            int length = instruction - Instruction.PUSH1 + 1;
                            int programCounterInt = programCounter;
                            int usedFromCode = Math.Min(codeSectionLength - programCounterInt, length);

                            stack.PushLeftPaddedBytes(code.Slice(programCounterInt + codeSectionStart, usedFromCode), length);
>>>>>>> 060e0c61

                            programCounter += length;
                            break;
                        }
                    case Instruction.DUP1:
                    case Instruction.DUP2:
                    case Instruction.DUP3:
                    case Instruction.DUP4:
                    case Instruction.DUP5:
                    case Instruction.DUP6:
                    case Instruction.DUP7:
                    case Instruction.DUP8:
                    case Instruction.DUP9:
                    case Instruction.DUP10:
                    case Instruction.DUP11:
                    case Instruction.DUP12:
                    case Instruction.DUP13:
                    case Instruction.DUP14:
                    case Instruction.DUP15:
                    case Instruction.DUP16:
                        {
                            if (!UpdateGas(GasCostOf.VeryLow, ref gasAvailable))
                            {
                                EndInstructionTraceError(EvmExceptionType.OutOfGas);
                                return CallResult.OutOfGasException;
                            }

                            stack.Dup(instruction - Instruction.DUP1 + 1);
                            break;
                        }
                    case Instruction.SWAP1:
                    case Instruction.SWAP2:
                    case Instruction.SWAP3:
                    case Instruction.SWAP4:
                    case Instruction.SWAP5:
                    case Instruction.SWAP6:
                    case Instruction.SWAP7:
                    case Instruction.SWAP8:
                    case Instruction.SWAP9:
                    case Instruction.SWAP10:
                    case Instruction.SWAP11:
                    case Instruction.SWAP12:
                    case Instruction.SWAP13:
                    case Instruction.SWAP14:
                    case Instruction.SWAP15:
                    case Instruction.SWAP16:
                        {
                            if (!UpdateGas(GasCostOf.VeryLow, ref gasAvailable))
                            {
                                EndInstructionTraceError(EvmExceptionType.OutOfGas);
                                return CallResult.OutOfGasException;
                            }

                            stack.Swap(instruction - Instruction.SWAP1 + 2);
                            break;
                        }
                    case Instruction.LOG0:
                    case Instruction.LOG1:
                    case Instruction.LOG2:
                    case Instruction.LOG3:
                    case Instruction.LOG4:
                        {
                            if (vmState.IsStatic)
                            {
                                EndInstructionTraceError(EvmExceptionType.StaticCallViolation);
                                return CallResult.StaticCallViolationException;
                            }

                            stack.PopUInt256(out UInt256 memoryPos);
                            stack.PopUInt256(out UInt256 length);
                            long topicsCount = instruction - Instruction.LOG0;
                            UpdateMemoryCost(in memoryPos, length);
                            if (!UpdateGas(
                                GasCostOf.Log + topicsCount * GasCostOf.LogTopic +
                                (long)length * GasCostOf.LogData, ref gasAvailable))
                            {
                                EndInstructionTraceError(EvmExceptionType.OutOfGas);
                                return CallResult.OutOfGasException;
                            }

                            ReadOnlyMemory<byte> data = vmState.Memory.Load(in memoryPos, length);
                            Keccak[] topics = new Keccak[topicsCount];
                            for (int i = 0; i < topicsCount; i++)
                            {
                                topics[i] = new Keccak(stack.PopBytes().ToArray());
                            }

                            LogEntry logEntry = new(
                                env.ExecutingAccount,
                                data.ToArray(),
                                topics);
                            vmState.Logs.Add(logEntry);
                            break;
                        }
                    case Instruction.CREATE:
                    case Instruction.CREATE2:
                        {
                            if (!spec.Create2OpcodeEnabled && instruction == Instruction.CREATE2)
                            {
                                EndInstructionTraceError(EvmExceptionType.BadInstruction);
                                return CallResult.InvalidInstructionException;
                            }

                            if (vmState.IsStatic)
                            {
                                EndInstructionTraceError(EvmExceptionType.StaticCallViolation);
                                return CallResult.StaticCallViolationException;
                            }

                            // TODO: happens in CREATE_empty000CreateInitCode_Transaction but probably has to be handled differently
                            if (!_state.AccountExists(env.ExecutingAccount))
                            {
                                _state.CreateAccount(env.ExecutingAccount, UInt256.Zero);
                            }

                            stack.PopUInt256(out UInt256 value);
                            stack.PopUInt256(out UInt256 memoryPositionOfInitCode);
                            stack.PopUInt256(out UInt256 initCodeLength);
                            Span<byte> salt = null;
                            if (instruction == Instruction.CREATE2)
                            {
                                salt = stack.PopBytes();
                            }

                            long gasCost = GasCostOf.Create + (instruction == Instruction.CREATE2 ? GasCostOf.Sha3Word * EvmPooledMemory.Div32Ceiling(initCodeLength) : 0);
                            if (!UpdateGas(gasCost, ref gasAvailable))
                            {
                                EndInstructionTraceError(EvmExceptionType.OutOfGas);
                                return CallResult.OutOfGasException;
                            }

                            UpdateMemoryCost(in memoryPositionOfInitCode, initCodeLength);

                            // TODO: copy pasted from CALL / DELEGATECALL, need to move it outside?
                            if (env.CallDepth >= MaxCallDepth) // TODO: fragile ordering / potential vulnerability for different clients
                            {
                                // TODO: need a test for this
                                _returnDataBuffer = Array.Empty<byte>();
                                stack.PushZero();
                                break;
                            }

                            Span<byte> initCode = vmState.Memory.LoadSpan(in memoryPositionOfInitCode, initCodeLength);
                            if (spec.IsEip3540Enabled
                            && !initCode.IsEOFCode(out _))
                            {
                                _returnDataBuffer = Array.Empty<byte>();
                                stack.PushZero();
                                break;
                            }

                            if (spec.IsEip3540Enabled
                                && (initCode.HasEOFMagic() && !ByteCodeValidator.IsEOFCode(initCode, out _)))
                            {
                                _returnDataBuffer = Array.Empty<byte>();
                                stack.PushZero();
                                break;
                            }

                            UInt256 balance = _state.GetBalance(env.ExecutingAccount);
                            if (value > balance)
                            {
                                _returnDataBuffer = Array.Empty<byte>();
                                stack.PushZero();
                                break;
                            }

                            UInt256 accountNonce = _state.GetNonce(env.ExecutingAccount);
                            UInt256 maxNonce = ulong.MaxValue;
                            if (accountNonce >= maxNonce)
                            {
                                _returnDataBuffer = Array.Empty<byte>();
                                stack.PushZero();
                                break;
                            }

                            EndInstructionTrace();
                            // todo: === below is a new call - refactor / move

                            long callGas = spec.Use63Over64Rule ? gasAvailable - gasAvailable / 64L : gasAvailable;
                            if (!UpdateGas(callGas, ref gasAvailable))
                            {
                                EndInstructionTraceError(EvmExceptionType.OutOfGas);
                                return CallResult.OutOfGasException;
                            }

                            Address contractAddress = instruction == Instruction.CREATE
                                ? ContractAddress.From(env.ExecutingAccount, _state.GetNonce(env.ExecutingAccount))
                                : ContractAddress.From(env.ExecutingAccount, salt, initCode);

                            if (spec.UseHotAndColdStorage)
                            {
                                // EIP-2929 assumes that warm-up cost is included in the costs of CREATE and CREATE2
                                vmState.WarmUp(contractAddress);
                            }

                            _state.IncrementNonce(env.ExecutingAccount);

                            Snapshot snapshot = _worldState.TakeSnapshot();

                            bool accountExists = _state.AccountExists(contractAddress);
                            if (accountExists && (GetCachedCodeInfo(_worldState, contractAddress, spec).MachineCode.Length != 0 || _state.GetNonce(contractAddress) != 0))
                            {
                                /* we get the snapshot before this as there is a possibility with that we will touch an empty account and remove it even if the REVERT operation follows */
                                if (isTrace) _logger.Trace($"Contract collision at {contractAddress}");
                                _returnDataBuffer = Array.Empty<byte>();
                                stack.PushZero();
                                break;
                            }

                            if (accountExists)
                            {
                                _state.UpdateStorageRoot(contractAddress, Keccak.EmptyTreeHash);
                            }
                            else if (_state.IsDeadAccount(contractAddress))
                            {
                                _storage.ClearStorage(contractAddress);
                            }

                            _state.SubtractFromBalance(env.ExecutingAccount, value, spec);
                            ExecutionEnvironment callEnv = new();
                            callEnv.TxExecutionContext = env.TxExecutionContext;
                            callEnv.CallDepth = env.CallDepth + 1;
                            callEnv.Caller = env.ExecutingAccount;
                            callEnv.ExecutingAccount = contractAddress;
                            callEnv.CodeSource = null;
                            callEnv.CodeInfo = new CodeInfo(initCode.ToArray());
                            callEnv.InputData = ReadOnlyMemory<byte>.Empty;
                            callEnv.TransferValue = value;
                            callEnv.Value = value;

                            EvmState callState = new(
                                callGas,
                                callEnv,
                                instruction == Instruction.CREATE2 ? ExecutionType.Create2 : ExecutionType.Create,
                                false,
                                snapshot,
                                0L,
                                0L,
                                vmState.IsStatic,
                                vmState,
                                false,
                                accountExists);

                            UpdateCurrentState(vmState, programCounter, gasAvailable, stack.Head);
                            return new CallResult(callState);
                        }
                    case Instruction.RETURN:
                        {
                            stack.PopUInt256(out UInt256 memoryPos);
                            stack.PopUInt256(out UInt256 length);

                            UpdateMemoryCost(in memoryPos, length);
                            ReadOnlyMemory<byte> returnData = vmState.Memory.Load(in memoryPos, length);

                            UpdateCurrentState(vmState, programCounter, gasAvailable, stack.Head);
                            EndInstructionTrace();
                            return new CallResult(returnData.ToArray(), null);
                        }
                    case Instruction.CALL:
                    case Instruction.CALLCODE:
                    case Instruction.DELEGATECALL:
                    case Instruction.STATICCALL:
                        {
                            Metrics.Calls++;

                            if (instruction == Instruction.DELEGATECALL && !spec.DelegateCallEnabled ||
                                instruction == Instruction.STATICCALL && !spec.StaticCallEnabled)
                            {
                                EndInstructionTraceError(EvmExceptionType.BadInstruction);
                                return CallResult.InvalidInstructionException;
                            }

                            stack.PopUInt256(out UInt256 gasLimit);
                            Address codeSource = stack.PopAddress();

                            // Console.WriteLine($"CALLIN {codeSource}");
                            if (!ChargeAccountAccessGas(ref gasAvailable, vmState, codeSource, spec))
                            {
                                EndInstructionTraceError(EvmExceptionType.OutOfGas);
                                return CallResult.OutOfGasException;
                            }

                            UInt256 callValue;
                            switch (instruction)
                            {
                                case Instruction.STATICCALL:
                                    callValue = UInt256.Zero;
                                    break;
                                case Instruction.DELEGATECALL:
                                    callValue = env.Value;
                                    break;
                                default:
                                    stack.PopUInt256(out callValue);
                                    break;
                            }

                            UInt256 transferValue = instruction == Instruction.DELEGATECALL ? UInt256.Zero : callValue;
                            stack.PopUInt256(out UInt256 dataOffset);
                            stack.PopUInt256(out UInt256 dataLength);
                            stack.PopUInt256(out UInt256 outputOffset);
                            stack.PopUInt256(out UInt256 outputLength);

                            if (vmState.IsStatic && !transferValue.IsZero && instruction != Instruction.CALLCODE)
                            {
                                EndInstructionTraceError(EvmExceptionType.StaticCallViolation);
                                return CallResult.StaticCallViolationException;
                            }

                            Address caller = instruction == Instruction.DELEGATECALL ? env.Caller : env.ExecutingAccount;
                            Address target = instruction == Instruction.CALL || instruction == Instruction.STATICCALL ? codeSource : env.ExecutingAccount;

                            if (isTrace)
                            {
                                _logger.Trace($"caller {caller}");
                                _logger.Trace($"code source {codeSource}");
                                _logger.Trace($"target {target}");
                                _logger.Trace($"value {callValue}");
                                _logger.Trace($"transfer value {transferValue}");
                            }

                            long gasExtra = 0L;

                            if (!transferValue.IsZero)
                            {
                                gasExtra += GasCostOf.CallValue;
                            }

                            if (!spec.ClearEmptyAccountWhenTouched && !_state.AccountExists(target))
                            {
                                gasExtra += GasCostOf.NewAccount;
                            }
                            else if (spec.ClearEmptyAccountWhenTouched && transferValue != 0 && _state.IsDeadAccount(target))
                            {
                                gasExtra += GasCostOf.NewAccount;
                            }

                            if (!UpdateGas(spec.GetCallCost(), ref gasAvailable))
                            {
                                EndInstructionTraceError(EvmExceptionType.OutOfGas);
                                return CallResult.OutOfGasException;
                            }

                            UpdateMemoryCost(in dataOffset, dataLength);
                            UpdateMemoryCost(in outputOffset, outputLength);
                            if (!UpdateGas(gasExtra, ref gasAvailable))
                            {
                                EndInstructionTraceError(EvmExceptionType.OutOfGas);
                                return CallResult.OutOfGasException;
                            }

                            if (spec.Use63Over64Rule)
                            {
                                gasLimit = UInt256.Min((UInt256)(gasAvailable - gasAvailable / 64), gasLimit);
                            }

                            long gasLimitUl = (long)gasLimit;
                            if (!UpdateGas(gasLimitUl, ref gasAvailable))
                            {
                                EndInstructionTraceError(EvmExceptionType.OutOfGas);
                                return CallResult.OutOfGasException;
                            }

                            if (!transferValue.IsZero)
                            {
                                if (_txTracer.IsTracingRefunds) _txTracer.ReportExtraGasPressure(GasCostOf.CallStipend);
                                gasLimitUl += GasCostOf.CallStipend;
                            }

                            if (env.CallDepth >= MaxCallDepth || !transferValue.IsZero && _state.GetBalance(env.ExecutingAccount) < transferValue)
                            {
                                _returnDataBuffer = Array.Empty<byte>();
                                stack.PushZero();

                                if (_txTracer.IsTracingInstructions)
                                {
                                    // very specific for Parity trace, need to find generalization - very peculiar 32 length...
                                    ReadOnlyMemory<byte> memoryTrace = vmState.Memory.Inspect(in dataOffset, 32);
                                    _txTracer.ReportMemoryChange(dataOffset, memoryTrace.Span);
                                }

                                if (isTrace) _logger.Trace("FAIL - call depth");
                                if (_txTracer.IsTracingInstructions) _txTracer.ReportOperationRemainingGas(gasAvailable);
                                if (_txTracer.IsTracingInstructions) _txTracer.ReportOperationError(EvmExceptionType.NotEnoughBalance);

                                UpdateGasUp(gasLimitUl, ref gasAvailable);
                                if (_txTracer.IsTracingInstructions) _txTracer.ReportGasUpdateForVmTrace(gasLimitUl, gasAvailable);
                                break;
                            }

                            ReadOnlyMemory<byte> callData = vmState.Memory.Load(in dataOffset, dataLength);

                            Snapshot snapshot = _worldState.TakeSnapshot();
                            _state.SubtractFromBalance(caller, transferValue, spec);

                            ExecutionEnvironment callEnv = new();
                            callEnv.TxExecutionContext = env.TxExecutionContext;
                            callEnv.CallDepth = env.CallDepth + 1;
                            callEnv.Caller = caller;
                            callEnv.CodeSource = codeSource;
                            callEnv.ExecutingAccount = target;
                            callEnv.TransferValue = transferValue;
                            callEnv.Value = callValue;
                            callEnv.InputData = callData;
                            callEnv.CodeInfo = GetCachedCodeInfo(_worldState, codeSource, spec);

                            if (isTrace) _logger.Trace($"Tx call gas {gasLimitUl}");
                            if (outputLength == 0)
                            {
                                // TODO: when output length is 0 outputOffset can have any value really
                                // and the value does not matter and it can cause trouble when beyond long range
                                outputOffset = 0;
                            }

                            ExecutionType executionType = GetCallExecutionType(instruction, txCtx.Header.IsPostMerge);
                            EvmState callState = new(
                                gasLimitUl,
                                callEnv,
                                executionType,
                                false,
                                snapshot,
                                (long)outputOffset,
                                (long)outputLength,
                                instruction == Instruction.STATICCALL || vmState.IsStatic,
                                vmState,
                                false,
                                false);

                            UpdateCurrentState(vmState, programCounter, gasAvailable, stack.Head);
                            EndInstructionTrace();
                            return new CallResult(callState);
                        }
                    case Instruction.REVERT:
                        {
                            if (!spec.RevertOpcodeEnabled)
                            {
                                EndInstructionTraceError(EvmExceptionType.BadInstruction);
                                return CallResult.InvalidInstructionException;
                            }

                            stack.PopUInt256(out UInt256 memoryPos);
                            stack.PopUInt256(out UInt256 length);

                            UpdateMemoryCost(in memoryPos, length);
                            ReadOnlyMemory<byte> errorDetails = vmState.Memory.Load(in memoryPos, length);

                            UpdateCurrentState(vmState, programCounter, gasAvailable, stack.Head);
                            EndInstructionTrace();
                            return new CallResult(errorDetails.ToArray(), null, true);
                        }
                    case Instruction.INVALID:
                        {
                            if (!UpdateGas(GasCostOf.High, ref gasAvailable))
                            {
                                EndInstructionTraceError(EvmExceptionType.OutOfGas);
                                return CallResult.OutOfGasException;
                            }

                            EndInstructionTraceError(EvmExceptionType.BadInstruction);
                            return CallResult.InvalidInstructionException;
                        }
                    case Instruction.SELFDESTRUCT:
                        {
                            if (vmState.IsStatic)
                            {
                                EndInstructionTraceError(EvmExceptionType.StaticCallViolation);
                                return CallResult.StaticCallViolationException;
                            }

                            if (spec.UseShanghaiDDosProtection && !UpdateGas(GasCostOf.SelfDestructEip150, ref gasAvailable))
                            {
                                EndInstructionTraceError(EvmExceptionType.OutOfGas);
                                return CallResult.OutOfGasException;
                            }

                            Metrics.SelfDestructs++;

                            Address inheritor = stack.PopAddress();
                            if (!ChargeAccountAccessGas(ref gasAvailable, vmState, inheritor, spec, false))
                            {
                                EndInstructionTraceError(EvmExceptionType.OutOfGas);
                                return CallResult.OutOfGasException;
                            }

                            vmState.DestroyList.Add(env.ExecutingAccount);

                            UInt256 ownerBalance = _state.GetBalance(env.ExecutingAccount);
                            if (_txTracer.IsTracingActions) _txTracer.ReportSelfDestruct(env.ExecutingAccount, ownerBalance, inheritor);
                            if (spec.ClearEmptyAccountWhenTouched && ownerBalance != 0 && _state.IsDeadAccount(inheritor))
                            {
                                if (!UpdateGas(GasCostOf.NewAccount, ref gasAvailable))
                                {
                                    EndInstructionTraceError(EvmExceptionType.OutOfGas);
                                    return CallResult.OutOfGasException;
                                }
                            }

                            bool inheritorAccountExists = _state.AccountExists(inheritor);
                            if (!spec.ClearEmptyAccountWhenTouched && !inheritorAccountExists && spec.UseShanghaiDDosProtection)
                            {
                                if (!UpdateGas(GasCostOf.NewAccount, ref gasAvailable))
                                {
                                    EndInstructionTraceError(EvmExceptionType.OutOfGas);
                                    return CallResult.OutOfGasException;
                                }
                            }

                            if (!inheritorAccountExists)
                            {
                                _state.CreateAccount(inheritor, ownerBalance);
                            }
                            else if (!inheritor.Equals(env.ExecutingAccount))
                            {
                                _state.AddToBalance(inheritor, ownerBalance, spec);
                            }

                            _state.SubtractFromBalance(env.ExecutingAccount, ownerBalance, spec);

                            UpdateCurrentState(vmState, programCounter, gasAvailable, stack.Head);
                            EndInstructionTrace();
                            return CallResult.Empty;
                        }
                    case Instruction.SHL:
                        {
                            if (!spec.ShiftOpcodesEnabled)
                            {
                                EndInstructionTraceError(EvmExceptionType.BadInstruction);
                                return CallResult.InvalidInstructionException;
                            }

                            if (!UpdateGas(GasCostOf.VeryLow, ref gasAvailable))
                            {
                                EndInstructionTraceError(EvmExceptionType.OutOfGas);
                                return CallResult.OutOfGasException;
                            }

                            stack.PopUInt256(out UInt256 a);
                            if (a >= 256UL)
                            {
                                stack.PopLimbo();
                                stack.PushZero();
                            }
                            else
                            {
                                stack.PopUInt256(out UInt256 b);
                                UInt256 res = b << (int)a.u0;
                                stack.PushUInt256(in res);
                            }

                            break;
                        }
                    case Instruction.SHR:
                        {
                            if (!spec.ShiftOpcodesEnabled)
                            {
                                EndInstructionTraceError(EvmExceptionType.BadInstruction);
                                return CallResult.InvalidInstructionException;
                            }

                            if (!UpdateGas(GasCostOf.VeryLow, ref gasAvailable))
                            {
                                EndInstructionTraceError(EvmExceptionType.OutOfGas);
                                return CallResult.OutOfGasException;
                            }

                            stack.PopUInt256(out UInt256 a);
                            if (a >= 256)
                            {
                                stack.PopLimbo();
                                stack.PushZero();
                            }
                            else
                            {
                                stack.PopUInt256(out UInt256 b);
                                UInt256 res = b >> (int)a.u0;
                                stack.PushUInt256(in res);
                            }

                            break;
                        }
                    case Instruction.SAR:
                        {
                            if (!spec.ShiftOpcodesEnabled)
                            {
                                EndInstructionTraceError(EvmExceptionType.BadInstruction);
                                return CallResult.InvalidInstructionException;
                            }

                            if (!UpdateGas(GasCostOf.VeryLow, ref gasAvailable))
                            {
                                EndInstructionTraceError(EvmExceptionType.OutOfGas);
                                return CallResult.OutOfGasException;
                            }

                            stack.PopUInt256(out UInt256 a);
                            stack.PopSignedInt256(out Int256.Int256 b);
                            if (a >= BigInt256)
                            {
                                if (b.Sign >= 0)
                                {
                                    stack.PushZero();
                                }
                                else
                                {
                                    Int256.Int256 res = Int256.Int256.MinusOne;
                                    stack.PushSignedInt256(in res);
                                }
                            }
                            else
                            {
                                b.RightShift((int)a, out Int256.Int256 res);
                                stack.PushSignedInt256(in res);
                            }

                            break;
                        }
                    case Instruction.EXTCODEHASH:
                        {
                            if (!spec.ExtCodeHashOpcodeEnabled)
                            {
                                EndInstructionTraceError(EvmExceptionType.BadInstruction);
                                return CallResult.InvalidInstructionException;
                            }

                            var gasCost = spec.GetExtCodeHashCost();
                            if (!UpdateGas(gasCost, ref gasAvailable))
                            {
                                EndInstructionTraceError(EvmExceptionType.OutOfGas);
                                return CallResult.OutOfGasException;
                            }

                            Address address = stack.PopAddress();
                            if (!ChargeAccountAccessGas(ref gasAvailable, vmState, address, spec))
                            {
                                EndInstructionTraceError(EvmExceptionType.OutOfGas);
                                return CallResult.OutOfGasException;
                            }

                            if (!_state.AccountExists(address) || _state.IsDeadAccount(address))
                            {
                                stack.PushZero();
                            }
                            else
                            {
                                stack.PushBytes(_state.GetCodeHash(address).Bytes);
                            }

                            break;
                        }
                    case Instruction.BEGINSUB:
                        {
                            if (!spec.SubroutinesEnabled)
                            {
                                EndInstructionTraceError(EvmExceptionType.BadInstruction);
                                return CallResult.InvalidInstructionException;
                            }

                            // why do we even need the cost of it?
                            if (!UpdateGas(GasCostOf.Base, ref gasAvailable))
                            {
                                EndInstructionTraceError(EvmExceptionType.OutOfGas);
                                return CallResult.OutOfGasException;
                            }

                            EndInstructionTraceError(EvmExceptionType.InvalidSubroutineEntry);
                            return CallResult.InvalidSubroutineEntry;
                        }
                    case Instruction.RETURNSUB:
                        {
                            if (!spec.SubroutinesEnabled)
                            {
                                EndInstructionTraceError(EvmExceptionType.BadInstruction);
                                return CallResult.InvalidInstructionException;
                            }

                            if (!UpdateGas(GasCostOf.Low, ref gasAvailable))
                            {
                                EndInstructionTraceError(EvmExceptionType.OutOfGas);
                                return CallResult.OutOfGasException;
                            }

                            if (vmState.ReturnStackHead == 0)
                            {
                                EndInstructionTraceError(EvmExceptionType.InvalidSubroutineReturn);
                                return CallResult.InvalidSubroutineReturn;
                            }

                            programCounter = vmState.ReturnStack[--vmState.ReturnStackHead];
                            break;
                        }
                    case Instruction.JUMPSUB:
                        {
                            if (!spec.SubroutinesEnabled)
                            {
                                EndInstructionTraceError(EvmExceptionType.BadInstruction);
                                return CallResult.InvalidInstructionException;
                            }

                            if (!UpdateGas(GasCostOf.High, ref gasAvailable))
                            {
                                EndInstructionTraceError(EvmExceptionType.OutOfGas);
                                return CallResult.OutOfGasException;
                            }

                            if (vmState.ReturnStackHead == EvmStack.ReturnStackSize)
                            {
                                EndInstructionTraceError(EvmExceptionType.StackOverflow);
                                return CallResult.StackOverflowException;
                            }

                            vmState.ReturnStack[vmState.ReturnStackHead++] = programCounter;

                            stack.PopUInt256(out UInt256 jumpDest);
                            Jump(jumpDest, true);
                            programCounter++;

                            break;
                        }
                    default:
                        {
                            EndInstructionTraceError(EvmExceptionType.BadInstruction);
                            return CallResult.InvalidInstructionException;
                        }
                }

                EndInstructionTrace();
            }

            UpdateCurrentState(vmState, programCounter, gasAvailable, stack.Head);
            return CallResult.Empty;
        }

        private static ExecutionType GetCallExecutionType(Instruction instruction, bool isPostMerge = false)
        {
            ExecutionType executionType;
            if (instruction == Instruction.CALL)
            {
                executionType = ExecutionType.Call;
            }
            else if (instruction == Instruction.DELEGATECALL)
            {
                executionType = ExecutionType.DelegateCall;
            }
            else if (instruction == Instruction.STATICCALL)
            {
                executionType = ExecutionType.StaticCall;
            }
            else if (instruction == Instruction.CALLCODE)
            {
                executionType = ExecutionType.CallCode;
            }
            else
            {
                throw new NotSupportedException($"Execution type is undefined for {instruction.GetName(isPostMerge)}");
            }

            return executionType;
        }

        internal readonly ref struct CallResult
        {
            public static CallResult InvalidSubroutineEntry => new(EvmExceptionType.InvalidSubroutineEntry);
            public static CallResult InvalidSubroutineReturn => new(EvmExceptionType.InvalidSubroutineReturn);
            public static CallResult OutOfGasException => new(EvmExceptionType.OutOfGas);
            public static CallResult AccessViolationException => new(EvmExceptionType.AccessViolation);
            public static CallResult InvalidJumpDestination => new(EvmExceptionType.InvalidJumpDestination);
            public static CallResult InvalidInstructionException
            {
                get
                {
                    return new(EvmExceptionType.BadInstruction);
                }
            }

            public static CallResult StaticCallViolationException => new(EvmExceptionType.StaticCallViolation);
            public static CallResult StackOverflowException => new(EvmExceptionType.StackOverflow); // TODO: use these to avoid CALL POP attacks
            public static CallResult StackUnderflowException => new(EvmExceptionType.StackUnderflow); // TODO: use these to avoid CALL POP attacks

            public static CallResult InvalidCodeException => new(EvmExceptionType.InvalidCode);
            public static CallResult Empty => new(Array.Empty<byte>(), null);

            public CallResult(EvmState stateToExecute)
            {
                StateToExecute = stateToExecute;
                Output = Array.Empty<byte>();
                PrecompileSuccess = null;
                ShouldRevert = false;
                ExceptionType = EvmExceptionType.None;
            }

            private CallResult(EvmExceptionType exceptionType)
            {
                StateToExecute = null;
                Output = StatusCode.FailureBytes;
                PrecompileSuccess = null;
                ShouldRevert = false;
                ExceptionType = exceptionType;
            }

            public CallResult(byte[] output, bool? precompileSuccess, bool shouldRevert = false, EvmExceptionType exceptionType = EvmExceptionType.None)
            {
                StateToExecute = null;
                Output = output;
                PrecompileSuccess = precompileSuccess;
                ShouldRevert = shouldRevert;
                ExceptionType = exceptionType;
            }

            public EvmState? StateToExecute { get; }
            public byte[] Output { get; }
            public EvmExceptionType ExceptionType { get; }
            public bool ShouldRevert { get; }
            public bool? PrecompileSuccess { get; } // TODO: check this behaviour as it seems it is required and previously that was not the case
            public bool IsReturn => StateToExecute == null;
            public bool IsException => ExceptionType != EvmExceptionType.None;
        }
    }
}<|MERGE_RESOLUTION|>--- conflicted
+++ resolved
@@ -208,18 +208,13 @@
                                 {
                                     _txTracer.ReportActionError(EvmExceptionType.OutOfGas);
                                 }
-<<<<<<< HEAD
-                                // Reject code starting with 0xEF if EIP-3541 is enabled Or not following EOF if EIP-3540  is enabled.
-                                else if (currentState.ExecutionType.IsAnyCreate() && !callResult.Output.ValidateByteCode(spec))
-=======
                                 // Reject code starting with 0xEF if EIP-3541 is enabled Or not following EOF if EIP-3540 is enabled and it has the EOF Prefix.
                                 else if (currentState.ExecutionType.IsAnyCreate() && !ByteCodeValidator.ValidateByteCode(callResult.Output, spec))
->>>>>>> 060e0c61
                                 {
                                     _txTracer.ReportActionError(EvmExceptionType.InvalidCode);
                                 }
                                 else
-                                        {
+                                {
                                     if (currentState.ExecutionType.IsAnyCreate())
                                     {
                                         _txTracer.ReportActionEnd(currentState.GasAvailable - codeDepositGasCost, currentState.To, callResult.Output);
@@ -259,11 +254,7 @@
                             previousCallOutput = ZeroPaddedSpan.Empty;
 
                             long codeDepositGasCost = CodeDepositHandler.CalculateCost(callResult.Output.Length, spec);
-<<<<<<< HEAD
-                            bool invalidCode = !callResult.Output.ValidateByteCode(spec);
-=======
                             bool invalidCode = !ByteCodeValidator.ValidateByteCode(callResult.Output, spec);
->>>>>>> 060e0c61
                             if (gasAvailableForCodeDeposit >= codeDepositGasCost && !invalidCode)
                             {
                                 Keccak codeHash = _state.UpdateCode(callResult.Output);
@@ -642,12 +633,7 @@
             long gasAvailable = vmState.GasAvailable;
             int programCounter = vmState.ProgramCounter;
             Span<byte> code = env.CodeInfo.MachineCode.AsSpan();
-<<<<<<< HEAD
-            (int codeSectionStart, int codeSectionEnd) = code.CodeSectionOffsets();
-            int codeSectionLength = codeSectionEnd - codeSectionStart;
-=======
             var (codeSectionStart, codeSectionEnd, codeSectionLength) = ByteCodeValidator.CodeSectionOffsets(code);
->>>>>>> 060e0c61
 
 
             static void UpdateCurrentState(EvmState state, in int pc, in long gas, in int stackHead)
@@ -758,11 +744,7 @@
 
             while (programCounter < codeSectionLength)
             {
-<<<<<<< HEAD
-                Instruction instruction = (Instruction) code[programCounter + codeSectionStart];
-=======
                 Instruction instruction = (Instruction)code[programCounter + codeSectionStart];
->>>>>>> 060e0c61
                 // Console.WriteLine(instruction);
                 if (traceOpcodes)
                 {
@@ -2141,7 +2123,7 @@
                                 EndInstructionTraceError(EvmExceptionType.OutOfGas);
                                 return CallResult.OutOfGasException;
                             }
-                            int adjustedProgramCounter = programCounter - 1 + codeSectionStart; 
+                            int adjustedProgramCounter = programCounter - 1 + codeSectionStart;
                             stack.PushUInt32(adjustedProgramCounter);
                             break;
                         }
@@ -2187,17 +2169,6 @@
                                 return CallResult.OutOfGasException;
                             }
 
-<<<<<<< HEAD
-                        int programCounterInt = programCounter;
-                        if (programCounterInt >= code.Length)
-                        {
-                            stack.PushZero();
-                        }
-                        else
-                        {
-                            stack.PushByte(code[programCounterInt]);
-                        }
-=======
                             int programCounterInt = programCounter + codeSectionStart;
                             if (programCounterInt >= codeSectionEnd)
                             {
@@ -2207,7 +2178,6 @@
                             {
                                 stack.PushByte(code[programCounterInt]);
                             }
->>>>>>> 060e0c61
 
                             programCounter++;
                             break;
@@ -2250,19 +2220,11 @@
                                 return CallResult.OutOfGasException;
                             }
 
-<<<<<<< HEAD
-                        int length = instruction - Instruction.PUSH1 + 1;
-                        int programCounterInt = programCounter;
-                        int usedFromCode = Math.Min(code.Length - programCounterInt, length);
-
-                        stack.PushLeftPaddedBytes(code.Slice(programCounterInt, usedFromCode), length);
-=======
                             int length = instruction - Instruction.PUSH1 + 1;
                             int programCounterInt = programCounter;
                             int usedFromCode = Math.Min(codeSectionLength - programCounterInt, length);
 
                             stack.PushLeftPaddedBytes(code.Slice(programCounterInt + codeSectionStart, usedFromCode), length);
->>>>>>> 060e0c61
 
                             programCounter += length;
                             break;
@@ -2406,16 +2368,9 @@
                             }
 
                             Span<byte> initCode = vmState.Memory.LoadSpan(in memoryPositionOfInitCode, initCodeLength);
-                            if (spec.IsEip3540Enabled
-                            && !initCode.IsEOFCode(out _))
-                            {
-                                _returnDataBuffer = Array.Empty<byte>();
-                                stack.PushZero();
-                                break;
-                            }
-
-                            if (spec.IsEip3540Enabled
-                                && (initCode.HasEOFMagic() && !ByteCodeValidator.IsEOFCode(initCode, out _)))
+
+                            if (spec.IsEip3670Enabled
+                                && (initCode.HasEOFMagic() && !ByteCodeValidator.ValidateByteCode(initCode, spec)))
                             {
                                 _returnDataBuffer = Array.Empty<byte>();
                                 stack.PushZero();
