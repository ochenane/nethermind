//  Copyright (c) 2021 Demerzel Solutions Limited
//  This file is part of the Nethermind library.
//
//  The Nethermind library is free software: you can redistribute it and/or modify
//  it under the terms of the GNU Lesser General Public License as published by
//  the Free Software Foundation, either version 3 of the License, or
//  (at your option) any later version.
//
//  The Nethermind library is distributed in the hope that it will be useful,
//  but WITHOUT ANY WARRANTY; without even the implied warranty of
//  MERCHANTABILITY or FITNESS FOR A PARTICULAR PURPOSE. See the
//  GNU Lesser General Public License for more details.
//
//  You should have received a copy of the GNU Lesser General Public License
//  along with the Nethermind. If not, see <http://www.gnu.org/licenses/>.

using System;
using System.Collections.Generic;
using System.Numerics;
using System.Runtime.CompilerServices;
using System.Runtime.InteropServices;
using Nethermind.Core;
using Nethermind.Core.Caching;
using Nethermind.Core.Crypto;
using Nethermind.Core.Extensions;
using Nethermind.Core.Specs;
using Nethermind.Evm.CodeAnalysis;
using Nethermind.Int256;
using Nethermind.Evm.Precompiles;
using Nethermind.Evm.Precompiles.Bls.Shamatar;
using Nethermind.Evm.Precompiles.Snarks.Shamatar;
using Nethermind.Evm.Tracing;
using Nethermind.Logging;
using Nethermind.State;
using System.ComponentModel.DataAnnotations;

[assembly: InternalsVisibleTo("Nethermind.Evm.Test")]

namespace Nethermind.Evm
{
    public class VirtualMachine : IVirtualMachine
    {
        public const int MaxCallDepth = 1024;

        private bool _simdOperationsEnabled = Vector<byte>.Count == 32;
        private UInt256 P255Int = (UInt256)BigInteger.Pow(2, 255);
        private UInt256 P255 => P255Int;
        private UInt256 BigInt256 = 256;
        public UInt256 BigInt32 = 32;

        internal byte[] BytesZero = { 0 };

        internal byte[] BytesZero32 =
        {
            0, 0, 0, 0, 0, 0, 0, 0,
            0, 0, 0, 0, 0, 0, 0, 0,
            0, 0, 0, 0, 0, 0, 0, 0,
            0, 0, 0, 0, 0, 0, 0, 0
        };

        internal byte[] BytesMax32 =
        {
            255, 255, 255, 255, 255, 255, 255, 255,
            255, 255, 255, 255, 255, 255, 255, 255,
            255, 255, 255, 255, 255, 255, 255, 255,
            255, 255, 255, 255, 255, 255, 255, 255
        };

        private readonly byte[] _chainId;

        private readonly IBlockhashProvider _blockhashProvider;
        private readonly ISpecProvider _specProvider;
        private static readonly ICache<Keccak, CodeInfo> _codeCache = new LruCache<Keccak, CodeInfo>(MemoryAllowance.CodeCacheSize, MemoryAllowance.CodeCacheSize, "VM bytecodes");
        private readonly ILogger _logger;
        private IWorldState _worldState;
        private IStateProvider _state;
        private readonly Stack<EvmState> _stateStack = new();
        private IStorageProvider _storage;
        private (Address Address, bool ShouldDelete) _parityTouchBugAccount = (Address.FromNumber(3), false);
        private Dictionary<Address, CodeInfo>? _precompiles;
        private byte[] _returnDataBuffer = Array.Empty<byte>();
        private ITxTracer _txTracer = NullTxTracer.Instance;

        public VirtualMachine(
            IBlockhashProvider? blockhashProvider,
            ISpecProvider? specProvider,
            ILogManager? logManager)
        {
            _logger = logManager?.GetClassLogger() ?? throw new ArgumentNullException(nameof(logManager));
            _blockhashProvider = blockhashProvider ?? throw new ArgumentNullException(nameof(blockhashProvider));
            _specProvider = specProvider ?? throw new ArgumentNullException(nameof(specProvider));
            _chainId = ((UInt256)specProvider.ChainId).ToBigEndian();
            InitializePrecompiledContracts();
        }

        public TransactionSubstate Run(EvmState state, IWorldState worldState, ITxTracer txTracer)
        {
            _txTracer = txTracer;

            _state = worldState.StateProvider;
            _storage = worldState.StorageProvider;
            _worldState = worldState;

            IReleaseSpec spec = _specProvider.GetSpec(state.Env.TxExecutionContext.Header.Number);
            EvmState currentState = state;
            byte[] previousCallResult = null;
            ZeroPaddedSpan previousCallOutput = ZeroPaddedSpan.Empty;
            UInt256 previousCallOutputDestination = UInt256.Zero;
            while (true)
            {
                if (!currentState.IsContinuation)
                {
                    _returnDataBuffer = Array.Empty<byte>();
                }

                try
                {
                    CallResult callResult;
                    if (currentState.IsPrecompile)
                    {
                        if (_txTracer.IsTracingActions)
                        {
                            _txTracer.ReportAction(currentState.GasAvailable, currentState.Env.Value, currentState.From, currentState.To, currentState.Env.InputData, currentState.ExecutionType, true);
                        }

                        callResult = ExecutePrecompile(currentState, spec);

                        if (!callResult.PrecompileSuccess.Value)
                        {
                            if (currentState.IsPrecompile && currentState.IsTopLevel)
                            {
                                Metrics.EvmExceptions++;
                                // TODO: when direct / calls are treated same we should not need such differentiation
                                throw new PrecompileExecutionFailureException();
                            }

                            // TODO: testing it as it seems the way to pass zkSNARKs tests
                            currentState.GasAvailable = 0;
                        }
                    }
                    else
                    {
                        if (_txTracer.IsTracingActions && !currentState.IsContinuation)
                        {
                            _txTracer.ReportAction(currentState.GasAvailable, currentState.Env.Value, currentState.From, currentState.To, currentState.ExecutionType.IsAnyCreate() ? currentState.Env.CodeInfo.MachineCode : currentState.Env.InputData, currentState.ExecutionType);
                            if (_txTracer.IsTracingCode) _txTracer.ReportByteCode(currentState.Env.CodeInfo.MachineCode);
                        }

                        callResult = ExecuteCall(currentState, previousCallResult, previousCallOutput, previousCallOutputDestination, spec);
                        if (!callResult.IsReturn)
                        {
                            _stateStack.Push(currentState);
                            currentState = callResult.StateToExecute;
                            previousCallResult = null; // TODO: testing on ropsten sync, write VirtualMachineTest for this case as it was not covered by Ethereum tests (failing block 9411 on Ropsten https://ropsten.etherscan.io/vmtrace?txhash=0x666194d15c14c54fffafab1a04c08064af165870ef9a87f65711dcce7ed27fe1)
                            _returnDataBuffer = Array.Empty<byte>();
                            previousCallOutput = ZeroPaddedSpan.Empty;
                            continue;
                        }

                        if (callResult.IsException)
                        {
                            if (_txTracer.IsTracingActions) _txTracer.ReportActionError(callResult.ExceptionType);
                            _worldState.Restore(currentState.Snapshot);

                            RevertParityTouchBugAccount(spec);

                            if (currentState.IsTopLevel)
                            {
                                return new TransactionSubstate(callResult.ExceptionType, _txTracer != NullTxTracer.Instance);
                            }

                            previousCallResult = StatusCode.FailureBytes;
                            previousCallOutputDestination = UInt256.Zero;
                            _returnDataBuffer = Array.Empty<byte>();
                            previousCallOutput = ZeroPaddedSpan.Empty;

                            currentState.Dispose();
                            currentState = _stateStack.Pop();
                            currentState.IsContinuation = true;
                            continue;
                        }
                    }

                    if (currentState.IsTopLevel)
                    {
                        if (_txTracer.IsTracingActions)
                        {
                            long codeDepositGasCost = CodeDepositHandler.CalculateCost(callResult.Output.Length, spec);

                            if (callResult.IsException)
                            {
                                _txTracer.ReportActionError(callResult.ExceptionType);
                            }
                            else if (callResult.ShouldRevert)
                            {
                                if (currentState.ExecutionType.IsAnyCreate())
                                {
                                    _txTracer.ReportActionError(EvmExceptionType.Revert, currentState.GasAvailable - codeDepositGasCost);
                                }
                                else
                                {
                                    _txTracer.ReportActionError(EvmExceptionType.Revert, currentState.GasAvailable);
                                }
                            }
                            else
                            {
                                if (currentState.ExecutionType.IsAnyCreate() && currentState.GasAvailable < codeDepositGasCost)
                                {
                                    _txTracer.ReportActionError(EvmExceptionType.OutOfGas);
                                }
                                // Reject code starting with 0xEF if EIP-3541 is enabled Or not following EOF if EIP-3540 is enabled and it has the EOF Prefix.
                                else if (currentState.ExecutionType.IsAnyCreate() && !ByteCodeValidator.ValidateByteCode(callResult.Output, spec))
                                {
                                    _txTracer.ReportActionError(EvmExceptionType.InvalidCode);
                                }
                                else
                                {
                                    if (currentState.ExecutionType.IsAnyCreate())
                                    {
                                        _txTracer.ReportActionEnd(currentState.GasAvailable - codeDepositGasCost, currentState.To, callResult.Output);
                                    }
                                    else
                                    {
                                        _txTracer.ReportActionEnd(currentState.GasAvailable, _returnDataBuffer);
                                    }
                                }
                            }
                        }

                        return new TransactionSubstate(
                            callResult.Output,
                            currentState.Refund,
                            (IReadOnlyCollection<Address>)currentState.DestroyList,
                            (IReadOnlyCollection<LogEntry>)currentState.Logs,
                            callResult.ShouldRevert,
                            _txTracer != NullTxTracer.Instance);
                    }

                    Address callCodeOwner = currentState.Env.ExecutingAccount;
                    EvmState previousState = currentState;
                    currentState = _stateStack.Pop();
                    currentState.IsContinuation = true;
                    currentState.GasAvailable += previousState.GasAvailable;
                    bool previousStateSucceeded = true;

                    if (!callResult.ShouldRevert)
                    {
                        long gasAvailableForCodeDeposit = previousState.GasAvailable; // TODO: refactor, this is to fix 61363 Ropsten
                        if (previousState.ExecutionType.IsAnyCreate())
                        {
                            previousCallResult = callCodeOwner.Bytes;
                            previousCallOutputDestination = UInt256.Zero;
                            _returnDataBuffer = Array.Empty<byte>();
                            previousCallOutput = ZeroPaddedSpan.Empty;

                            long codeDepositGasCost = CodeDepositHandler.CalculateCost(callResult.Output.Length, spec);
                            bool invalidCode = !ByteCodeValidator.ValidateByteCode(callResult.Output, spec);
                            if (gasAvailableForCodeDeposit >= codeDepositGasCost && !invalidCode)
                            {
                                Keccak codeHash = _state.UpdateCode(callResult.Output);
                                _state.UpdateCodeHash(callCodeOwner, codeHash, spec);
                                currentState.GasAvailable -= codeDepositGasCost;

                                if (_txTracer.IsTracingActions)
                                {
                                    _txTracer.ReportActionEnd(previousState.GasAvailable - codeDepositGasCost, callCodeOwner, callResult.Output);
                                }
                            }
                            else
                            {
                                if (spec.FailOnOutOfGasCodeDeposit || invalidCode)
                                {
                                    currentState.GasAvailable -= gasAvailableForCodeDeposit;
                                    worldState.Restore(previousState.Snapshot);
                                    if (!previousState.IsCreateOnPreExistingAccount)
                                    {
                                        _state.DeleteAccount(callCodeOwner);
                                    }

                                    previousCallResult = BytesZero;
                                    previousStateSucceeded = false;

                                    if (_txTracer.IsTracingActions)
                                    {
                                        if (invalidCode)
                                            _txTracer.ReportActionError(EvmExceptionType.InvalidCode);
                                        else
                                            _txTracer.ReportActionError(EvmExceptionType.OutOfGas);
                                    }
                                }
                            }
                        }
                        else
                        {
                            _returnDataBuffer = callResult.Output;
                            previousCallResult = callResult.PrecompileSuccess.HasValue ? (callResult.PrecompileSuccess.Value ? StatusCode.SuccessBytes : StatusCode.FailureBytes) : StatusCode.SuccessBytes;
                            previousCallOutput = callResult.Output.AsSpan().SliceWithZeroPadding(0, Math.Min(callResult.Output.Length, (int)previousState.OutputLength));
                            previousCallOutputDestination = (ulong)previousState.OutputDestination;
                            if (previousState.IsPrecompile)
                            {
                                // parity induced if else for vmtrace
                                if (_txTracer.IsTracingInstructions)
                                {
                                    _txTracer.ReportMemoryChange((long)previousCallOutputDestination, previousCallOutput);
                                }
                            }

                            if (_txTracer.IsTracingActions)
                            {
                                _txTracer.ReportActionEnd(previousState.GasAvailable, _returnDataBuffer);
                            }
                        }

                        if (previousStateSucceeded)
                        {
                            previousState.CommitToParent(currentState);
                        }
                    }
                    else
                    {
                        worldState.Restore(previousState.Snapshot);
                        _returnDataBuffer = callResult.Output;
                        previousCallResult = StatusCode.FailureBytes;
                        previousCallOutput = callResult.Output.AsSpan().SliceWithZeroPadding(0, Math.Min(callResult.Output.Length, (int)previousState.OutputLength));
                        previousCallOutputDestination = (ulong)previousState.OutputDestination;


                        if (_txTracer.IsTracingActions)
                        {
                            _txTracer.ReportActionError(EvmExceptionType.Revert, previousState.GasAvailable);
                        }
                    }

                    previousState.Dispose();
                }
                catch (Exception ex) when (ex is EvmException or OverflowException)
                {
                    if (_logger.IsTrace) _logger.Trace($"exception ({ex.GetType().Name}) in {currentState.ExecutionType} at depth {currentState.Env.CallDepth} - restoring snapshot");

                    _worldState.Restore(currentState.Snapshot);

                    RevertParityTouchBugAccount(spec);

                    if (txTracer.IsTracingInstructions)
                    {
                        txTracer.ReportOperationError(ex is EvmException evmException ? evmException.ExceptionType : EvmExceptionType.Other);
                        txTracer.ReportOperationRemainingGas(0);
                    }

                    if (_txTracer.IsTracingActions)
                    {
                        EvmException evmException = ex as EvmException;
                        _txTracer.ReportActionError(evmException?.ExceptionType ?? EvmExceptionType.Other);
                    }

                    if (currentState.IsTopLevel)
                    {
                        return new TransactionSubstate(ex is OverflowException ? EvmExceptionType.Other : (ex as EvmException).ExceptionType, _txTracer != NullTxTracer.Instance);
                    }

                    previousCallResult = StatusCode.FailureBytes;
                    previousCallOutputDestination = UInt256.Zero;
                    _returnDataBuffer = Array.Empty<byte>();
                    previousCallOutput = ZeroPaddedSpan.Empty;

                    currentState.Dispose();
                    currentState = _stateStack.Pop();
                    currentState.IsContinuation = true;
                }
            }
        }

        private void RevertParityTouchBugAccount(IReleaseSpec spec)
        {
            if (_parityTouchBugAccount.ShouldDelete)
            {
                if (_state.AccountExists(_parityTouchBugAccount.Address))
                {
                    _state.AddToBalance(_parityTouchBugAccount.Address, UInt256.Zero, spec);
                }

                _parityTouchBugAccount.ShouldDelete = false;
            }
        }

        public CodeInfo GetCachedCodeInfo(IWorldState worldState, Address codeSource, IReleaseSpec vmSpec)
        {
            IStateProvider state = worldState.StateProvider;
            if (codeSource.IsPrecompile(vmSpec))
            {
                if (_precompiles is null)
                {
                    throw new InvalidOperationException("EVM precompile have not been initialized properly.");
                }

                return _precompiles[codeSource];
            }

            Keccak codeHash = state.GetCodeHash(codeSource);
            CodeInfo cachedCodeInfo = _codeCache.Get(codeHash);
            if (cachedCodeInfo == null)
            {
                byte[] code = state.GetCode(codeHash);

                if (code == null)
                {
                    throw new NullReferenceException($"Code {codeHash} missing in the state for address {codeSource}");
                }

                cachedCodeInfo = new CodeInfo(code);
                _codeCache.Set(codeHash, cachedCodeInfo);
            }
            else
            {
                // need to touch code so that any collectors that track database access are informed
                state.TouchCode(codeHash);
            }

            return cachedCodeInfo;
        }

        public void DisableSimdInstructions()
        {
            _simdOperationsEnabled = false;
        }

        private void InitializePrecompiledContracts()
        {
            _precompiles = new Dictionary<Address, CodeInfo>
            {
                [EcRecoverPrecompile.Instance.Address] = new(EcRecoverPrecompile.Instance),
                [Sha256Precompile.Instance.Address] = new(Sha256Precompile.Instance),
                [Ripemd160Precompile.Instance.Address] = new(Ripemd160Precompile.Instance),
                [IdentityPrecompile.Instance.Address] = new(IdentityPrecompile.Instance),

                [Bn256AddPrecompile.Instance.Address] = new(Bn256AddPrecompile.Instance),
                [Bn256MulPrecompile.Instance.Address] = new(Bn256MulPrecompile.Instance),
                [Bn256PairingPrecompile.Instance.Address] = new(Bn256PairingPrecompile.Instance),
                [ModExpPrecompile.Instance.Address] = new(ModExpPrecompile.Instance),

                [Blake2FPrecompile.Instance.Address] = new(Blake2FPrecompile.Instance),

                [G1AddPrecompile.Instance.Address] = new(G1AddPrecompile.Instance),
                [G1MulPrecompile.Instance.Address] = new(G1MulPrecompile.Instance),
                [G1MultiExpPrecompile.Instance.Address] = new(G1MultiExpPrecompile.Instance),
                [G2AddPrecompile.Instance.Address] = new(G2AddPrecompile.Instance),
                [G2MulPrecompile.Instance.Address] = new(G2MulPrecompile.Instance),
                [G2MultiExpPrecompile.Instance.Address] = new(G2MultiExpPrecompile.Instance),
                [PairingPrecompile.Instance.Address] = new(PairingPrecompile.Instance),
                [MapToG1Precompile.Instance.Address] = new(MapToG1Precompile.Instance),
                [MapToG2Precompile.Instance.Address] = new(MapToG2Precompile.Instance),
            };
        }

        private static bool UpdateGas(long gasCost, ref long gasAvailable)
        {
            // Console.WriteLine($"{gasCost}");
            if (gasAvailable < gasCost)
            {
                return false;
            }

            gasAvailable -= gasCost;
            return true;
        }

        private static void UpdateGasUp(long refund, ref long gasAvailable)
        {
            gasAvailable += refund;
        }

        private bool ChargeAccountAccessGas(ref long gasAvailable, EvmState vmState, Address address, IReleaseSpec spec, bool chargeForWarm = true)
        {
            // Console.WriteLine($"Accessing {address}");

            bool result = true;
            if (spec.UseHotAndColdStorage)
            {
                if (_txTracer.IsTracingAccess) // when tracing access we want cost as if it was warmed up from access list
                {
                    vmState.WarmUp(address);
                }

                if (vmState.IsCold(address) && !address.IsPrecompile(spec))
                {
                    result = UpdateGas(GasCostOf.ColdAccountAccess, ref gasAvailable);
                    vmState.WarmUp(address);
                }
                else if (chargeForWarm)
                {
                    result = UpdateGas(GasCostOf.WarmStateRead, ref gasAvailable);
                }
            }

            return result;
        }

        private enum StorageAccessType
        {
            SLOAD,
            SSTORE
        }

        private bool ChargeStorageAccessGas(
            ref long gasAvailable,
            EvmState vmState,
            StorageCell storageCell,
            StorageAccessType storageAccessType,
            IReleaseSpec spec)
        {
            // Console.WriteLine($"Accessing {storageCell} {storageAccessType}");

            bool result = true;
            if (spec.UseHotAndColdStorage)
            {
                if (_txTracer.IsTracingAccess) // when tracing access we want cost as if it was warmed up from access list
                {
                    vmState.WarmUp(storageCell);
                }

                if (vmState.IsCold(storageCell))
                {
                    result = UpdateGas(GasCostOf.ColdSLoad, ref gasAvailable);
                    vmState.WarmUp(storageCell);
                }
                else if (storageAccessType == StorageAccessType.SLOAD)
                {
                    // we do not charge for WARM_STORAGE_READ_COST in SSTORE scenario
                    result = UpdateGas(GasCostOf.WarmStateRead, ref gasAvailable);
                }
            }

            return result;
        }

        private CallResult ExecutePrecompile(EvmState state, IReleaseSpec spec)
        {
            ReadOnlyMemory<byte> callData = state.Env.InputData;
            UInt256 transferValue = state.Env.TransferValue;
            long gasAvailable = state.GasAvailable;

            IPrecompile precompile = state.Env.CodeInfo.Precompile;
            long baseGasCost = precompile.BaseGasCost(spec);
            long dataGasCost = precompile.DataGasCost(callData, spec);

            bool wasCreated = false;
            if (!_state.AccountExists(state.Env.ExecutingAccount))
            {
                wasCreated = true;
                _state.CreateAccount(state.Env.ExecutingAccount, transferValue);
            }
            else
            {
                _state.AddToBalance(state.Env.ExecutingAccount, transferValue, spec);
            }

            // https://github.com/ethereum/EIPs/blob/master/EIPS/eip-161.md
            // An additional issue was found in Parity,
            // where the Parity client incorrectly failed
            // to revert empty account deletions in a more limited set of contexts
            // involving out-of-gas calls to precompiled contracts;
            // the new Geth behavior matches Parity’s,
            // and empty accounts will cease to be a source of concern in general
            // in about one week once the state clearing process finishes.
            if (state.Env.ExecutingAccount.Equals(_parityTouchBugAccount.Address)
                && !wasCreated
                && transferValue.IsZero
                && spec.ClearEmptyAccountWhenTouched)
            {
                _parityTouchBugAccount.ShouldDelete = true;
            }

            //if(!UpdateGas(dataGasCost, ref gasAvailable)) return CallResult.Exception;
            if (!UpdateGas(baseGasCost, ref gasAvailable))
            {
                Metrics.EvmExceptions++;
                throw new OutOfGasException();
            }

            if (!UpdateGas(dataGasCost, ref gasAvailable))
            {
                Metrics.EvmExceptions++;
                throw new OutOfGasException();
            }

            state.GasAvailable = gasAvailable;

            try
            {
                (ReadOnlyMemory<byte> output, bool success) = precompile.Run(callData, spec);
                CallResult callResult = new(output.ToArray(), success, !success);
                return callResult;
            }
            catch (Exception exception)
            {
                if (_logger.IsDebug) _logger.Error($"Precompiled contract ({precompile.GetType()}) execution exception", exception);
                CallResult callResult = new(Array.Empty<byte>(), false, true);
                return callResult;
            }
        }

        [SkipLocalsInit]
        private CallResult ExecuteCall(EvmState vmState, byte[]? previousCallResult, ZeroPaddedSpan previousCallOutput, in UInt256 previousCallOutputDestination, IReleaseSpec spec)
        {
            bool isTrace = _logger.IsTrace;
            bool traceOpcodes = _txTracer.IsTracingInstructions;
            ExecutionEnvironment env = vmState.Env;
            TxExecutionContext txCtx = env.TxExecutionContext;

            if (!vmState.IsContinuation)
            {
                if (!_state.AccountExists(env.ExecutingAccount))
                {
                    _state.CreateAccount(env.ExecutingAccount, env.TransferValue);
                }
                else
                {
                    _state.AddToBalance(env.ExecutingAccount, env.TransferValue, spec);
                }

                if (vmState.ExecutionType.IsAnyCreate() && spec.ClearEmptyAccountWhenTouched)
                {
                    _state.IncrementNonce(env.ExecutingAccount);
                }
            }

            if (vmState.Env.CodeInfo.MachineCode.Length == 0)
            {
                return CallResult.Empty;
            }

            vmState.InitStacks();
            EvmStack stack = new(vmState.DataStack.AsSpan(), vmState.DataStackHead, _txTracer);
            long gasAvailable = vmState.GasAvailable;
            int programCounter = vmState.ProgramCounter;
            CodeInfo CodeContainer = env.CodeInfo;

            static void UpdateCurrentState(EvmState state, in int pc, in long gas, in int stackHead)
            {
                state.ProgramCounter = pc;
                state.GasAvailable = gas;
                state.DataStackHead = stackHead;
            }

            void StartInstructionTrace(Instruction instruction, EvmStack stackValue)
            {
                _txTracer.StartOperation(env.CallDepth + 1, gasAvailable, instruction, programCounter, txCtx.Header.IsPostMerge);
                if (_txTracer.IsTracingMemory)
                {
                    _txTracer.SetOperationMemory(vmState.Memory?.GetTrace() ?? new List<string>());
                }

                if (_txTracer.IsTracingStack)
                {
                    _txTracer.SetOperationStack(stackValue.GetStackTrace());
                }
            }

            void EndInstructionTrace()
            {
                if (traceOpcodes)
                {
                    if (_txTracer.IsTracingMemory)
                    {
                        _txTracer.SetOperationMemorySize(vmState.Memory?.Size ?? 0);
                    }

                    _txTracer.ReportOperationRemainingGas(gasAvailable);
                }
            }

            void EndInstructionTraceError(EvmExceptionType evmExceptionType)
            {
                if (traceOpcodes)
                {
                    _txTracer.ReportOperationError(evmExceptionType);
                    _txTracer.ReportOperationRemainingGas(gasAvailable);
                }
            }

            void Jump(in UInt256 jumpDest, bool isSubroutine = false)
            {
                if (jumpDest > int.MaxValue)
                {
                    Metrics.EvmExceptions++;
                    EndInstructionTraceError(EvmExceptionType.InvalidJumpDestination);
                    // https://github.com/NethermindEth/nethermind/issues/140
                    throw new InvalidJumpDestinationException();
                    //                                return CallResult.InvalidJumpDestination; // TODO: add a test, validating inside the condition was not covered by existing tests and fails on 0xf435a354924097686ea88dab3aac1dd464e6a3b387c77aeee94145b0fa5a63d2 mainnet
                }

                int jumpDestInt = (int)jumpDest;

                if (!env.CodeInfo.ValidateJump(jumpDestInt, isSubroutine))
                {
                    EndInstructionTraceError(EvmExceptionType.InvalidJumpDestination);
                    // https://github.com/NethermindEth/nethermind/issues/140
                    throw new InvalidJumpDestinationException();
                    //                                return CallResult.InvalidJumpDestination; // TODO: add a test, validating inside the condition was not covered by existing tests and fails on 61363 Ropsten
                }

                programCounter = jumpDestInt;
            }

            void UpdateMemoryCost(in UInt256 position, in UInt256 length)
            {
                if (vmState.Memory is null)
                {
                    throw new InvalidOperationException("EVM memory has not been initialized properly.");
                }

                long memoryCost = vmState.Memory.CalculateMemoryCost(in position, length);
                if (memoryCost != 0L)
                {
                    if (!UpdateGas(memoryCost, ref gasAvailable))
                    {
                        Metrics.EvmExceptions++;
                        EndInstructionTraceError(EvmExceptionType.OutOfGas);
                        throw new OutOfGasException();
                    }
                }
            }

            if (previousCallResult != null)
            {
                stack.PushBytes(previousCallResult);
                if (_txTracer.IsTracingInstructions) _txTracer.ReportOperationRemainingGas(vmState.GasAvailable);
            }

            if (previousCallOutput.Length > 0)
            {
                UInt256 localPreviousDest = previousCallOutputDestination;
                UpdateMemoryCost(in localPreviousDest, (ulong)previousCallOutput.Length);

                if (vmState.Memory is null)
                {
                    throw new InvalidOperationException("EVM memory has not been initialized properly.");
                }

                vmState.Memory.Save(in localPreviousDest, previousCallOutput);
                //                if(_txTracer.IsTracingInstructions) _txTracer.ReportMemoryChange((long)localPreviousDest, previousCallOutput);
            }

            while (programCounter < CodeContainer.CodeSection.Length)
            {
                Instruction instruction = (Instruction)CodeContainer.CodeSection[programCounter];
                // Console.WriteLine(instruction);
                if (traceOpcodes)
                {
                    StartInstructionTrace(instruction, stack);
                }

                programCounter++;
                switch (instruction)
                {
                    case Instruction.STOP:
                        {
                            UpdateCurrentState(vmState, programCounter, gasAvailable, stack.Head);
                            EndInstructionTrace();
                            return CallResult.Empty;
                        }
                    case Instruction.ADD:
                        {
                            if (!UpdateGas(GasCostOf.VeryLow, ref gasAvailable))
                            {
                                EndInstructionTraceError(EvmExceptionType.OutOfGas);
                                return CallResult.OutOfGasException;
                            }

                            stack.PopUInt256(out UInt256 b);
                            stack.PopUInt256(out UInt256 a);
                            UInt256.Add(in a, in b, out UInt256 c);
                            stack.PushUInt256(c);

                            break;
                        }
                    case Instruction.MUL:
                        {
                            if (!UpdateGas(GasCostOf.Low, ref gasAvailable))
                            {
                                EndInstructionTraceError(EvmExceptionType.OutOfGas);
                                return CallResult.OutOfGasException;
                            }

                            stack.PopUInt256(out UInt256 a);
                            stack.PopUInt256(out UInt256 b);
                            UInt256.Multiply(in a, in b, out UInt256 res);
                            stack.PushUInt256(in res);
                            break;
                        }
                    case Instruction.SUB:
                        {
                            if (!UpdateGas(GasCostOf.VeryLow, ref gasAvailable))
                            {
                                EndInstructionTraceError(EvmExceptionType.OutOfGas);
                                return CallResult.OutOfGasException;
                            }

                            stack.PopUInt256(out UInt256 a);
                            stack.PopUInt256(out UInt256 b);
                            UInt256.Subtract(in a, in b, out UInt256 result);

                            stack.PushUInt256(in result);
                            break;
                        }
                    case Instruction.DIV:
                        {
                            if (!UpdateGas(GasCostOf.Low, ref gasAvailable))
                            {
                                EndInstructionTraceError(EvmExceptionType.OutOfGas);
                                return CallResult.OutOfGasException;
                            }

                            stack.PopUInt256(out UInt256 a);
                            stack.PopUInt256(out UInt256 b);
                            if (b.IsZero)
                            {
                                stack.PushZero();
                            }
                            else
                            {
                                UInt256.Divide(in a, in b, out UInt256 res);
                                stack.PushUInt256(in res);
                            }

                            break;
                        }
                    case Instruction.SDIV:
                        {
                            if (!UpdateGas(GasCostOf.Low, ref gasAvailable))
                            {
                                EndInstructionTraceError(EvmExceptionType.OutOfGas);
                                return CallResult.OutOfGasException;
                            }

                            stack.PopUInt256(out UInt256 a);
                            stack.PopSignedInt256(out Int256.Int256 b);
                            if (b.IsZero)
                            {
                                stack.PushZero();
                            }
                            else if (b == Int256.Int256.MinusOne && a == P255)
                            {
                                UInt256 res = P255;
                                stack.PushUInt256(in res);
                            }
                            else
                            {
                                Int256.Int256 signedA = new(a);
                                Int256.Int256.Divide(in signedA, in b, out Int256.Int256 res);
                                stack.PushSignedInt256(in res);
                            }

                            break;
                        }
                    case Instruction.MOD:
                        {
                            if (!UpdateGas(GasCostOf.Low, ref gasAvailable))
                            {
                                EndInstructionTraceError(EvmExceptionType.OutOfGas);
                                return CallResult.OutOfGasException;
                            }

                            stack.PopUInt256(out UInt256 a);
                            stack.PopUInt256(out UInt256 b);
                            UInt256.Mod(in a, in b, out UInt256 result);
                            stack.PushUInt256(in result);
                            break;
                        }
                    case Instruction.SMOD:
                        {
                            if (!UpdateGas(GasCostOf.Low, ref gasAvailable))
                            {
                                EndInstructionTraceError(EvmExceptionType.OutOfGas);
                                return CallResult.OutOfGasException;
                            }

                            stack.PopSignedInt256(out Int256.Int256 a);
                            stack.PopSignedInt256(out Int256.Int256 b);
                            if (b.IsZero || b.IsOne)
                            {
                                stack.PushZero();
                            }
                            else
                            {
                                a.Mod(in b, out Int256.Int256 mod);
                                stack.PushSignedInt256(in mod);
                            }

                            break;
                        }
                    case Instruction.ADDMOD:
                        {
                            if (!UpdateGas(GasCostOf.Mid, ref gasAvailable))
                            {
                                EndInstructionTraceError(EvmExceptionType.OutOfGas);
                                return CallResult.OutOfGasException;
                            }

                            stack.PopUInt256(out UInt256 a);
                            stack.PopUInt256(out UInt256 b);
                            stack.PopUInt256(out UInt256 mod);

                            if (mod.IsZero)
                            {
                                stack.PushZero();
                            }
                            else
                            {
                                UInt256.AddMod(a, b, mod, out UInt256 res);
                                stack.PushUInt256(in res);
                            }

                            break;
                        }
                    case Instruction.MULMOD:
                        {
                            if (!UpdateGas(GasCostOf.Mid, ref gasAvailable))
                            {
                                EndInstructionTraceError(EvmExceptionType.OutOfGas);
                                return CallResult.OutOfGasException;
                            }

                            stack.PopUInt256(out UInt256 a);
                            stack.PopUInt256(out UInt256 b);
                            stack.PopUInt256(out UInt256 mod);

                            if (mod.IsZero)
                            {
                                stack.PushZero();
                            }
                            else
                            {
                                UInt256.MultiplyMod(in a, in b, in mod, out UInt256 res);
                                stack.PushUInt256(in res);
                            }

                            break;
                        }
                    case Instruction.EXP:
                        {
                            if (!UpdateGas(GasCostOf.Exp, ref gasAvailable))
                            {
                                EndInstructionTraceError(EvmExceptionType.OutOfGas);
                                return CallResult.OutOfGasException;
                            }

                            Metrics.ModExpOpcode++;

                            stack.PopUInt256(out UInt256 baseInt);
                            Span<byte> exp = stack.PopBytes();

                            int leadingZeros = exp.LeadingZerosCount();
                            if (leadingZeros != 32)
                            {
                                int expSize = 32 - leadingZeros;
                                if (!UpdateGas(spec.GetExpByteCost() * expSize, ref gasAvailable))
                                {
                                    EndInstructionTraceError(EvmExceptionType.OutOfGas);
                                    return CallResult.OutOfGasException;
                                }
                            }
                            else
                            {
                                stack.PushOne();
                                break;
                            }

                            if (baseInt.IsZero)
                            {
                                stack.PushZero();
                            }
                            else if (baseInt.IsOne)
                            {
                                stack.PushOne();
                            }
                            else
                            {
                                UInt256.Exp(baseInt, new UInt256(exp, true), out UInt256 res);
                                stack.PushUInt256(in res);
                            }

                            break;
                        }
                    case Instruction.SIGNEXTEND:
                        {
                            if (!UpdateGas(GasCostOf.Low, ref gasAvailable))
                            {
                                EndInstructionTraceError(EvmExceptionType.OutOfGas);
                                return CallResult.OutOfGasException;
                            }

                            stack.PopUInt256(out UInt256 a);
                            if (a >= BigInt32)
                            {
                                stack.EnsureDepth(1);
                                break;
                            }

                            int position = 31 - (int)a;

                            Span<byte> b = stack.PopBytes();
                            sbyte sign = (sbyte)b[position];

                            if (sign >= 0)
                            {
                                BytesZero32.AsSpan(0, position).CopyTo(b.Slice(0, position));
                            }
                            else
                            {
                                BytesMax32.AsSpan(0, position).CopyTo(b.Slice(0, position));
                            }

                            stack.PushBytes(b);
                            break;
                        }
                    case Instruction.LT:
                        {
                            if (!UpdateGas(GasCostOf.VeryLow, ref gasAvailable))
                            {
                                EndInstructionTraceError(EvmExceptionType.OutOfGas);
                                return CallResult.OutOfGasException;
                            }

                            stack.PopUInt256(out UInt256 a);
                            stack.PopUInt256(out UInt256 b);
                            if (a < b)
                            {
                                stack.PushOne();
                            }
                            else
                            {
                                stack.PushZero();
                            }

                            break;
                        }
                    case Instruction.GT:
                        {
                            if (!UpdateGas(GasCostOf.VeryLow, ref gasAvailable))
                            {
                                EndInstructionTraceError(EvmExceptionType.OutOfGas);
                                return CallResult.OutOfGasException;
                            }

                            stack.PopUInt256(out UInt256 a);
                            stack.PopUInt256(out UInt256 b);
                            if (a > b)
                            {
                                stack.PushOne();
                            }
                            else
                            {
                                stack.PushZero();
                            }

                            break;
                        }
                    case Instruction.SLT:
                        {
                            if (!UpdateGas(GasCostOf.VeryLow, ref gasAvailable))
                            {
                                EndInstructionTraceError(EvmExceptionType.OutOfGas);
                                return CallResult.OutOfGasException;
                            }

                            stack.PopSignedInt256(out Int256.Int256 a);
                            stack.PopSignedInt256(out Int256.Int256 b);

                            if (a.CompareTo(b) < 0)
                            {
                                stack.PushOne();
                            }
                            else
                            {
                                stack.PushZero();
                            }

                            break;
                        }
                    case Instruction.SGT:
                        {
                            if (!UpdateGas(GasCostOf.VeryLow, ref gasAvailable))
                            {
                                EndInstructionTraceError(EvmExceptionType.OutOfGas);
                                return CallResult.OutOfGasException;
                            }

                            stack.PopSignedInt256(out Int256.Int256 a);
                            stack.PopSignedInt256(out Int256.Int256 b);
                            if (a.CompareTo(b) > 0)
                            {
                                stack.PushOne();
                            }
                            else
                            {
                                stack.PushZero();
                            }

                            break;
                        }
                    case Instruction.EQ:
                        {
                            if (!UpdateGas(GasCostOf.VeryLow, ref gasAvailable))
                            {
                                EndInstructionTraceError(EvmExceptionType.OutOfGas);
                                return CallResult.OutOfGasException;
                            }

                            Span<byte> a = stack.PopBytes();
                            Span<byte> b = stack.PopBytes();
                            if (a.SequenceEqual(b))
                            {
                                stack.PushOne();
                            }
                            else
                            {
                                stack.PushZero();
                            }

                            break;
                        }
                    case Instruction.ISZERO:
                        {
                            if (!UpdateGas(GasCostOf.VeryLow, ref gasAvailable))
                            {
                                EndInstructionTraceError(EvmExceptionType.OutOfGas);
                                return CallResult.OutOfGasException;
                            }

                            Span<byte> a = stack.PopBytes();
                            if (a.SequenceEqual(BytesZero32))
                            {
                                stack.PushOne();
                            }
                            else
                            {
                                stack.PushZero();
                            }

                            break;
                        }
                    case Instruction.AND:
                        {
                            if (!UpdateGas(GasCostOf.VeryLow, ref gasAvailable))
                            {
                                EndInstructionTraceError(EvmExceptionType.OutOfGas);
                                return CallResult.OutOfGasException;
                            }

                            Span<byte> a = stack.PopBytes();
                            Span<byte> b = stack.PopBytes();

                            if (_simdOperationsEnabled)
                            {
                                Vector<byte> aVec = new(a);
                                Vector<byte> bVec = new(b);

                                Vector.BitwiseAnd(aVec, bVec).CopyTo(stack.Register);
                            }
                            else
                            {
                                ref ulong refA = ref MemoryMarshal.AsRef<ulong>(a);
                                ref ulong refB = ref MemoryMarshal.AsRef<ulong>(b);
                                ref ulong refBuffer = ref MemoryMarshal.AsRef<ulong>(stack.Register);

                                refBuffer = refA & refB;
                                Unsafe.Add(ref refBuffer, 1) = Unsafe.Add(ref refA, 1) & Unsafe.Add(ref refB, 1);
                                Unsafe.Add(ref refBuffer, 2) = Unsafe.Add(ref refA, 2) & Unsafe.Add(ref refB, 2);
                                Unsafe.Add(ref refBuffer, 3) = Unsafe.Add(ref refA, 3) & Unsafe.Add(ref refB, 3);
                            }

                            stack.PushBytes(stack.Register);
                            break;
                        }
                    case Instruction.OR:
                        {
                            if (!UpdateGas(GasCostOf.VeryLow, ref gasAvailable))
                            {
                                EndInstructionTraceError(EvmExceptionType.OutOfGas);
                                return CallResult.OutOfGasException;
                            }

                            Span<byte> a = stack.PopBytes();
                            Span<byte> b = stack.PopBytes();

                            if (_simdOperationsEnabled)
                            {
                                Vector<byte> aVec = new(a);
                                Vector<byte> bVec = new(b);

                                Vector.BitwiseOr(aVec, bVec).CopyTo(stack.Register);
                            }
                            else
                            {
                                ref ulong refA = ref MemoryMarshal.AsRef<ulong>(a);
                                ref ulong refB = ref MemoryMarshal.AsRef<ulong>(b);
                                ref ulong refBuffer = ref MemoryMarshal.AsRef<ulong>(stack.Register);

                                refBuffer = refA | refB;
                                Unsafe.Add(ref refBuffer, 1) = Unsafe.Add(ref refA, 1) | Unsafe.Add(ref refB, 1);
                                Unsafe.Add(ref refBuffer, 2) = Unsafe.Add(ref refA, 2) | Unsafe.Add(ref refB, 2);
                                Unsafe.Add(ref refBuffer, 3) = Unsafe.Add(ref refA, 3) | Unsafe.Add(ref refB, 3);
                            }

                            stack.PushBytes(stack.Register);
                            break;
                        }
                    case Instruction.XOR:
                        {
                            if (!UpdateGas(GasCostOf.VeryLow, ref gasAvailable))
                            {
                                EndInstructionTraceError(EvmExceptionType.OutOfGas);
                                return CallResult.OutOfGasException;
                            }

                            Span<byte> a = stack.PopBytes();
                            Span<byte> b = stack.PopBytes();

                            if (_simdOperationsEnabled)
                            {
                                Vector<byte> aVec = new(a);
                                Vector<byte> bVec = new(b);

                                Vector.Xor(aVec, bVec).CopyTo(stack.Register);
                            }
                            else
                            {
                                ref ulong refA = ref MemoryMarshal.AsRef<ulong>(a);
                                ref ulong refB = ref MemoryMarshal.AsRef<ulong>(b);
                                ref ulong refBuffer = ref MemoryMarshal.AsRef<ulong>(stack.Register);

                                refBuffer = refA ^ refB;
                                Unsafe.Add(ref refBuffer, 1) = Unsafe.Add(ref refA, 1) ^ Unsafe.Add(ref refB, 1);
                                Unsafe.Add(ref refBuffer, 2) = Unsafe.Add(ref refA, 2) ^ Unsafe.Add(ref refB, 2);
                                Unsafe.Add(ref refBuffer, 3) = Unsafe.Add(ref refA, 3) ^ Unsafe.Add(ref refB, 3);
                            }

                            stack.PushBytes(stack.Register);
                            break;
                        }
                    case Instruction.NOT:
                        {
                            if (!UpdateGas(GasCostOf.VeryLow, ref gasAvailable))
                            {
                                EndInstructionTraceError(EvmExceptionType.OutOfGas);
                                return CallResult.OutOfGasException;
                            }

                            Span<byte> a = stack.PopBytes();

                            if (_simdOperationsEnabled)
                            {
                                Vector<byte> aVec = new(a);
                                Vector<byte> negVec = Vector.Xor(aVec, new Vector<byte>(BytesMax32));

                                negVec.CopyTo(stack.Register);
                            }
                            else
                            {
                                ref var refA = ref MemoryMarshal.AsRef<ulong>(a);
                                ref var refBuffer = ref MemoryMarshal.AsRef<ulong>(stack.Register);

                                refBuffer = ~refA;
                                Unsafe.Add(ref refBuffer, 1) = ~Unsafe.Add(ref refA, 1);
                                Unsafe.Add(ref refBuffer, 2) = ~Unsafe.Add(ref refA, 2);
                                Unsafe.Add(ref refBuffer, 3) = ~Unsafe.Add(ref refA, 3);
                            }

                            stack.PushBytes(stack.Register);
                            break;
                        }
                    case Instruction.BYTE:
                        {
                            if (!UpdateGas(GasCostOf.VeryLow, ref gasAvailable))
                            {
                                EndInstructionTraceError(EvmExceptionType.OutOfGas);
                                return CallResult.OutOfGasException;
                            }

                            stack.PopUInt256(out UInt256 position);
                            Span<byte> bytes = stack.PopBytes();

                            if (position >= BigInt32)
                            {
                                stack.PushZero();
                                break;
                            }

                            int adjustedPosition = bytes.Length - 32 + (int)position;
                            if (adjustedPosition < 0)
                            {
                                stack.PushZero();
                            }
                            else
                            {
                                stack.PushByte(bytes[adjustedPosition]);
                            }

                            break;
                        }
                    case Instruction.SHA3:
                        {
                            stack.PopUInt256(out UInt256 memSrc);
                            stack.PopUInt256(out UInt256 memLength);
                            if (!UpdateGas(GasCostOf.Sha3 + GasCostOf.Sha3Word * EvmPooledMemory.Div32Ceiling(memLength),
                                ref gasAvailable))
                            {
                                EndInstructionTraceError(EvmExceptionType.OutOfGas);
                                return CallResult.OutOfGasException;
                            }

                            UpdateMemoryCost(in memSrc, memLength);

                            Span<byte> memData = vmState.Memory.LoadSpan(in memSrc, memLength);
                            stack.PushBytes(ValueKeccak.Compute(memData).BytesAsSpan);
                            break;
                        }
                    case Instruction.ADDRESS:
                        {
                            if (!UpdateGas(GasCostOf.Base, ref gasAvailable))
                            {
                                EndInstructionTraceError(EvmExceptionType.OutOfGas);
                                return CallResult.OutOfGasException;
                            }

                            stack.PushBytes(env.ExecutingAccount.Bytes);
                            break;
                        }
                    case Instruction.BALANCE:
                        {
                            long gasCost = spec.GetBalanceCost();
                            if (gasCost != 0 && !UpdateGas(gasCost, ref gasAvailable))
                            {
                                EndInstructionTraceError(EvmExceptionType.OutOfGas);
                                return CallResult.OutOfGasException;
                            }

                            Address address = stack.PopAddress();
                            if (!ChargeAccountAccessGas(ref gasAvailable, vmState, address, spec))
                            {
                                EndInstructionTraceError(EvmExceptionType.OutOfGas);
                                return CallResult.OutOfGasException;
                            }

                            UInt256 balance = _state.GetBalance(address);
                            stack.PushUInt256(in balance);
                            break;
                        }
                    case Instruction.CALLER:
                        {
                            if (!UpdateGas(GasCostOf.Base, ref gasAvailable))
                            {
                                EndInstructionTraceError(EvmExceptionType.OutOfGas);
                                return CallResult.OutOfGasException;
                            }

                            stack.PushBytes(env.Caller.Bytes);
                            break;
                        }
                    case Instruction.CALLVALUE:
                        {
                            if (!UpdateGas(GasCostOf.Base, ref gasAvailable))
                            {
                                EndInstructionTraceError(EvmExceptionType.OutOfGas);
                                return CallResult.OutOfGasException;
                            }

                            UInt256 callValue = env.Value;
                            stack.PushUInt256(in callValue);
                            break;
                        }
                    case Instruction.ORIGIN:
                        {
                            if (!UpdateGas(GasCostOf.Base, ref gasAvailable))
                            {
                                EndInstructionTraceError(EvmExceptionType.OutOfGas);
                                return CallResult.OutOfGasException;
                            }

                            stack.PushBytes(txCtx.Origin.Bytes);
                            break;
                        }
                    case Instruction.CALLDATALOAD:
                        {
                            if (!UpdateGas(GasCostOf.VeryLow, ref gasAvailable))
                            {
                                EndInstructionTraceError(EvmExceptionType.OutOfGas);
                                return CallResult.OutOfGasException;
                            }

                            stack.PopUInt256(out UInt256 src);
                            stack.PushBytes(env.InputData.SliceWithZeroPadding(src, 32));
                            break;
                        }
                    case Instruction.CALLDATASIZE:
                        {
                            if (!UpdateGas(GasCostOf.Base, ref gasAvailable))
                            {
                                EndInstructionTraceError(EvmExceptionType.OutOfGas);
                                return CallResult.OutOfGasException;
                            }

                            UInt256 callDataSize = (UInt256)env.InputData.Length;
                            stack.PushUInt256(in callDataSize);
                            break;
                        }
                    case Instruction.CALLDATACOPY:
                        {
                            stack.PopUInt256(out UInt256 dest);
                            stack.PopUInt256(out UInt256 src);
                            stack.PopUInt256(out UInt256 length);
                            if (!UpdateGas(GasCostOf.VeryLow + GasCostOf.Memory * EvmPooledMemory.Div32Ceiling(length),
                                ref gasAvailable))
                            {
                                EndInstructionTraceError(EvmExceptionType.OutOfGas);
                                return CallResult.OutOfGasException;
                            }

                            if (length > UInt256.Zero)
                            {
                                UpdateMemoryCost(in dest, length);

                                ZeroPaddedMemory callDataSlice = env.InputData.SliceWithZeroPadding(src, (int)length);
                                vmState.Memory.Save(in dest, callDataSlice);
                                if (_txTracer.IsTracingInstructions)
                                {
                                    _txTracer.ReportMemoryChange((long)dest, callDataSlice);
                                }
                            }

                            break;
                        }
                    case Instruction.CODESIZE:
                        {
                            if (!UpdateGas(GasCostOf.Base, ref gasAvailable))
                            {
                                EndInstructionTraceError(EvmExceptionType.OutOfGas);
                                return CallResult.OutOfGasException;
                            }

                            UInt256 codeLength = (UInt256)CodeContainer.FullCode.Length;
                            stack.PushUInt256(in codeLength);
                            break;
                        }
                    case Instruction.CODECOPY:
                        {
                            UInt256 code_length = (UInt256)CodeContainer.FullCode.Length;
                            stack.PopUInt256(out UInt256 dest);
                            stack.PopUInt256(out UInt256 src);
                            stack.PopUInt256(out UInt256 length);
                            if (!UpdateGas(GasCostOf.VeryLow + GasCostOf.Memory * EvmPooledMemory.Div32Ceiling(length), ref gasAvailable))
                            {
                                EndInstructionTraceError(EvmExceptionType.OutOfGas);
                                return CallResult.OutOfGasException;
                            }

                            if (length > UInt256.Zero)
                            {
                                UpdateMemoryCost(in dest, length);

                                ZeroPaddedSpan codeSlice = CodeContainer.FullCode.SliceWithZeroPadding(src, (int)length);
                                vmState.Memory.Save(in dest, codeSlice);
                                if (_txTracer.IsTracingInstructions) _txTracer.ReportMemoryChange((long)dest, codeSlice);
                            }

                            break;
                        }
                    case Instruction.GASPRICE:
                        {
                            if (!UpdateGas(GasCostOf.Base, ref gasAvailable))
                            {
                                EndInstructionTraceError(EvmExceptionType.OutOfGas);
                                return CallResult.OutOfGasException;
                            }

                            UInt256 gasPrice = txCtx.GasPrice;
                            stack.PushUInt256(in gasPrice);
                            break;
                        }
                    case Instruction.EXTCODESIZE:
                        {
                            long gasCost = spec.GetExtCodeCost();
                            if (!UpdateGas(gasCost, ref gasAvailable))
                            {
                                EndInstructionTraceError(EvmExceptionType.OutOfGas);
                                return CallResult.OutOfGasException;
                            }

                            Address address = stack.PopAddress();
                            if (!ChargeAccountAccessGas(ref gasAvailable, vmState, address, spec))
                            {
                                EndInstructionTraceError(EvmExceptionType.OutOfGas);
                                return CallResult.OutOfGasException;
                            }

                            byte[] accountCode = GetCachedCodeInfo(_worldState, address, spec).MachineCode;
                            UInt256 codeSize = (UInt256)accountCode.Length;
                            stack.PushUInt256(in codeSize);
                            break;
                        }
                    case Instruction.EXTCODECOPY:
                        {
                            Address address = stack.PopAddress();
                            stack.PopUInt256(out UInt256 dest);
                            stack.PopUInt256(out UInt256 src);
                            stack.PopUInt256(out UInt256 length);

                            long gasCost = spec.GetExtCodeCost();
                            if (!UpdateGas(gasCost + GasCostOf.Memory * EvmPooledMemory.Div32Ceiling(length),
                                ref gasAvailable))
                            {
                                EndInstructionTraceError(EvmExceptionType.OutOfGas);
                                return CallResult.OutOfGasException;
                            }

                            if (!ChargeAccountAccessGas(ref gasAvailable, vmState, address, spec))
                            {
                                EndInstructionTraceError(EvmExceptionType.OutOfGas);
                                return CallResult.OutOfGasException;
                            }

                            if (length > UInt256.Zero)
                            {
                                UpdateMemoryCost(in dest, length);

                                byte[] externalCode = GetCachedCodeInfo(_worldState, address, spec).MachineCode;
                                ZeroPaddedSpan callDataSlice = externalCode.SliceWithZeroPadding(src, (int)length);
                                vmState.Memory.Save(in dest, callDataSlice);
                                if (_txTracer.IsTracingInstructions)
                                {
                                    _txTracer.ReportMemoryChange((long)dest, callDataSlice);
                                }
                            }

                            break;
                        }
                    case Instruction.RETURNDATASIZE:
                        {
                            if (!spec.ReturnDataOpcodesEnabled)
                            {
                                EndInstructionTraceError(EvmExceptionType.BadInstruction);
                                return CallResult.InvalidInstructionException;
                            }

                            if (!UpdateGas(GasCostOf.Base, ref gasAvailable))
                            {
                                EndInstructionTraceError(EvmExceptionType.OutOfGas);
                                return CallResult.OutOfGasException;
                            }

                            UInt256 res = (UInt256)_returnDataBuffer.Length;
                            stack.PushUInt256(in res);
                            break;
                        }
                    case Instruction.RETURNDATACOPY:
                        {
                            if (!spec.ReturnDataOpcodesEnabled)
                            {
                                EndInstructionTraceError(EvmExceptionType.BadInstruction);
                                return CallResult.InvalidInstructionException;
                            }

                            stack.PopUInt256(out UInt256 dest);
                            stack.PopUInt256(out UInt256 src);
                            stack.PopUInt256(out UInt256 length);
                            if (!UpdateGas(GasCostOf.VeryLow + GasCostOf.Memory * EvmPooledMemory.Div32Ceiling(length), ref gasAvailable))
                            {
                                EndInstructionTraceError(EvmExceptionType.OutOfGas);
                                return CallResult.OutOfGasException;
                            }

                            if (UInt256.AddOverflow(length, src, out UInt256 newLength) || newLength > _returnDataBuffer.Length)
                            {
                                return CallResult.AccessViolationException;
                            }

                            if (length > UInt256.Zero)
                            {
                                UpdateMemoryCost(in dest, length);

                                ZeroPaddedSpan returnDataSlice = _returnDataBuffer.AsSpan().SliceWithZeroPadding(src, (int)length);
                                vmState.Memory.Save(in dest, returnDataSlice);
                                if (_txTracer.IsTracingInstructions)
                                {
                                    _txTracer.ReportMemoryChange((long)dest, returnDataSlice);
                                }
                            }

                            break;
                        }
                    case Instruction.BLOCKHASH:
                        {
                            Metrics.BlockhashOpcode++;

                            if (!UpdateGas(GasCostOf.BlockHash, ref gasAvailable))
                            {
                                EndInstructionTraceError(EvmExceptionType.OutOfGas);
                                return CallResult.OutOfGasException;
                            }

                            stack.PopUInt256(out UInt256 a);
                            long number = a > long.MaxValue ? long.MaxValue : (long)a;
                            Keccak blockHash = _blockhashProvider.GetBlockhash(txCtx.Header, number);
                            stack.PushBytes(blockHash?.Bytes ?? BytesZero32);

                            if (isTrace)
                            {
                                if (_txTracer.IsTracingBlockHash && blockHash != null)
                                {
                                    _txTracer.ReportBlockHash(blockHash);
                                }
                            }

                            break;
                        }
                    case Instruction.COINBASE:
                        {
                            if (!UpdateGas(GasCostOf.Base, ref gasAvailable))
                            {
                                EndInstructionTraceError(EvmExceptionType.OutOfGas);
                                return CallResult.OutOfGasException;
                            }

                            stack.PushBytes(txCtx.Header.GasBeneficiary.Bytes);
                            break;
                        }
                    case Instruction.PREVRANDAO:
                        {
                            if (!UpdateGas(GasCostOf.Base, ref gasAvailable))
                            {
                                EndInstructionTraceError(EvmExceptionType.OutOfGas);
                                return CallResult.OutOfGasException;
                            }

                            if (txCtx.Header.IsPostMerge)
                            {
                                byte[] random = txCtx.Header.Random.Bytes;
                                stack.PushBytes(random);
                            }
                            else
                            {
                                UInt256 diff = txCtx.Header.Difficulty;
                                stack.PushUInt256(in diff);
                            }
                            break;
                        }
                    case Instruction.TIMESTAMP:
                        {
                            if (!UpdateGas(GasCostOf.Base, ref gasAvailable))
                            {
                                EndInstructionTraceError(EvmExceptionType.OutOfGas);
                                return CallResult.OutOfGasException;
                            }

                            UInt256 timestamp = txCtx.Header.Timestamp;
                            stack.PushUInt256(in timestamp);
                            break;
                        }
                    case Instruction.NUMBER:
                        {
                            if (!UpdateGas(GasCostOf.Base, ref gasAvailable))
                            {
                                EndInstructionTraceError(EvmExceptionType.OutOfGas);
                                return CallResult.OutOfGasException;
                            }

                            UInt256 blockNumber = (UInt256)txCtx.Header.Number;
                            stack.PushUInt256(in blockNumber);
                            break;
                        }
                    case Instruction.GASLIMIT:
                        {
                            if (!UpdateGas(GasCostOf.Base, ref gasAvailable))
                            {
                                EndInstructionTraceError(EvmExceptionType.OutOfGas);
                                return CallResult.OutOfGasException;
                            }

                            UInt256 gasLimit = (UInt256)txCtx.Header.GasLimit;
                            stack.PushUInt256(in gasLimit);
                            break;
                        }
                    case Instruction.CHAINID:
                        {
                            if (!spec.ChainIdOpcodeEnabled)
                            {
                                EndInstructionTraceError(EvmExceptionType.BadInstruction);
                                return CallResult.InvalidInstructionException;
                            }

                            if (!UpdateGas(GasCostOf.Base, ref gasAvailable))
                            {
                                EndInstructionTraceError(EvmExceptionType.OutOfGas);
                                return CallResult.OutOfGasException;
                            }

                            stack.PushBytes(_chainId);
                            break;
                        }
                    case Instruction.SELFBALANCE:
                        {
                            if (!spec.SelfBalanceOpcodeEnabled)
                            {
                                EndInstructionTraceError(EvmExceptionType.BadInstruction);
                                return CallResult.InvalidInstructionException;
                            }

                            if (!UpdateGas(GasCostOf.SelfBalance, ref gasAvailable))
                            {
                                EndInstructionTraceError(EvmExceptionType.OutOfGas);
                                return CallResult.OutOfGasException;
                            }

                            UInt256 balance = _state.GetBalance(env.ExecutingAccount);
                            stack.PushUInt256(in balance);
                            break;
                        }
                    case Instruction.BASEFEE:
                        {
                            if (!spec.BaseFeeEnabled)
                            {
                                EndInstructionTraceError(EvmExceptionType.BadInstruction);
                                return CallResult.InvalidInstructionException;
                            }

                            if (!UpdateGas(GasCostOf.Base, ref gasAvailable))
                            {
                                EndInstructionTraceError(EvmExceptionType.OutOfGas);
                                return CallResult.OutOfGasException;
                            }

                            UInt256 baseFee = txCtx.Header.BaseFeePerGas;
                            stack.PushUInt256(in baseFee);
                            break;
                        }
                    case Instruction.POP:
                        {
                            if (!UpdateGas(GasCostOf.Base, ref gasAvailable))
                            {
                                EndInstructionTraceError(EvmExceptionType.OutOfGas);
                                return CallResult.OutOfGasException;
                            }

                            stack.PopLimbo();
                            break;
                        }
                    case Instruction.MLOAD:
                        {
                            if (!UpdateGas(GasCostOf.VeryLow, ref gasAvailable))
                            {
                                EndInstructionTraceError(EvmExceptionType.OutOfGas);
                                return CallResult.OutOfGasException;
                            }

                            stack.PopUInt256(out UInt256 memPosition);
                            UpdateMemoryCost(in memPosition, 32);
                            Span<byte> memData = vmState.Memory.LoadSpan(in memPosition);
                            if (_txTracer.IsTracingInstructions) _txTracer.ReportMemoryChange(memPosition, memData);

                            stack.PushBytes(memData);
                            break;
                        }
                    case Instruction.MSTORE:
                        {
                            if (!UpdateGas(GasCostOf.VeryLow, ref gasAvailable))
                            {
                                EndInstructionTraceError(EvmExceptionType.OutOfGas);
                                return CallResult.OutOfGasException;
                            }

                            stack.PopUInt256(out UInt256 memPosition);

                            Span<byte> data = stack.PopBytes();
                            UpdateMemoryCost(in memPosition, 32);
                            vmState.Memory.SaveWord(in memPosition, data);
                            if (_txTracer.IsTracingInstructions) _txTracer.ReportMemoryChange((long)memPosition, data.SliceWithZeroPadding(0, 32, PadDirection.Left));

                            break;
                        }
                    case Instruction.MSTORE8:
                        {
                            if (!UpdateGas(GasCostOf.VeryLow, ref gasAvailable))
                            {
                                EndInstructionTraceError(EvmExceptionType.OutOfGas);
                                return CallResult.OutOfGasException;
                            }

                            stack.PopUInt256(out UInt256 memPosition);
                            byte data = stack.PopByte();
                            UpdateMemoryCost(in memPosition, UInt256.One);
                            vmState.Memory.SaveByte(in memPosition, data);
                            if (_txTracer.IsTracingInstructions) _txTracer.ReportMemoryChange((long)memPosition, data);

                            break;
                        }
                    case Instruction.SLOAD:
                        {
                            Metrics.SloadOpcode++;
                            var gasCost = spec.GetSLoadCost();

                            if (!UpdateGas(gasCost, ref gasAvailable))
                            {
                                EndInstructionTraceError(EvmExceptionType.OutOfGas);
                                return CallResult.OutOfGasException;
                            }

                            stack.PopUInt256(out UInt256 storageIndex);
                            StorageCell storageCell = new(env.ExecutingAccount, storageIndex);
                            if (!ChargeStorageAccessGas(
                                ref gasAvailable,
                                vmState,
                                storageCell,
                                StorageAccessType.SLOAD,
                                spec))
                            {
                                EndInstructionTraceError(EvmExceptionType.OutOfGas);
                                return CallResult.OutOfGasException;
                            }

                            byte[] value = _storage.Get(storageCell);
                            stack.PushBytes(value);

                            if (_txTracer.IsTracingOpLevelStorage)
                            {
                                _txTracer.LoadOperationStorage(storageCell.Address, storageIndex, value);
                            }

                            break;
                        }
                    case Instruction.SSTORE:
                        {
                            Metrics.SstoreOpcode++;

                            if (vmState.IsStatic)
                            {
                                EndInstructionTraceError(EvmExceptionType.StaticCallViolation);
                                return CallResult.StaticCallViolationException;
                            }

                            // fail fast before the first storage read if gas is not enough even for reset
                            if (!spec.UseNetGasMetering && !UpdateGas(spec.GetSStoreResetCost(), ref gasAvailable))
                            {
                                EndInstructionTraceError(EvmExceptionType.OutOfGas);
                                return CallResult.OutOfGasException;
                            }

                            if (spec.UseNetGasMeteringWithAStipendFix)
                            {
                                if (_txTracer.IsTracingRefunds) _txTracer.ReportExtraGasPressure(GasCostOf.CallStipend - spec.GetNetMeteredSStoreCost() + 1);
                                if (gasAvailable <= GasCostOf.CallStipend)
                                {
                                    EndInstructionTraceError(EvmExceptionType.OutOfGas);
                                    return CallResult.OutOfGasException;
                                }
                            }

                            stack.PopUInt256(out UInt256 storageIndex);
                            Span<byte> newValue = stack.PopBytes();
                            bool newIsZero = newValue.IsZero();
                            if (!newIsZero)
                            {
                                newValue = newValue.WithoutLeadingZeros().ToArray();
                            }
                            else
                            {
                                newValue = new byte[] { 0 };
                            }

                            StorageCell storageCell = new(env.ExecutingAccount, storageIndex);

                            if (!ChargeStorageAccessGas(
                                ref gasAvailable,
                                vmState,
                                storageCell,
                                StorageAccessType.SSTORE,
                                spec))
                            {
                                EndInstructionTraceError(EvmExceptionType.OutOfGas);
                                return CallResult.OutOfGasException;
                            }

                            Span<byte> currentValue = _storage.Get(storageCell);
                            // Console.WriteLine($"current: {currentValue.ToHexString()} newValue {newValue.ToHexString()}");
                            bool currentIsZero = currentValue.IsZero();

                            bool newSameAsCurrent = (newIsZero && currentIsZero) || Bytes.AreEqual(currentValue, newValue);
                            long sClearRefunds = RefundOf.SClear(spec.IsEip3529Enabled);

                            if (!spec.UseNetGasMetering) // note that for this case we already deducted 5000
                            {
                                if (newIsZero)
                                {
                                    if (!newSameAsCurrent)
                                    {
                                        vmState.Refund += sClearRefunds;
                                        if (_txTracer.IsTracingRefunds) _txTracer.ReportRefund(sClearRefunds);
                                    }
                                }
                                else if (currentIsZero)
                                {
                                    if (!UpdateGas(GasCostOf.SSet - GasCostOf.SReset, ref gasAvailable))
                                    {
                                        EndInstructionTraceError(EvmExceptionType.OutOfGas);
                                        return CallResult.OutOfGasException;
                                    }
                                }
                            }
                            else // net metered
                            {
                                if (newSameAsCurrent)
                                {
                                    if (!UpdateGas(spec.GetNetMeteredSStoreCost(), ref gasAvailable))
                                    {
                                        EndInstructionTraceError(EvmExceptionType.OutOfGas);
                                        return CallResult.OutOfGasException;
                                    }
                                }
                                else // net metered, C != N
                                {
                                    Span<byte> originalValue = _storage.GetOriginal(storageCell);
                                    bool originalIsZero = originalValue.IsZero();

                                    bool currentSameAsOriginal = Bytes.AreEqual(originalValue, currentValue);
                                    if (currentSameAsOriginal)
                                    {
                                        if (currentIsZero)
                                        {
                                            if (!UpdateGas(GasCostOf.SSet, ref gasAvailable))
                                            {
                                                EndInstructionTraceError(EvmExceptionType.OutOfGas);
                                                return CallResult.OutOfGasException;
                                            }
                                        }
                                        else // net metered, current == original != new, !currentIsZero
                                        {
                                            if (!UpdateGas(spec.GetSStoreResetCost(), ref gasAvailable))
                                            {
                                                EndInstructionTraceError(EvmExceptionType.OutOfGas);
                                                return CallResult.OutOfGasException;
                                            }

                                            if (newIsZero)
                                            {
                                                vmState.Refund += sClearRefunds;
                                                if (_txTracer.IsTracingRefunds) _txTracer.ReportRefund(sClearRefunds);
                                            }
                                        }
                                    }
                                    else // net metered, new != current != original
                                    {
                                        long netMeteredStoreCost = spec.GetNetMeteredSStoreCost();
                                        if (!UpdateGas(netMeteredStoreCost, ref gasAvailable))
                                        {
                                            EndInstructionTraceError(EvmExceptionType.OutOfGas);
                                            return CallResult.OutOfGasException;
                                        }

                                        if (!originalIsZero) // net metered, new != current != original != 0
                                        {
                                            if (currentIsZero)
                                            {
                                                vmState.Refund -= sClearRefunds;
                                                if (_txTracer.IsTracingRefunds) _txTracer.ReportRefund(-sClearRefunds);
                                            }

                                            if (newIsZero)
                                            {
                                                vmState.Refund += sClearRefunds;
                                                if (_txTracer.IsTracingRefunds) _txTracer.ReportRefund(sClearRefunds);
                                            }
                                        }

                                        bool newSameAsOriginal = Bytes.AreEqual(originalValue, newValue);
                                        if (newSameAsOriginal)
                                        {
                                            long refundFromReversal;
                                            if (originalIsZero)
                                            {
                                                refundFromReversal = spec.GetSetReversalRefund();
                                            }
                                            else
                                            {
                                                refundFromReversal = spec.GetClearReversalRefund();
                                            }

                                            vmState.Refund += refundFromReversal;
                                            if (_txTracer.IsTracingRefunds) _txTracer.ReportRefund(refundFromReversal);
                                        }
                                    }
                                }
                            }

                            if (!newSameAsCurrent)
                            {
                                Span<byte> valueToStore = newIsZero ? BytesZero : newValue;
                                _storage.Set(storageCell, valueToStore.ToArray());
                            }

                            if (_txTracer.IsTracingInstructions)
                            {
                                Span<byte> valueToStore = newIsZero ? BytesZero : newValue;
                                Span<byte> span = new byte[32]; // do not stackalloc here
                                storageCell.Index.ToBigEndian(span);
                                _txTracer.ReportStorageChange(span, valueToStore);
                            }

                            if (_txTracer.IsTracingOpLevelStorage)
                            {
                                _txTracer.SetOperationStorage(storageCell.Address, storageIndex, newValue, currentValue);
                            }

                            break;
                        }
                    case Instruction.TLOAD:
                        {
                            Metrics.TloadOpcode++;
                            if (!spec.TransientStorageEnabled)
                            {
                                EndInstructionTraceError(EvmExceptionType.BadInstruction);
                                return CallResult.InvalidInstructionException;
                            }
                            var gasCost = GasCostOf.TLoad;

                            if (!UpdateGas(gasCost, ref gasAvailable))
                            {
                                EndInstructionTraceError(EvmExceptionType.OutOfGas);
                                return CallResult.OutOfGasException;
                            }

                            stack.PopUInt256(out UInt256 storageIndex);
                            StorageCell storageCell = new(env.ExecutingAccount, storageIndex);

                            byte[] value = _storage.GetTransientState(storageCell);
                            stack.PushBytes(value);

                            if (_txTracer.IsTracingOpLevelStorage)
                            {
                                _txTracer.LoadOperationTransientStorage(storageCell.Address, storageIndex, value);
                            }

                            break;
                        }
                    case Instruction.TSTORE:
                        {
                            Metrics.TstoreOpcode++;
                            if (!spec.TransientStorageEnabled)
                            {
                                EndInstructionTraceError(EvmExceptionType.BadInstruction);
                                return CallResult.InvalidInstructionException;
                            }

                            if (vmState.IsStatic)
                            {
                                EndInstructionTraceError(EvmExceptionType.StaticCallViolation);
                                return CallResult.StaticCallViolationException;
                            }

                            long gasCost = GasCostOf.TStore;
                            if (!UpdateGas(gasCost, ref gasAvailable))
                            {
                                EndInstructionTraceError(EvmExceptionType.OutOfGas);
                                return CallResult.OutOfGasException;
                            }

                            stack.PopUInt256(out UInt256 storageIndex);
                            Span<byte> newValue = stack.PopBytes();
                            bool newIsZero = newValue.IsZero();
                            if (!newIsZero)
                            {
                                newValue = newValue.WithoutLeadingZeros().ToArray();
                            }
                            else
                            {
                                newValue = BytesZero;
                            }

                            StorageCell storageCell = new(env.ExecutingAccount, storageIndex);
                            byte[] currentValue = newValue.ToArray();
                            _storage.SetTransientState(storageCell, currentValue);

                            if (_txTracer.IsTracingOpLevelStorage)
                            {
                                _txTracer.SetOperationTransientStorage(storageCell.Address, storageIndex, newValue, currentValue);
                            }

                            break;
                        }
                    case Instruction.JUMP:
                        {
                            if (!UpdateGas(GasCostOf.Mid, ref gasAvailable))
                            {
                                EndInstructionTraceError(EvmExceptionType.OutOfGas);
                                return CallResult.OutOfGasException;
                            }

                            stack.PopUInt256(out UInt256 jumpDest);
                            Jump(jumpDest);
                            break;
                        }
                    case Instruction.JUMPI:
                        {
                            if (!UpdateGas(GasCostOf.High, ref gasAvailable))
                            {
                                EndInstructionTraceError(EvmExceptionType.OutOfGas);
                                return CallResult.OutOfGasException;
                            }

                            stack.PopUInt256(out UInt256 jumpDest);
                            Span<byte> condition = stack.PopBytes();
                            if (!condition.SequenceEqual(BytesZero32))
                            {
                                Jump(jumpDest);
                            }

                            break;
                        }
                    case Instruction.PC:
                        {
                            if (!UpdateGas(GasCostOf.Base, ref gasAvailable))
                            {
                                EndInstructionTraceError(EvmExceptionType.OutOfGas);
                                return CallResult.OutOfGasException;
                            }
<<<<<<< HEAD
                            int adjustedProgramCounter = programCounter - 1 + codeSectionStart;
=======
                            int adjustedProgramCounter = programCounter - 1; 
>>>>>>> 309ab1fc
                            stack.PushUInt32(adjustedProgramCounter);
                            break;
                        }
                    case Instruction.MSIZE:
                        {
                            if (!UpdateGas(GasCostOf.Base, ref gasAvailable))
                            {
                                EndInstructionTraceError(EvmExceptionType.OutOfGas);
                                return CallResult.OutOfGasException;
                            }

                            UInt256 size = vmState.Memory.Size;
                            stack.PushUInt256(in size);
                            break;
                        }
                    case Instruction.GAS:
                        {
                            if (!UpdateGas(GasCostOf.Base, ref gasAvailable))
                            {
                                EndInstructionTraceError(EvmExceptionType.OutOfGas);
                                return CallResult.OutOfGasException;
                            }

                            UInt256 gas = (UInt256)gasAvailable;
                            stack.PushUInt256(in gas);
                            break;
                        }
                    case Instruction.JUMPDEST:
                        {
                            if (!UpdateGas(GasCostOf.JumpDest, ref gasAvailable))
                            {
                                EndInstructionTraceError(EvmExceptionType.OutOfGas);
                                return CallResult.OutOfGasException;
                            }

                            break;
                        }
                    case Instruction.PUSH1:
                        {
                            if (!UpdateGas(GasCostOf.VeryLow, ref gasAvailable))
                            {
                                EndInstructionTraceError(EvmExceptionType.OutOfGas);
                                return CallResult.OutOfGasException;
                            }

                            int programCounterInt = programCounter;
                            if (programCounterInt >= CodeContainer.CodeSection.Length)
                            {
                                stack.PushZero();
                            }
                            else
                            {
                                stack.PushByte(CodeContainer.CodeSection[programCounterInt]);
                            }

                            programCounter++;
                            break;
                        }
                    case Instruction.PUSH2:
                    case Instruction.PUSH3:
                    case Instruction.PUSH4:
                    case Instruction.PUSH5:
                    case Instruction.PUSH6:
                    case Instruction.PUSH7:
                    case Instruction.PUSH8:
                    case Instruction.PUSH9:
                    case Instruction.PUSH10:
                    case Instruction.PUSH11:
                    case Instruction.PUSH12:
                    case Instruction.PUSH13:
                    case Instruction.PUSH14:
                    case Instruction.PUSH15:
                    case Instruction.PUSH16:
                    case Instruction.PUSH17:
                    case Instruction.PUSH18:
                    case Instruction.PUSH19:
                    case Instruction.PUSH20:
                    case Instruction.PUSH21:
                    case Instruction.PUSH22:
                    case Instruction.PUSH23:
                    case Instruction.PUSH24:
                    case Instruction.PUSH25:
                    case Instruction.PUSH26:
                    case Instruction.PUSH27:
                    case Instruction.PUSH28:
                    case Instruction.PUSH29:
                    case Instruction.PUSH30:
                    case Instruction.PUSH31:
                    case Instruction.PUSH32:
                        {
                            if (!UpdateGas(GasCostOf.VeryLow, ref gasAvailable))
                            {
                                EndInstructionTraceError(EvmExceptionType.OutOfGas);
                                return CallResult.OutOfGasException;
                            }

                            int length = instruction - Instruction.PUSH1 + 1;
                            int programCounterInt = programCounter;
                            int usedFromCode = Math.Min(CodeContainer.CodeSection.Length - programCounterInt, length);

                            stack.PushLeftPaddedBytes(CodeContainer.CodeSection.Slice(programCounterInt, usedFromCode), length);

                            programCounter += length;
                            break;
                        }
                    case Instruction.DUP1:
                    case Instruction.DUP2:
                    case Instruction.DUP3:
                    case Instruction.DUP4:
                    case Instruction.DUP5:
                    case Instruction.DUP6:
                    case Instruction.DUP7:
                    case Instruction.DUP8:
                    case Instruction.DUP9:
                    case Instruction.DUP10:
                    case Instruction.DUP11:
                    case Instruction.DUP12:
                    case Instruction.DUP13:
                    case Instruction.DUP14:
                    case Instruction.DUP15:
                    case Instruction.DUP16:
                        {
                            if (!UpdateGas(GasCostOf.VeryLow, ref gasAvailable))
                            {
                                EndInstructionTraceError(EvmExceptionType.OutOfGas);
                                return CallResult.OutOfGasException;
                            }

                            stack.Dup(instruction - Instruction.DUP1 + 1);
                            break;
                        }
                    case Instruction.SWAP1:
                    case Instruction.SWAP2:
                    case Instruction.SWAP3:
                    case Instruction.SWAP4:
                    case Instruction.SWAP5:
                    case Instruction.SWAP6:
                    case Instruction.SWAP7:
                    case Instruction.SWAP8:
                    case Instruction.SWAP9:
                    case Instruction.SWAP10:
                    case Instruction.SWAP11:
                    case Instruction.SWAP12:
                    case Instruction.SWAP13:
                    case Instruction.SWAP14:
                    case Instruction.SWAP15:
                    case Instruction.SWAP16:
                        {
                            if (!UpdateGas(GasCostOf.VeryLow, ref gasAvailable))
                            {
                                EndInstructionTraceError(EvmExceptionType.OutOfGas);
                                return CallResult.OutOfGasException;
                            }

                            stack.Swap(instruction - Instruction.SWAP1 + 2);
                            break;
                        }
                    case Instruction.LOG0:
                    case Instruction.LOG1:
                    case Instruction.LOG2:
                    case Instruction.LOG3:
                    case Instruction.LOG4:
                        {
                            if (vmState.IsStatic)
                            {
                                EndInstructionTraceError(EvmExceptionType.StaticCallViolation);
                                return CallResult.StaticCallViolationException;
                            }

                            stack.PopUInt256(out UInt256 memoryPos);
                            stack.PopUInt256(out UInt256 length);
                            long topicsCount = instruction - Instruction.LOG0;
                            UpdateMemoryCost(in memoryPos, length);
                            if (!UpdateGas(
                                GasCostOf.Log + topicsCount * GasCostOf.LogTopic +
                                (long)length * GasCostOf.LogData, ref gasAvailable))
                            {
                                EndInstructionTraceError(EvmExceptionType.OutOfGas);
                                return CallResult.OutOfGasException;
                            }

                            ReadOnlyMemory<byte> data = vmState.Memory.Load(in memoryPos, length);
                            Keccak[] topics = new Keccak[topicsCount];
                            for (int i = 0; i < topicsCount; i++)
                            {
                                topics[i] = new Keccak(stack.PopBytes().ToArray());
                            }

                            LogEntry logEntry = new(
                                env.ExecutingAccount,
                                data.ToArray(),
                                topics);
                            vmState.Logs.Add(logEntry);
                            break;
                        }
                    case Instruction.CREATE:
                    case Instruction.CREATE2:
                        {
                            if (!spec.Create2OpcodeEnabled && instruction == Instruction.CREATE2)
                            {
                                EndInstructionTraceError(EvmExceptionType.BadInstruction);
                                return CallResult.InvalidInstructionException;
                            }

                            if (vmState.IsStatic)
                            {
                                EndInstructionTraceError(EvmExceptionType.StaticCallViolation);
                                return CallResult.StaticCallViolationException;
                            }

                            // TODO: happens in CREATE_empty000CreateInitCode_Transaction but probably has to be handled differently
                            if (!_state.AccountExists(env.ExecutingAccount))
                            {
                                _state.CreateAccount(env.ExecutingAccount, UInt256.Zero);
                            }

                            stack.PopUInt256(out UInt256 value);
                            stack.PopUInt256(out UInt256 memoryPositionOfInitCode);
                            stack.PopUInt256(out UInt256 initCodeLength);
                            Span<byte> salt = null;
                            if (instruction == Instruction.CREATE2)
                            {
                                salt = stack.PopBytes();
                            }

                            long gasCost = GasCostOf.Create + (instruction == Instruction.CREATE2 ? GasCostOf.Sha3Word * EvmPooledMemory.Div32Ceiling(initCodeLength) : 0);
                            if (!UpdateGas(gasCost, ref gasAvailable))
                            {
                                EndInstructionTraceError(EvmExceptionType.OutOfGas);
                                return CallResult.OutOfGasException;
                            }

                            UpdateMemoryCost(in memoryPositionOfInitCode, initCodeLength);

                            // TODO: copy pasted from CALL / DELEGATECALL, need to move it outside?
                            if (env.CallDepth >= MaxCallDepth) // TODO: fragile ordering / potential vulnerability for different clients
                            {
                                // TODO: need a test for this
                                _returnDataBuffer = Array.Empty<byte>();
                                stack.PushZero();
                                break;
                            }

                            Span<byte> initCode = vmState.Memory.LoadSpan(in memoryPositionOfInitCode, initCodeLength);

                            if (spec.IsEip3670Enabled
                                && (initCode.HasEOFMagic() && !ByteCodeValidator.ValidateByteCode(initCode, spec)))
                            {
                                _returnDataBuffer = Array.Empty<byte>();
                                stack.PushZero();
                                break;
                            }

                            UInt256 balance = _state.GetBalance(env.ExecutingAccount);
                            if (value > balance)
                            {
                                _returnDataBuffer = Array.Empty<byte>();
                                stack.PushZero();
                                break;
                            }

                            UInt256 accountNonce = _state.GetNonce(env.ExecutingAccount);
                            UInt256 maxNonce = ulong.MaxValue;
                            if (accountNonce >= maxNonce)
                            {
                                _returnDataBuffer = Array.Empty<byte>();
                                stack.PushZero();
                                break;
                            }

                            EndInstructionTrace();
                            // todo: === below is a new call - refactor / move

                            long callGas = spec.Use63Over64Rule ? gasAvailable - gasAvailable / 64L : gasAvailable;
                            if (!UpdateGas(callGas, ref gasAvailable))
                            {
                                EndInstructionTraceError(EvmExceptionType.OutOfGas);
                                return CallResult.OutOfGasException;
                            }

                            Address contractAddress = instruction == Instruction.CREATE
                                ? ContractAddress.From(env.ExecutingAccount, _state.GetNonce(env.ExecutingAccount))
                                : ContractAddress.From(env.ExecutingAccount, salt, initCode);

                            if (spec.UseHotAndColdStorage)
                            {
                                // EIP-2929 assumes that warm-up cost is included in the costs of CREATE and CREATE2
                                vmState.WarmUp(contractAddress);
                            }

                            _state.IncrementNonce(env.ExecutingAccount);

                            Snapshot snapshot = _worldState.TakeSnapshot();

                            bool accountExists = _state.AccountExists(contractAddress);
                            if (accountExists && (GetCachedCodeInfo(_worldState, contractAddress, spec).MachineCode.Length != 0 || _state.GetNonce(contractAddress) != 0))
                            {
                                /* we get the snapshot before this as there is a possibility with that we will touch an empty account and remove it even if the REVERT operation follows */
                                if (isTrace) _logger.Trace($"Contract collision at {contractAddress}");
                                _returnDataBuffer = Array.Empty<byte>();
                                stack.PushZero();
                                break;
                            }

                            if (accountExists)
                            {
                                _state.UpdateStorageRoot(contractAddress, Keccak.EmptyTreeHash);
                            }
                            else if (_state.IsDeadAccount(contractAddress))
                            {
                                _storage.ClearStorage(contractAddress);
                            }

                            _state.SubtractFromBalance(env.ExecutingAccount, value, spec);
                            ExecutionEnvironment callEnv = new();
                            callEnv.TxExecutionContext = env.TxExecutionContext;
                            callEnv.CallDepth = env.CallDepth + 1;
                            callEnv.Caller = env.ExecutingAccount;
                            callEnv.ExecutingAccount = contractAddress;
                            callEnv.CodeSource = null;
                            callEnv.CodeInfo = new CodeInfo(initCode.ToArray());
                            callEnv.InputData = ReadOnlyMemory<byte>.Empty;
                            callEnv.TransferValue = value;
                            callEnv.Value = value;

                            EvmState callState = new(
                                callGas,
                                callEnv,
                                instruction == Instruction.CREATE2 ? ExecutionType.Create2 : ExecutionType.Create,
                                false,
                                snapshot,
                                0L,
                                0L,
                                vmState.IsStatic,
                                vmState,
                                false,
                                accountExists);

                            UpdateCurrentState(vmState, programCounter, gasAvailable, stack.Head);
                            return new CallResult(callState);
                        }
                    case Instruction.RETURN:
                        {
                            stack.PopUInt256(out UInt256 memoryPos);
                            stack.PopUInt256(out UInt256 length);

                            UpdateMemoryCost(in memoryPos, length);
                            ReadOnlyMemory<byte> returnData = vmState.Memory.Load(in memoryPos, length);

                            UpdateCurrentState(vmState, programCounter, gasAvailable, stack.Head);
                            EndInstructionTrace();
                            return new CallResult(returnData.ToArray(), null);
                        }
                    case Instruction.CALL:
                    case Instruction.CALLCODE:
                    case Instruction.DELEGATECALL:
                    case Instruction.STATICCALL:
                        {
                            Metrics.Calls++;

                            if (instruction == Instruction.DELEGATECALL && !spec.DelegateCallEnabled ||
                                instruction == Instruction.STATICCALL && !spec.StaticCallEnabled)
                            {
                                EndInstructionTraceError(EvmExceptionType.BadInstruction);
                                return CallResult.InvalidInstructionException;
                            }

                            stack.PopUInt256(out UInt256 gasLimit);
                            Address codeSource = stack.PopAddress();

                            // Console.WriteLine($"CALLIN {codeSource}");
                            if (!ChargeAccountAccessGas(ref gasAvailable, vmState, codeSource, spec))
                            {
                                EndInstructionTraceError(EvmExceptionType.OutOfGas);
                                return CallResult.OutOfGasException;
                            }

                            UInt256 callValue;
                            switch (instruction)
                            {
                                case Instruction.STATICCALL:
                                    callValue = UInt256.Zero;
                                    break;
                                case Instruction.DELEGATECALL:
                                    callValue = env.Value;
                                    break;
                                default:
                                    stack.PopUInt256(out callValue);
                                    break;
                            }

                            UInt256 transferValue = instruction == Instruction.DELEGATECALL ? UInt256.Zero : callValue;
                            stack.PopUInt256(out UInt256 dataOffset);
                            stack.PopUInt256(out UInt256 dataLength);
                            stack.PopUInt256(out UInt256 outputOffset);
                            stack.PopUInt256(out UInt256 outputLength);

                            if (vmState.IsStatic && !transferValue.IsZero && instruction != Instruction.CALLCODE)
                            {
                                EndInstructionTraceError(EvmExceptionType.StaticCallViolation);
                                return CallResult.StaticCallViolationException;
                            }

                            Address caller = instruction == Instruction.DELEGATECALL ? env.Caller : env.ExecutingAccount;
                            Address target = instruction == Instruction.CALL || instruction == Instruction.STATICCALL ? codeSource : env.ExecutingAccount;

                            if (isTrace)
                            {
                                _logger.Trace($"caller {caller}");
                                _logger.Trace($"code source {codeSource}");
                                _logger.Trace($"target {target}");
                                _logger.Trace($"value {callValue}");
                                _logger.Trace($"transfer value {transferValue}");
                            }

                            long gasExtra = 0L;

                            if (!transferValue.IsZero)
                            {
                                gasExtra += GasCostOf.CallValue;
                            }

                            if (!spec.ClearEmptyAccountWhenTouched && !_state.AccountExists(target))
                            {
                                gasExtra += GasCostOf.NewAccount;
                            }
                            else if (spec.ClearEmptyAccountWhenTouched && transferValue != 0 && _state.IsDeadAccount(target))
                            {
                                gasExtra += GasCostOf.NewAccount;
                            }

                            if (!UpdateGas(spec.GetCallCost(), ref gasAvailable))
                            {
                                EndInstructionTraceError(EvmExceptionType.OutOfGas);
                                return CallResult.OutOfGasException;
                            }

                            UpdateMemoryCost(in dataOffset, dataLength);
                            UpdateMemoryCost(in outputOffset, outputLength);
                            if (!UpdateGas(gasExtra, ref gasAvailable))
                            {
                                EndInstructionTraceError(EvmExceptionType.OutOfGas);
                                return CallResult.OutOfGasException;
                            }

                            if (spec.Use63Over64Rule)
                            {
                                gasLimit = UInt256.Min((UInt256)(gasAvailable - gasAvailable / 64), gasLimit);
                            }

                            long gasLimitUl = (long)gasLimit;
                            if (!UpdateGas(gasLimitUl, ref gasAvailable))
                            {
                                EndInstructionTraceError(EvmExceptionType.OutOfGas);
                                return CallResult.OutOfGasException;
                            }

                            if (!transferValue.IsZero)
                            {
                                if (_txTracer.IsTracingRefunds) _txTracer.ReportExtraGasPressure(GasCostOf.CallStipend);
                                gasLimitUl += GasCostOf.CallStipend;
                            }

                            if (env.CallDepth >= MaxCallDepth || !transferValue.IsZero && _state.GetBalance(env.ExecutingAccount) < transferValue)
                            {
                                _returnDataBuffer = Array.Empty<byte>();
                                stack.PushZero();

                                if (_txTracer.IsTracingInstructions)
                                {
                                    // very specific for Parity trace, need to find generalization - very peculiar 32 length...
                                    ReadOnlyMemory<byte> memoryTrace = vmState.Memory.Inspect(in dataOffset, 32);
                                    _txTracer.ReportMemoryChange(dataOffset, memoryTrace.Span);
                                }

                                if (isTrace) _logger.Trace("FAIL - call depth");
                                if (_txTracer.IsTracingInstructions) _txTracer.ReportOperationRemainingGas(gasAvailable);
                                if (_txTracer.IsTracingInstructions) _txTracer.ReportOperationError(EvmExceptionType.NotEnoughBalance);

                                UpdateGasUp(gasLimitUl, ref gasAvailable);
                                if (_txTracer.IsTracingInstructions) _txTracer.ReportGasUpdateForVmTrace(gasLimitUl, gasAvailable);
                                break;
                            }

                            ReadOnlyMemory<byte> callData = vmState.Memory.Load(in dataOffset, dataLength);

                            Snapshot snapshot = _worldState.TakeSnapshot();
                            _state.SubtractFromBalance(caller, transferValue, spec);

                            ExecutionEnvironment callEnv = new();
                            callEnv.TxExecutionContext = env.TxExecutionContext;
                            callEnv.CallDepth = env.CallDepth + 1;
                            callEnv.Caller = caller;
                            callEnv.CodeSource = codeSource;
                            callEnv.ExecutingAccount = target;
                            callEnv.TransferValue = transferValue;
                            callEnv.Value = callValue;
                            callEnv.InputData = callData;
                            callEnv.CodeInfo = GetCachedCodeInfo(_worldState, codeSource, spec);

                            if (isTrace) _logger.Trace($"Tx call gas {gasLimitUl}");
                            if (outputLength == 0)
                            {
                                // TODO: when output length is 0 outputOffset can have any value really
                                // and the value does not matter and it can cause trouble when beyond long range
                                outputOffset = 0;
                            }

                            ExecutionType executionType = GetCallExecutionType(instruction, txCtx.Header.IsPostMerge);
                            EvmState callState = new(
                                gasLimitUl,
                                callEnv,
                                executionType,
                                false,
                                snapshot,
                                (long)outputOffset,
                                (long)outputLength,
                                instruction == Instruction.STATICCALL || vmState.IsStatic,
                                vmState,
                                false,
                                false);

                            UpdateCurrentState(vmState, programCounter, gasAvailable, stack.Head);
                            EndInstructionTrace();
                            return new CallResult(callState);
                        }
                    case Instruction.REVERT:
                        {
                            if (!spec.RevertOpcodeEnabled)
                            {
                                EndInstructionTraceError(EvmExceptionType.BadInstruction);
                                return CallResult.InvalidInstructionException;
                            }

                            stack.PopUInt256(out UInt256 memoryPos);
                            stack.PopUInt256(out UInt256 length);

                            UpdateMemoryCost(in memoryPos, length);
                            ReadOnlyMemory<byte> errorDetails = vmState.Memory.Load(in memoryPos, length);

                            UpdateCurrentState(vmState, programCounter, gasAvailable, stack.Head);
                            EndInstructionTrace();
                            return new CallResult(errorDetails.ToArray(), null, true);
                        }
                    case Instruction.INVALID:
                        {
                            if (!UpdateGas(GasCostOf.High, ref gasAvailable))
                            {
                                EndInstructionTraceError(EvmExceptionType.OutOfGas);
                                return CallResult.OutOfGasException;
                            }

                            EndInstructionTraceError(EvmExceptionType.BadInstruction);
                            return CallResult.InvalidInstructionException;
                        }
                    case Instruction.SELFDESTRUCT:
                        {
                            if (vmState.IsStatic)
                            {
                                EndInstructionTraceError(EvmExceptionType.StaticCallViolation);
                                return CallResult.StaticCallViolationException;
                            }

                            if (spec.UseShanghaiDDosProtection && !UpdateGas(GasCostOf.SelfDestructEip150, ref gasAvailable))
                            {
                                EndInstructionTraceError(EvmExceptionType.OutOfGas);
                                return CallResult.OutOfGasException;
                            }

                            Metrics.SelfDestructs++;

                            Address inheritor = stack.PopAddress();
                            if (!ChargeAccountAccessGas(ref gasAvailable, vmState, inheritor, spec, false))
                            {
                                EndInstructionTraceError(EvmExceptionType.OutOfGas);
                                return CallResult.OutOfGasException;
                            }

                            vmState.DestroyList.Add(env.ExecutingAccount);

                            UInt256 ownerBalance = _state.GetBalance(env.ExecutingAccount);
                            if (_txTracer.IsTracingActions) _txTracer.ReportSelfDestruct(env.ExecutingAccount, ownerBalance, inheritor);
                            if (spec.ClearEmptyAccountWhenTouched && ownerBalance != 0 && _state.IsDeadAccount(inheritor))
                            {
                                if (!UpdateGas(GasCostOf.NewAccount, ref gasAvailable))
                                {
                                    EndInstructionTraceError(EvmExceptionType.OutOfGas);
                                    return CallResult.OutOfGasException;
                                }
                            }

                            bool inheritorAccountExists = _state.AccountExists(inheritor);
                            if (!spec.ClearEmptyAccountWhenTouched && !inheritorAccountExists && spec.UseShanghaiDDosProtection)
                            {
                                if (!UpdateGas(GasCostOf.NewAccount, ref gasAvailable))
                                {
                                    EndInstructionTraceError(EvmExceptionType.OutOfGas);
                                    return CallResult.OutOfGasException;
                                }
                            }

                            if (!inheritorAccountExists)
                            {
                                _state.CreateAccount(inheritor, ownerBalance);
                            }
                            else if (!inheritor.Equals(env.ExecutingAccount))
                            {
                                _state.AddToBalance(inheritor, ownerBalance, spec);
                            }

                            _state.SubtractFromBalance(env.ExecutingAccount, ownerBalance, spec);

                            UpdateCurrentState(vmState, programCounter, gasAvailable, stack.Head);
                            EndInstructionTrace();
                            return CallResult.Empty;
                        }
                    case Instruction.SHL:
                        {
                            if (!spec.ShiftOpcodesEnabled)
                            {
                                EndInstructionTraceError(EvmExceptionType.BadInstruction);
                                return CallResult.InvalidInstructionException;
                            }

                            if (!UpdateGas(GasCostOf.VeryLow, ref gasAvailable))
                            {
                                EndInstructionTraceError(EvmExceptionType.OutOfGas);
                                return CallResult.OutOfGasException;
                            }

                            stack.PopUInt256(out UInt256 a);
                            if (a >= 256UL)
                            {
                                stack.PopLimbo();
                                stack.PushZero();
                            }
                            else
                            {
                                stack.PopUInt256(out UInt256 b);
                                UInt256 res = b << (int)a.u0;
                                stack.PushUInt256(in res);
                            }

                            break;
                        }
                    case Instruction.SHR:
                        {
                            if (!spec.ShiftOpcodesEnabled)
                            {
                                EndInstructionTraceError(EvmExceptionType.BadInstruction);
                                return CallResult.InvalidInstructionException;
                            }

                            if (!UpdateGas(GasCostOf.VeryLow, ref gasAvailable))
                            {
                                EndInstructionTraceError(EvmExceptionType.OutOfGas);
                                return CallResult.OutOfGasException;
                            }

                            stack.PopUInt256(out UInt256 a);
                            if (a >= 256)
                            {
                                stack.PopLimbo();
                                stack.PushZero();
                            }
                            else
                            {
                                stack.PopUInt256(out UInt256 b);
                                UInt256 res = b >> (int)a.u0;
                                stack.PushUInt256(in res);
                            }

                            break;
                        }
                    case Instruction.SAR:
                        {
                            if (!spec.ShiftOpcodesEnabled)
                            {
                                EndInstructionTraceError(EvmExceptionType.BadInstruction);
                                return CallResult.InvalidInstructionException;
                            }

                            if (!UpdateGas(GasCostOf.VeryLow, ref gasAvailable))
                            {
                                EndInstructionTraceError(EvmExceptionType.OutOfGas);
                                return CallResult.OutOfGasException;
                            }

                            stack.PopUInt256(out UInt256 a);
                            stack.PopSignedInt256(out Int256.Int256 b);
                            if (a >= BigInt256)
                            {
                                if (b.Sign >= 0)
                                {
                                    stack.PushZero();
                                }
                                else
                                {
                                    Int256.Int256 res = Int256.Int256.MinusOne;
                                    stack.PushSignedInt256(in res);
                                }
                            }
                            else
                            {
                                b.RightShift((int)a, out Int256.Int256 res);
                                stack.PushSignedInt256(in res);
                            }

                            break;
                        }
                    case Instruction.EXTCODEHASH:
                        {
                            if (!spec.ExtCodeHashOpcodeEnabled)
                            {
                                EndInstructionTraceError(EvmExceptionType.BadInstruction);
                                return CallResult.InvalidInstructionException;
                            }

                            var gasCost = spec.GetExtCodeHashCost();
                            if (!UpdateGas(gasCost, ref gasAvailable))
                            {
                                EndInstructionTraceError(EvmExceptionType.OutOfGas);
                                return CallResult.OutOfGasException;
                            }

                            Address address = stack.PopAddress();
                            if (!ChargeAccountAccessGas(ref gasAvailable, vmState, address, spec))
                            {
                                EndInstructionTraceError(EvmExceptionType.OutOfGas);
                                return CallResult.OutOfGasException;
                            }

                            if (!_state.AccountExists(address) || _state.IsDeadAccount(address))
                            {
                                stack.PushZero();
                            }
                            else
                            {
                                stack.PushBytes(_state.GetCodeHash(address).Bytes);
                            }

                            break;
                        }
                    case Instruction.BEGINSUB:
                        {
                            if (!spec.SubroutinesEnabled)
                            {
                                EndInstructionTraceError(EvmExceptionType.BadInstruction);
                                return CallResult.InvalidInstructionException;
                            }

                            // why do we even need the cost of it?
                            if (!UpdateGas(GasCostOf.Base, ref gasAvailable))
                            {
                                EndInstructionTraceError(EvmExceptionType.OutOfGas);
                                return CallResult.OutOfGasException;
                            }

                            EndInstructionTraceError(EvmExceptionType.InvalidSubroutineEntry);
                            return CallResult.InvalidSubroutineEntry;
                        }
                    case Instruction.RETURNSUB:
                        {
                            if (!spec.SubroutinesEnabled)
                            {
                                EndInstructionTraceError(EvmExceptionType.BadInstruction);
                                return CallResult.InvalidInstructionException;
                            }

                            if (!UpdateGas(GasCostOf.Low, ref gasAvailable))
                            {
                                EndInstructionTraceError(EvmExceptionType.OutOfGas);
                                return CallResult.OutOfGasException;
                            }

                            if (vmState.ReturnStackHead == 0)
                            {
                                EndInstructionTraceError(EvmExceptionType.InvalidSubroutineReturn);
                                return CallResult.InvalidSubroutineReturn;
                            }

                            programCounter = vmState.ReturnStack[--vmState.ReturnStackHead];
                            break;
                        }
                    case Instruction.JUMPSUB:
                        {
                            if (!spec.SubroutinesEnabled)
                            {
                                EndInstructionTraceError(EvmExceptionType.BadInstruction);
                                return CallResult.InvalidInstructionException;
                            }

                            if (!UpdateGas(GasCostOf.High, ref gasAvailable))
                            {
                                EndInstructionTraceError(EvmExceptionType.OutOfGas);
                                return CallResult.OutOfGasException;
                            }

                            if (vmState.ReturnStackHead == EvmStack.ReturnStackSize)
                            {
                                EndInstructionTraceError(EvmExceptionType.StackOverflow);
                                return CallResult.StackOverflowException;
                            }

                            vmState.ReturnStack[vmState.ReturnStackHead++] = programCounter;

                            stack.PopUInt256(out UInt256 jumpDest);
                            Jump(jumpDest, true);
                            programCounter++;

                            break;
                        }
                    default:
                        {
                            EndInstructionTraceError(EvmExceptionType.BadInstruction);
                            return CallResult.InvalidInstructionException;
                        }
                }

                EndInstructionTrace();
            }

            UpdateCurrentState(vmState, programCounter, gasAvailable, stack.Head);
            return CallResult.Empty;
        }

        private static ExecutionType GetCallExecutionType(Instruction instruction, bool isPostMerge = false)
        {
            ExecutionType executionType;
            if (instruction == Instruction.CALL)
            {
                executionType = ExecutionType.Call;
            }
            else if (instruction == Instruction.DELEGATECALL)
            {
                executionType = ExecutionType.DelegateCall;
            }
            else if (instruction == Instruction.STATICCALL)
            {
                executionType = ExecutionType.StaticCall;
            }
            else if (instruction == Instruction.CALLCODE)
            {
                executionType = ExecutionType.CallCode;
            }
            else
            {
                throw new NotSupportedException($"Execution type is undefined for {instruction.GetName(isPostMerge)}");
            }

            return executionType;
        }

        internal readonly ref struct CallResult
        {
            public static CallResult InvalidSubroutineEntry => new(EvmExceptionType.InvalidSubroutineEntry);
            public static CallResult InvalidSubroutineReturn => new(EvmExceptionType.InvalidSubroutineReturn);
            public static CallResult OutOfGasException => new(EvmExceptionType.OutOfGas);
            public static CallResult AccessViolationException => new(EvmExceptionType.AccessViolation);
            public static CallResult InvalidJumpDestination => new(EvmExceptionType.InvalidJumpDestination);
            public static CallResult InvalidInstructionException
            {
                get
                {
                    return new(EvmExceptionType.BadInstruction);
                }
            }

            public static CallResult StaticCallViolationException => new(EvmExceptionType.StaticCallViolation);
            public static CallResult StackOverflowException => new(EvmExceptionType.StackOverflow); // TODO: use these to avoid CALL POP attacks
            public static CallResult StackUnderflowException => new(EvmExceptionType.StackUnderflow); // TODO: use these to avoid CALL POP attacks

            public static CallResult InvalidCodeException => new(EvmExceptionType.InvalidCode);
            public static CallResult Empty => new(Array.Empty<byte>(), null);

            public CallResult(EvmState stateToExecute)
            {
                StateToExecute = stateToExecute;
                Output = Array.Empty<byte>();
                PrecompileSuccess = null;
                ShouldRevert = false;
                ExceptionType = EvmExceptionType.None;
            }

            private CallResult(EvmExceptionType exceptionType)
            {
                StateToExecute = null;
                Output = StatusCode.FailureBytes;
                PrecompileSuccess = null;
                ShouldRevert = false;
                ExceptionType = exceptionType;
            }

            public CallResult(byte[] output, bool? precompileSuccess, bool shouldRevert = false, EvmExceptionType exceptionType = EvmExceptionType.None)
            {
                StateToExecute = null;
                Output = output;
                PrecompileSuccess = precompileSuccess;
                ShouldRevert = shouldRevert;
                ExceptionType = exceptionType;
            }

            public EvmState? StateToExecute { get; }
            public byte[] Output { get; }
            public EvmExceptionType ExceptionType { get; }
            public bool ShouldRevert { get; }
            public bool? PrecompileSuccess { get; } // TODO: check this behaviour as it seems it is required and previously that was not the case
            public bool IsReturn => StateToExecute == null;
            public bool IsException => ExceptionType != EvmExceptionType.None;
        }
    }
}<|MERGE_RESOLUTION|>--- conflicted
+++ resolved
@@ -2122,11 +2122,7 @@
                                 EndInstructionTraceError(EvmExceptionType.OutOfGas);
                                 return CallResult.OutOfGasException;
                             }
-<<<<<<< HEAD
-                            int adjustedProgramCounter = programCounter - 1 + codeSectionStart;
-=======
                             int adjustedProgramCounter = programCounter - 1; 
->>>>>>> 309ab1fc
                             stack.PushUInt32(adjustedProgramCounter);
                             break;
                         }
