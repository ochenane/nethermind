--- conflicted
+++ resolved
@@ -588,13 +588,8 @@
         }
         catch (Exception exception)
         {
-<<<<<<< HEAD
             if (_logger.IsDebug) _logger.Error($"Precompiled contract ({precompile.GetType()}) execution exception", exception);
             CallResult callResult = new(Array.Empty<byte>(), false, 0, true);
-=======
-            if (_logger.IsError) _logger.Error($"Precompiled contract ({precompile.GetType()}) execution exception", exception);
-            CallResult callResult = new(Array.Empty<byte>(), false, true);
->>>>>>> 5874ba0b
             return callResult;
         }
     }
