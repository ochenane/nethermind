// SPDX-FileCopyrightText: 2022 Demerzel Solutions Limited
// SPDX-License-Identifier: LGPL-3.0-only

using System;
using Nethermind.Core;
using Nethermind.Core.Crypto;
using Nethermind.Core.Specs;
using Nethermind.Evm.CodeAnalysis;
using Nethermind.Evm.Tracing;
using Nethermind.State;

using static Nethermind.Evm.VirtualMachine;

namespace Nethermind.Evm
{
    public interface IVirtualMachine
    {
        TransactionSubstate Run<TTracingActions>(EvmState state, IWorldState worldState, ITxTracer txTracer)
            where TTracingActions : struct, IIsTracing;

<<<<<<< HEAD
        ICodeInfo GetCachedCodeInfo(IWorldState worldState, Address codeSource, IReleaseSpec spec);
        void InsertCode(byte[] code, Address codeOwner, IReleaseSpec spec);
=======
        CodeInfo GetCachedCodeInfo(IWorldState worldState, Address codeSource, IReleaseSpec spec);
        void InsertCode(ReadOnlyMemory<byte> code, Address codeOwner, IReleaseSpec spec);
>>>>>>> 377ca3bd
    }
}<|MERGE_RESOLUTION|>--- conflicted
+++ resolved
@@ -18,12 +18,7 @@
         TransactionSubstate Run<TTracingActions>(EvmState state, IWorldState worldState, ITxTracer txTracer)
             where TTracingActions : struct, IIsTracing;
 
-<<<<<<< HEAD
         ICodeInfo GetCachedCodeInfo(IWorldState worldState, Address codeSource, IReleaseSpec spec);
-        void InsertCode(byte[] code, Address codeOwner, IReleaseSpec spec);
-=======
-        CodeInfo GetCachedCodeInfo(IWorldState worldState, Address codeSource, IReleaseSpec spec);
         void InsertCode(ReadOnlyMemory<byte> code, Address codeOwner, IReleaseSpec spec);
->>>>>>> 377ca3bd
     }
 }