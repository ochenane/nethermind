// SPDX-FileCopyrightText: 2022 Demerzel Solutions Limited
// SPDX-License-Identifier: LGPL-3.0-only

using System;
using Nethermind.Core;
using Nethermind.Evm.Tracing;

namespace Nethermind.Evm.TransactionProcessing;

public interface ITransactionProcessor
{
<<<<<<< HEAD
    [Flags]
    public enum ExecutionOptions
    {
        /// <summary>
        /// Just accumulate the state
        /// </summary>
        None = 0,

        /// <summary>
        /// Commit the state after execution
        /// </summary>
        Commit = 1,

        /// <summary>
        /// Restore state after execution
        /// </summary>
        Restore = 2,

        /// <summary>
        /// Skip potential fail checks
        /// </summary>
        NoValidation = Commit | 4,

        /// <summary>
        /// Commit and later restore state also skip validation, use for CallAndRestore
        /// </summary>
        CommitAndRestore = Commit | Restore | NoValidation
    }
    public interface ITransactionProcessor
    {
        /// <summary>
        /// Execute transaction, commit state
        /// </summary>
        void Execute(Transaction transaction, BlockHeader block, ITxTracer txTracer);
=======
    /// <summary>
    /// Execute transaction, commit state
    /// </summary>
    void Execute(Transaction transaction, BlockExecutionContext blCtx, ITxTracer txTracer);
>>>>>>> 7d96decb

    /// <summary>
    /// Call transaction, rollback state
    /// </summary>
    void CallAndRestore(Transaction transaction, BlockExecutionContext blCtx, ITxTracer txTracer);

    /// <summary>
    /// Execute transaction, keep the state uncommitted
    /// </summary>
    void BuildUp(Transaction transaction, BlockExecutionContext blCtx, ITxTracer txTracer);

    /// <summary>
    /// Call transaction, no validations, commit state
    /// Will NOT charge gas from sender account, so stateDiff will miss gas fee
    /// </summary>
    void Trace(Transaction transaction, BlockExecutionContext blCtx, ITxTracer txTracer);
}<|MERGE_RESOLUTION|>--- conflicted
+++ resolved
@@ -7,49 +7,40 @@
 
 namespace Nethermind.Evm.TransactionProcessing;
 
+[Flags]
+public enum ExecutionOptions
+{
+    /// <summary>
+    /// Just accumulate the state
+    /// </summary>
+    None = 0,
+
+    /// <summary>
+    /// Commit the state after execution
+    /// </summary>
+    Commit = 1,
+
+    /// <summary>
+    /// Restore state after execution
+    /// </summary>
+    Restore = 2,
+
+    /// <summary>
+    /// Skip potential fail checks
+    /// </summary>
+    NoValidation = Commit | 4,
+
+    /// <summary>
+    /// Commit and later restore state also skip validation, use for CallAndRestore
+    /// </summary>
+    CommitAndRestore = Commit | Restore | NoValidation
+}
 public interface ITransactionProcessor
 {
-<<<<<<< HEAD
-    [Flags]
-    public enum ExecutionOptions
-    {
-        /// <summary>
-        /// Just accumulate the state
-        /// </summary>
-        None = 0,
-
-        /// <summary>
-        /// Commit the state after execution
-        /// </summary>
-        Commit = 1,
-
-        /// <summary>
-        /// Restore state after execution
-        /// </summary>
-        Restore = 2,
-
-        /// <summary>
-        /// Skip potential fail checks
-        /// </summary>
-        NoValidation = Commit | 4,
-
-        /// <summary>
-        /// Commit and later restore state also skip validation, use for CallAndRestore
-        /// </summary>
-        CommitAndRestore = Commit | Restore | NoValidation
-    }
-    public interface ITransactionProcessor
-    {
-        /// <summary>
-        /// Execute transaction, commit state
-        /// </summary>
-        void Execute(Transaction transaction, BlockHeader block, ITxTracer txTracer);
-=======
     /// <summary>
     /// Execute transaction, commit state
     /// </summary>
-    void Execute(Transaction transaction, BlockExecutionContext blCtx, ITxTracer txTracer);
->>>>>>> 7d96decb
+    void Execute(Transaction transaction, BlockExecutionContext block, ITxTracer txTracer);
 
     /// <summary>
     /// Call transaction, rollback state
