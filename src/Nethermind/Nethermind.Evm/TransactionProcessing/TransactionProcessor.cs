// SPDX-FileCopyrightText: 2022 Demerzel Solutions Limited
// SPDX-License-Identifier: LGPL-3.0-only

using System;
using System.IO;
using System.Linq;
using System.Runtime.CompilerServices;
using Nethermind.Core;
using Nethermind.Core.Crypto;
using Nethermind.Core.Specs;
using Nethermind.Crypto;
using Nethermind.Evm.CodeAnalysis;
using Nethermind.Evm.Tracing;
using Nethermind.Int256;
using Nethermind.Logging;
using Nethermind.Specs;
using Nethermind.State;
using Nethermind.State.Tracing;
<<<<<<< HEAD
=======
using static Nethermind.Core.Extensions.MemoryExtensions;
using Transaction = Nethermind.Core.Transaction;
>>>>>>> bed6a372

namespace Nethermind.Evm.TransactionProcessing
{
    public class TransactionProcessor : ITransactionProcessor
    {
        private readonly EthereumEcdsa _ecdsa;
        private readonly ILogger _logger;
        private readonly ISpecProvider _specProvider;
        private readonly IWorldState _worldState;
        private readonly IVirtualMachine _virtualMachine;

        [Flags]
        protected enum ExecutionOptions
        {
            /// <summary>
            /// Just accumulate the state
            /// </summary>
            None = 0,

            /// <summary>
            /// Commit the state after execution
            /// </summary>
            Commit = 1,

            /// <summary>
            /// Restore state after execution
            /// </summary>
            Restore = 2,

            /// <summary>
            /// Skip potential fail checks
            /// </summary>
            NoValidation = Commit | 4,

            /// <summary>
            /// Commit and later restore state also skip validation, use for CallAndRestore
            /// </summary>
            CommitAndRestore = Commit | Restore | NoValidation
        }

        public TransactionProcessor(
            ISpecProvider? specProvider,
            IWorldState? worldState,
            IVirtualMachine? virtualMachine,
            ILogManager? logManager)
        {
            _logger = logManager?.GetClassLogger() ?? throw new ArgumentNullException(nameof(logManager));
            _specProvider = specProvider ?? throw new ArgumentNullException(nameof(specProvider));
            _worldState = worldState ?? throw new ArgumentNullException(nameof(worldState));
            _virtualMachine = virtualMachine ?? throw new ArgumentNullException(nameof(virtualMachine));
            _ecdsa = new EthereumEcdsa(specProvider.ChainId, logManager);
        }

        public void CallAndRestore(Transaction transaction, BlockHeader block, ITxTracer txTracer)
        {
            Execute(transaction, block, txTracer, ExecutionOptions.CommitAndRestore);
        }

        public void BuildUp(Transaction transaction, BlockHeader block, ITxTracer txTracer)
        {
            // we need to treat the result of previous transaction as the original value of next transaction
            // when we do not commit
            _worldState.TakeSnapshot(true);
            Execute(transaction, block, txTracer, ExecutionOptions.None);
        }

        public void Execute(Transaction transaction, BlockHeader block, ITxTracer txTracer)
        {
            Execute(transaction, block, txTracer, ExecutionOptions.Commit);
        }

        public void Trace(Transaction transaction, BlockHeader block, ITxTracer txTracer)
        {
            Execute(transaction, block, txTracer, ExecutionOptions.NoValidation);
        }

        protected virtual void Execute(Transaction tx, BlockHeader header, ITxTracer tracer, ExecutionOptions opts)
        {
            IReleaseSpec spec = _specProvider.GetSpec(header);
            if (tx.IsSystem())
                spec = new SystemTransactionReleaseSpec(spec);

            // restore is CallAndRestore - previous call, we will restore state after the execution
            bool restore = opts.HasFlag(ExecutionOptions.Restore);
            // commit - is for standard execute, we will commit thee state after execution
            // !commit - is for build up during block production, we won't commit state after each transaction to support rollbacks
            // we commit only after all block is constructed
            bool commit = opts.HasFlag(ExecutionOptions.Commit) || !spec.IsEip658Enabled;

            if (!ValidateStatic(tx, header, spec, tracer, opts, out long intrinsicGas))
                return;

            UInt256 effectiveGasPrice =
                tx.CalculateEffectiveGasPrice(spec.IsEip1559Enabled, header.BaseFeePerGas);

            if (opts == ExecutionOptions.Commit || opts == ExecutionOptions.None)
            {
                decimal gasPrice = (decimal)effectiveGasPrice / 1_000_000_000m;
                Metrics.MinGasPrice = Math.Min(gasPrice, Metrics.MinGasPrice);
                Metrics.MaxGasPrice = Math.Max(gasPrice, Metrics.MaxGasPrice);

                Metrics.BlockMinGasPrice = Math.Min(gasPrice, Metrics.BlockMinGasPrice);
                Metrics.BlockMaxGasPrice = Math.Max(gasPrice, Metrics.BlockMaxGasPrice);

                Metrics.AveGasPrice = (Metrics.AveGasPrice * Metrics.Transactions + gasPrice) / (Metrics.Transactions + 1);
                Metrics.EstMedianGasPrice += Metrics.AveGasPrice * 0.01m * decimal.Sign(gasPrice - Metrics.EstMedianGasPrice);
                Metrics.Transactions++;

                Metrics.BlockAveGasPrice = (Metrics.BlockAveGasPrice * Metrics.BlockTransactions + gasPrice) / (Metrics.BlockTransactions + 1);
                Metrics.BlockEstMedianGasPrice += Metrics.BlockAveGasPrice * 0.01m * decimal.Sign(gasPrice - Metrics.BlockEstMedianGasPrice);
                Metrics.BlockTransactions++;
            }

            bool deleteCallerAccount = RecoverSenderIfNeeded(tx, spec, opts, effectiveGasPrice);

            if (!ValidateSender(tx, header, spec, tracer, opts))
                return;

            if (!BuyGas(tx, header, spec, tracer, opts, effectiveGasPrice, out UInt256 premiumPerGas, out UInt256 senderReservedGasPayment))
                return;

            if (!IncrementNonce(tx, header, spec, tracer, opts))
                return;

            if (commit)
                _worldState.Commit(spec, tracer.IsTracingState ? tracer : NullTxTracer.Instance);

            ExecutionEnvironment env = BuildExecutionEnvironmnet(tx, header, spec, tracer, opts, effectiveGasPrice);

            long gasAvailable = tx.GasLimit - intrinsicGas;
            if (!ExecuteEVMCall(tx, header, spec, tracer, opts, gasAvailable, env, out TransactionSubstate? substate, out long spentGas, out byte statusCode))
                return;

            if (!PayFees(tx, header, spec, tracer, substate, spentGas, premiumPerGas, statusCode))
                return;

            // Finalize
            if (restore)
            {
                _worldState.Reset();
                if (deleteCallerAccount)
                {
                    _worldState.DeleteAccount(tx.SenderAddress);
                }
                else
                {
                    if (!opts.HasFlag(ExecutionOptions.NoValidation))
                        _worldState.AddToBalance(tx.SenderAddress, senderReservedGasPayment, spec);
                    if (!tx.IsSystem())
                        _worldState.DecrementNonce(tx.SenderAddress);

                    _worldState.Commit(spec);
                }
            }
            else if (commit)
            {
                _worldState.Commit(spec, tracer.IsTracingState ? tracer : NullStateTracer.Instance);
            }

            if (tracer.IsTracingReceipt)
            {
                Keccak stateRoot = null;
                if (!spec.IsEip658Enabled)
                {
                    _worldState.RecalculateStateRoot();
                    stateRoot = _worldState.StateRoot;
                }

                if (statusCode == StatusCode.Failure)
                {
                    byte[] output = (substate?.ShouldRevert ?? false) ? substate.Output.ToArray() : Array.Empty<byte>();
                    tracer.MarkAsFailed(env.ExecutingAccount, spentGas, output, substate?.Error, stateRoot);
                }
                else
                {
                    LogEntry[] logs = substate.Logs.Any() ? substate.Logs.ToArray() : Array.Empty<LogEntry>();
                    tracer.MarkAsSuccess(env.ExecutingAccount, spentGas, substate.Output.ToArray(), logs, stateRoot);
                }
            }
        }

        private void QuickFail(Transaction tx, BlockHeader block, IReleaseSpec spec, ITxTracer txTracer, string? reason)
        {
            block.GasUsed += tx.GasLimit;

            Address recipient = tx.To ?? ContractAddress.From(
                tx.SenderAddress ?? Address.Zero,
                _worldState.GetNonce(tx.SenderAddress ?? Address.Zero));

            if (txTracer.IsTracingReceipt)
            {
                Keccak? stateRoot = null;
                if (!spec.IsEip658Enabled)
                {
                    _worldState.RecalculateStateRoot();
                    stateRoot = _worldState.StateRoot;
                }

                txTracer.MarkAsFailed(recipient, tx.GasLimit, Array.Empty<byte>(), reason ?? "invalid", stateRoot);
            }
        }


        /// <summary>
        /// Validates the transaction, in a static manner (i.e. without accesing state/storage).
        /// It basically ensures the transaction is well formed (i.e. no null values where not allowed, no overflows, etc).
        /// As a part of validating the transaction the premium per gas will be calculated, to save computation this
        /// is returned in an out parameter.
        /// </summary>
        /// <param name="tx">The transaction to validate</param>
        /// <param name="header">The block containing the transaction. Only BaseFee is being used from the block atm.</param>
        /// <param name="spec">The release spec with which the transaction will be executed</param>
        /// <param name="tracer">The transaction tracer</param>
        /// <param name="opts">Options (Flags) to use for execution</param>
        /// <param name="premium">Computed premium per gas</param>
        /// <returns></returns>
        protected virtual bool ValidateStatic(Transaction tx, BlockHeader header, IReleaseSpec spec, ITxTracer tracer, ExecutionOptions opts, out long intrinsicGas)
        {
            intrinsicGas = IntrinsicGasCalculator.Calculate(tx, spec);

            bool validate = !opts.HasFlag(ExecutionOptions.NoValidation);

            if (tx.SenderAddress is null)
            {
                TraceLogInvalidTx(tx, "SENDER_NOT_SPECIFIED");
                QuickFail(tx, header, spec, tracer, "sender not specified");
                return false;
            }

            if (validate && tx.Nonce >= ulong.MaxValue - 1)
            {
                // we are here if nonce is at least (ulong.MaxValue - 1). If tx is contract creation,
                // it is max possible value. Otherwise, (ulong.MaxValue - 1) is allowed, but ulong.MaxValue not.
                if (tx.IsContractCreation || tx.Nonce == ulong.MaxValue)
                {
                    TraceLogInvalidTx(tx, "NONCE_OVERFLOW");
                    QuickFail(tx, header, spec, tracer, "nonce overflow");
                    return false;
                }
            }

            if (tx.IsAboveInitCode(spec))
            {
                TraceLogInvalidTx(tx, $"CREATE_TRANSACTION_SIZE_EXCEEDS_MAX_INIT_CODE_SIZE {tx.DataLength} > {spec.MaxInitCodeSize}");
                QuickFail(tx, header, spec, tracer, "EIP-3860 - transaction size over max init code size");
                return false;
            }

            if (!tx.IsSystem())
            {
                if (tx.GasLimit < intrinsicGas)
                {
                    TraceLogInvalidTx(tx, $"GAS_LIMIT_BELOW_INTRINSIC_GAS {tx.GasLimit} < {intrinsicGas}");
                    QuickFail(tx, header, spec, tracer, "gas limit below intrinsic gas");
                    return false;
                }

                if (validate && tx.GasLimit > header.GasLimit - header.GasUsed)
                {
                    TraceLogInvalidTx(tx, $"BLOCK_GAS_LIMIT_EXCEEDED {tx.GasLimit} > {header.GasLimit} - {header.GasUsed}");
                    QuickFail(tx, header, spec, tracer, "block gas limit exceeded");
                    return false;
                }
            }

            return true;
        }

        // TODO Should we remove this already
        private bool RecoverSenderIfNeeded(Transaction tx, IReleaseSpec spec, ExecutionOptions opts, in UInt256 effectiveGasPrice)
        {
            bool commit = opts.HasFlag(ExecutionOptions.Commit) || !spec.IsEip658Enabled;
            bool restore = opts.HasFlag(ExecutionOptions.Restore);
            bool noValidation = opts.HasFlag(ExecutionOptions.NoValidation);

            bool deleteCallerAccount = false;

            if (!_worldState.AccountExists(tx.SenderAddress))
            {
                _logger.Warn($"TX sender account does not exist {tx.SenderAddress} - trying to recover it");

                Address prevSender = tx.SenderAddress;
                // hacky fix for the potential recovery issue
                if (tx.Signature is not null)
                    tx.SenderAddress = _ecdsa.RecoverAddress(tx, !spec.ValidateChainId);

                if (prevSender != tx.SenderAddress)
                {
                    if (_logger.IsWarn)
                        _logger.Warn($"TX recovery issue fixed - tx was coming with sender {prevSender} and the now it recovers to {tx.SenderAddress}");
                }
                else
                {
                    TraceLogInvalidTx(tx, $"SENDER_ACCOUNT_DOES_NOT_EXIST {tx.SenderAddress}");
                    if (!commit || noValidation || effectiveGasPrice == UInt256.Zero)
                    {
                        deleteCallerAccount = !commit || restore;
                        _worldState.CreateAccount(tx.SenderAddress, UInt256.Zero);
                    }
                }

                if (tx.SenderAddress is null)
                {
                    throw new InvalidDataException($"Failed to recover sender address on tx {tx.Hash} when previously recovered sender account did not exist.");
                }
            }

<<<<<<< HEAD
            UInt256 dataGasPrice = transaction.SupportsBlobs
                ? DataGasCalculator.CalculateDataGasPrice(block, transaction)
                : UInt256.Zero;

            UInt256 senderReservedGasPayment = (ulong)gasLimit * effectiveGasPrice + dataGasPrice;
=======
            return deleteCallerAccount;
        }

        protected virtual bool ValidateSender(Transaction tx, BlockHeader header, IReleaseSpec spec, ITxTracer tracer, ExecutionOptions opts)
        {
            bool validate = !opts.HasFlag(ExecutionOptions.NoValidation);

            if (validate && _worldState.IsInvalidContractSender(spec, tx.SenderAddress))
            {
                TraceLogInvalidTx(tx, "SENDER_IS_CONTRACT");
                QuickFail(tx, header, spec, tracer, "sender has deployed code");
                return false;
            }

            return true;
        }

        private bool BuyGas(Transaction tx, BlockHeader header, IReleaseSpec spec, ITxTracer tracer, ExecutionOptions opts,
                in UInt256 effectiveGasPrice, out UInt256 premiumPerGas, out UInt256 senderReservedGasPayment)
        {
            premiumPerGas = UInt256.Zero;
            senderReservedGasPayment = UInt256.Zero;
>>>>>>> bed6a372

            bool validate = !opts.HasFlag(ExecutionOptions.NoValidation);

            if (!tx.IsSystem() && validate)
            {
<<<<<<< HEAD
                UInt256 senderBalance = _worldState.GetBalance(caller);
                if (!noValidation && ((ulong)intrinsicGas * effectiveGasPrice + value + dataGasPrice > senderBalance ||
                                      senderReservedGasPayment + value > senderBalance))
=======
                if (!tx.TryCalculatePremiumPerGas(header.BaseFeePerGas, out premiumPerGas))
>>>>>>> bed6a372
                {
                    TraceLogInvalidTx(tx, "MINER_PREMIUM_IS_NEGATIVE");
                    QuickFail(tx, header, spec, tracer, "miner premium is negative");
                    return false;
                }

<<<<<<< HEAD
                if (!noValidation && spec.IsEip1559Enabled && !transaction.IsFree())
                {
                    UInt256 maxRegularFee = (UInt256)transaction.GasLimit * transaction.MaxFeePerGas + value;
                    if (maxRegularFee > senderBalance)
                    {
                        TraceLogInvalidTx(transaction,
                            $"INSUFFICIENT_MAX_FEE_PER_GAS_FOR_SENDER_BALANCE: ({caller})_BALANCE = {senderBalance}, MAX_FEE_PER_GAS: {transaction.MaxFeePerGas}");
                        QuickFail(transaction, block, txTracer, eip658NotEnabled,
                            "insufficient MaxFeePerGas for sender balance");
                        return;
                    }
                    if (transaction.SupportsBlobs)
                    {
                        UInt256 maxDataGasPrice = DataGasCalculator.CalculateDataGas(transaction) * transaction.MaxFeePerDataGas.Value;

                        if (maxRegularFee + maxDataGasPrice > senderBalance)
                        {
                            TraceLogInvalidTx(transaction,
                                $"INSUFFICIENT_MAX_FEE_PER_DATA_GAS_FOR_SENDER_BALANCE: ({caller})_BALANCE = {senderBalance}, MAX_FEE_PER_GAS: {transaction.MaxFeePerGas}, MAX_FEE_PER_DATA_GAS: {transaction.MaxFeePerDataGas}");
                            QuickFail(transaction, block, txTracer, eip658NotEnabled,
                                "insufficient MaxFeePerDataGas for sender balance");
                            return;
                        }
                    }
=======
                UInt256 senderBalance = _worldState.GetBalance(tx.SenderAddress);
                if (UInt256.SubtractUnderflow(senderBalance, tx.Value, out UInt256 balanceLeft))
                {
                    TraceLogInvalidTx(tx, $"INSUFFICIENT_SENDER_BALANCE: ({tx.SenderAddress})_BALANCE = {senderBalance}");
                    QuickFail(tx, header, spec, tracer, "insufficient sender balance");
                    return false;
>>>>>>> bed6a372
                }

                bool overflows = UInt256.MultiplyOverflow((UInt256)tx.GasLimit, tx.MaxFeePerGas, out UInt256 maxGasFee);
                if (spec.IsEip1559Enabled && !tx.IsFree() && (overflows || balanceLeft < maxGasFee))
                {
                    TraceLogInvalidTx(tx, $"INSUFFICIENT_MAX_FEE_PER_GAS_FOR_SENDER_BALANCE: ({tx.SenderAddress})_BALANCE = {senderBalance}, MAX_FEE_PER_GAS: {tx.MaxFeePerGas}");
                    QuickFail(tx, header, spec, tracer, "insufficient MaxFeePerGas for sender balance");
                    return false;
                }

                overflows = UInt256.MultiplyOverflow((UInt256)tx.GasLimit, effectiveGasPrice, out senderReservedGasPayment);
                if (overflows || senderReservedGasPayment > balanceLeft)
                {
                    TraceLogInvalidTx(tx, $"INSUFFICIENT_SENDER_BALANCE: ({tx.SenderAddress})_BALANCE = {senderBalance}");
                    QuickFail(tx, header, spec, tracer, "insufficient sender balance");
                    return false;
                }
            }

            if (validate)
                _worldState.SubtractFromBalance(tx.SenderAddress, senderReservedGasPayment, spec);

            return true;
        }

        protected virtual bool IncrementNonce(Transaction tx, BlockHeader header, IReleaseSpec spec, ITxTracer tracer, ExecutionOptions opts)
        {
            if (tx.IsSystem())
                return true;

            if (tx.Nonce != _worldState.GetNonce(tx.SenderAddress))
            {
                TraceLogInvalidTx(tx, $"WRONG_TRANSACTION_NONCE: {tx.Nonce} (expected {_worldState.GetNonce(tx.SenderAddress)})");
                QuickFail(tx, header, spec, tracer, "wrong transaction nonce");
                return false;
            }

            _worldState.IncrementNonce(tx.SenderAddress);
            return true;
        }

        protected virtual ExecutionEnvironment BuildExecutionEnvironmnet(
            Transaction tx, BlockHeader header, IReleaseSpec spec, ITxTracer tracer, ExecutionOptions opts,
            in UInt256 effectiveGasPrice)
        {
            Address recipient = tx.GetRecipient(tx.IsContractCreation ? _worldState.GetNonce(tx.SenderAddress) : 0) ??
                // this transaction is not a contract creation so it should have the recipient known and not null
                throw new InvalidDataException("Recipient has not been resolved properly before tx execution");

            TxExecutionContext executionContext =
                new(header, tx.SenderAddress, effectiveGasPrice, tx.BlobVersionedHashes);

            CodeInfo codeInfo = tx.IsContractCreation ? new(tx.Data.AsArray())
                                    : _virtualMachine.GetCachedCodeInfo(_worldState, recipient, spec);

            byte[] inputData = tx.IsMessageCall ? tx.Data.AsArray() ?? Array.Empty<byte>() : Array.Empty<byte>();

            return new ExecutionEnvironment
            (
                txExecutionContext: executionContext,
                value: tx.Value,
                transferValue: tx.Value,
                caller: tx.SenderAddress,
                codeSource: recipient,
                executingAccount: recipient,
                inputData: inputData,
                codeInfo: codeInfo
            );
        }

        protected virtual bool ExecuteEVMCall(
            Transaction tx, BlockHeader header, IReleaseSpec spec, ITxTracer tracer, ExecutionOptions opts,
            in long gasAvailable, in ExecutionEnvironment env,
            out TransactionSubstate? substate, out long spentGas, out byte statusCode)
        {
            bool validate = !opts.HasFlag(ExecutionOptions.NoValidation);

            substate = null;
            spentGas = tx.GasLimit;
            statusCode = StatusCode.Failure;

            long unspentGas = gasAvailable;

            Snapshot snapshot = _worldState.TakeSnapshot();

            // Fixes eth_estimateGas.
            // If sender is SystemUser subtracting value will cause InsufficientBalanceException
            if (validate || !tx.IsSystem())
                _worldState.SubtractFromBalance(tx.SenderAddress, tx.Value, spec);

            try
            {
                if (tx.IsContractCreation)
                {
                    // if transaction is a contract creation then recipient address is the contract deployment address
                    PrepareAccountForContractDeployment(env.ExecutingAccount, spec);
                }

                ExecutionType executionType =
                    tx.IsContractCreation ? ExecutionType.Create : ExecutionType.Transaction;

                using (EvmState state = new(unspentGas, env, executionType, true, snapshot, false))
                {
                    if (spec.UseTxAccessLists)
                    {
                        state.WarmUp(tx.AccessList); // eip-2930
                    }

                    if (spec.UseHotAndColdStorage)
                    {
                        state.WarmUp(tx.SenderAddress); // eip-2929
                        state.WarmUp(env.ExecutingAccount); // eip-2929
                    }

                    if (spec.AddCoinbaseToTxAccessList)
                    {
                        state.WarmUp(header.GasBeneficiary);
                    }

                    substate = _virtualMachine.Run(state, _worldState, tracer);
                    unspentGas = state.GasAvailable;

                    if (tracer.IsTracingAccess)
                    {
                        tracer.ReportAccess(state.AccessedAddresses, state.AccessedStorageCells);
                    }
                }

                if (substate.ShouldRevert || substate.IsError)
                {
                    if (_logger.IsTrace)
                        _logger.Trace("Restoring state from before transaction");
                    _worldState.Restore(snapshot);
                }
                else
                {
                    // tks: there is similar code fo contract creation from init and from CREATE
                    // this may lead to inconsistencies (however it is tested extensively in blockchain tests)
                    if (tx.IsContractCreation)
                    {
                        long codeDepositGasCost = CodeDepositHandler.CalculateCost(substate.Output.Length, spec);
                        if (unspentGas < codeDepositGasCost && spec.ChargeForTopLevelCreate)
                        {
                            throw new OutOfGasException();
                        }

                        if (CodeDepositHandler.CodeIsInvalid(spec, substate.Output))
                        {
                            throw new InvalidCodeException();
                        }

                        if (unspentGas >= codeDepositGasCost)
                        {
                            _worldState.InsertCode(env.ExecutingAccount, substate.Output, spec);
                            unspentGas -= codeDepositGasCost;
                        }
                    }

                    foreach (Address toBeDestroyed in substate.DestroyList)
                    {
                        if (_logger.IsTrace)
                            _logger.Trace($"Destroying account {toBeDestroyed}");

                        _worldState.ClearStorage(toBeDestroyed);
                        _worldState.DeleteAccount(toBeDestroyed);

                        if (tracer.IsTracingRefunds)
                            tracer.ReportRefund(RefundOf.Destroy(spec.IsEip3529Enabled));
                    }

                    statusCode = StatusCode.Success;
                }

                spentGas = Refund(tx.GasLimit, unspentGas, substate, tx.SenderAddress, env.TxExecutionContext.GasPrice, opts, spec);
            }
            catch (Exception ex) when (ex is EvmException || ex is OverflowException) // TODO: OverflowException? still needed? hope not
            {
                if (_logger.IsTrace)
                    _logger.Trace($"EVM EXCEPTION: {ex.GetType().Name}");
                _worldState.Restore(snapshot);
            }

            if (validate && !tx.IsSystem())
                header.GasUsed += spentGas;

            return true;
        }

        protected bool PayFees(Transaction tx, BlockHeader header, IReleaseSpec spec, ITxTracer tracer, in TransactionSubstate substate, in long spentGas, in UInt256 premiumPerGas, in byte statusCode)
        {
            if (tx.IsSystem())
                return true;

            bool gasBeneficiaryNotDestroyed = substate?.DestroyList.Contains(header.GasBeneficiary) != true;
            if (statusCode == StatusCode.Failure || gasBeneficiaryNotDestroyed)
            {

                UInt256 fees = (UInt256)spentGas * premiumPerGas;
                UInt256 burntFees = !tx.IsFree() ? (UInt256)spentGas * header.BaseFeePerGas : 0;

                _worldState.AddToBalanceAndCreateIfNotExists(header.GasBeneficiary, fees, spec);

                if (spec.IsEip1559Enabled && spec.Eip1559FeeCollector is not null && !burntFees.IsZero)
                    _worldState.AddToBalanceAndCreateIfNotExists(spec.Eip1559FeeCollector, burntFees, spec); ;

                if (tracer.IsTracingFees)
                    tracer.ReportFees(fees, burntFees);
            }

            return true;
        }

        private void PrepareAccountForContractDeployment(Address contractAddress, IReleaseSpec spec)
        {
            if (_worldState.AccountExists(contractAddress))
            {
                CodeInfo codeInfo = _virtualMachine.GetCachedCodeInfo(_worldState, contractAddress, spec);
                bool codeIsNotEmpty = codeInfo.MachineCode.Length != 0;
                bool accountNonceIsNotZero = _worldState.GetNonce(contractAddress) != 0;

                // TODO: verify what should happen if code info is a precompile
                // (but this would generally be a hash collision)
                if (codeIsNotEmpty || accountNonceIsNotZero)
                {
                    if (_logger.IsTrace)
                    {
                        _logger.Trace($"Contract collision at {contractAddress}");
                    }

                    throw new TransactionCollisionException();
                }

                // we clean any existing storage (in case of a previously called self destruct)
                _worldState.UpdateStorageRoot(contractAddress, Keccak.EmptyTreeHash);
            }
        }

        [MethodImpl(MethodImplOptions.AggressiveInlining)]
        private void TraceLogInvalidTx(Transaction transaction, string reason)
        {
            if (_logger.IsTrace) _logger.Trace($"Invalid tx {transaction.Hash} ({reason})");
        }

        protected long Refund(long gasLimit, long unspentGas, TransactionSubstate substate, Address sender,
            in UInt256 gasPrice, ExecutionOptions opts, IReleaseSpec spec)
        {
            long spentGas = gasLimit;
            if (!substate.IsError)
            {
                spentGas -= unspentGas;
                long refund = substate.ShouldRevert
                    ? 0
                    : RefundHelper.CalculateClaimableRefund(spentGas,
                        substate.Refund + substate.DestroyList.Count * RefundOf.Destroy(spec.IsEip3529Enabled), spec);

                if (_logger.IsTrace)
                    _logger.Trace("Refunding unused gas of " + unspentGas + " and refund of " + refund);
                // If noValidation we didn't charge for gas, so do not refund
                if (!opts.HasFlag(ExecutionOptions.NoValidation))
                    _worldState.AddToBalance(sender, (ulong)(unspentGas + refund) * gasPrice, spec);
                spentGas -= refund;
            }

            return spentGas;
        }
    }
}<|MERGE_RESOLUTION|>--- conflicted
+++ resolved
@@ -2,9 +2,11 @@
 // SPDX-License-Identifier: LGPL-3.0-only
 
 using System;
+using System.Data.Common;
 using System.IO;
 using System.Linq;
 using System.Runtime.CompilerServices;
+using System.Transactions;
 using Nethermind.Core;
 using Nethermind.Core.Crypto;
 using Nethermind.Core.Specs;
@@ -16,11 +18,8 @@
 using Nethermind.Specs;
 using Nethermind.State;
 using Nethermind.State.Tracing;
-<<<<<<< HEAD
-=======
 using static Nethermind.Core.Extensions.MemoryExtensions;
 using Transaction = Nethermind.Core.Transaction;
->>>>>>> bed6a372
 
 namespace Nethermind.Evm.TransactionProcessing
 {
@@ -328,15 +327,9 @@
                 }
             }
 
-<<<<<<< HEAD
-            UInt256 dataGasPrice = transaction.SupportsBlobs
-                ? DataGasCalculator.CalculateDataGasPrice(block, transaction)
-                : UInt256.Zero;
-
-            UInt256 senderReservedGasPayment = (ulong)gasLimit * effectiveGasPrice + dataGasPrice;
-=======
             return deleteCallerAccount;
         }
+
 
         protected virtual bool ValidateSender(Transaction tx, BlockHeader header, IReleaseSpec spec, ITxTracer tracer, ExecutionOptions opts)
         {
@@ -357,69 +350,55 @@
         {
             premiumPerGas = UInt256.Zero;
             senderReservedGasPayment = UInt256.Zero;
->>>>>>> bed6a372
-
             bool validate = !opts.HasFlag(ExecutionOptions.NoValidation);
 
             if (!tx.IsSystem() && validate)
             {
-<<<<<<< HEAD
-                UInt256 senderBalance = _worldState.GetBalance(caller);
-                if (!noValidation && ((ulong)intrinsicGas * effectiveGasPrice + value + dataGasPrice > senderBalance ||
-                                      senderReservedGasPayment + value > senderBalance))
-=======
                 if (!tx.TryCalculatePremiumPerGas(header.BaseFeePerGas, out premiumPerGas))
->>>>>>> bed6a372
                 {
                     TraceLogInvalidTx(tx, "MINER_PREMIUM_IS_NEGATIVE");
                     QuickFail(tx, header, spec, tracer, "miner premium is negative");
                     return false;
                 }
 
-<<<<<<< HEAD
-                if (!noValidation && spec.IsEip1559Enabled && !transaction.IsFree())
-                {
-                    UInt256 maxRegularFee = (UInt256)transaction.GasLimit * transaction.MaxFeePerGas + value;
-                    if (maxRegularFee > senderBalance)
-                    {
-                        TraceLogInvalidTx(transaction,
-                            $"INSUFFICIENT_MAX_FEE_PER_GAS_FOR_SENDER_BALANCE: ({caller})_BALANCE = {senderBalance}, MAX_FEE_PER_GAS: {transaction.MaxFeePerGas}");
-                        QuickFail(transaction, block, txTracer, eip658NotEnabled,
-                            "insufficient MaxFeePerGas for sender balance");
-                        return;
-                    }
-                    if (transaction.SupportsBlobs)
-                    {
-                        UInt256 maxDataGasPrice = DataGasCalculator.CalculateDataGas(transaction) * transaction.MaxFeePerDataGas.Value;
-
-                        if (maxRegularFee + maxDataGasPrice > senderBalance)
-                        {
-                            TraceLogInvalidTx(transaction,
-                                $"INSUFFICIENT_MAX_FEE_PER_DATA_GAS_FOR_SENDER_BALANCE: ({caller})_BALANCE = {senderBalance}, MAX_FEE_PER_GAS: {transaction.MaxFeePerGas}, MAX_FEE_PER_DATA_GAS: {transaction.MaxFeePerDataGas}");
-                            QuickFail(transaction, block, txTracer, eip658NotEnabled,
-                                "insufficient MaxFeePerDataGas for sender balance");
-                            return;
-                        }
-                    }
-=======
                 UInt256 senderBalance = _worldState.GetBalance(tx.SenderAddress);
                 if (UInt256.SubtractUnderflow(senderBalance, tx.Value, out UInt256 balanceLeft))
                 {
                     TraceLogInvalidTx(tx, $"INSUFFICIENT_SENDER_BALANCE: ({tx.SenderAddress})_BALANCE = {senderBalance}");
                     QuickFail(tx, header, spec, tracer, "insufficient sender balance");
                     return false;
->>>>>>> bed6a372
-                }
-
-                bool overflows = UInt256.MultiplyOverflow((UInt256)tx.GasLimit, tx.MaxFeePerGas, out UInt256 maxGasFee);
-                if (spec.IsEip1559Enabled && !tx.IsFree() && (overflows || balanceLeft < maxGasFee))
-                {
-                    TraceLogInvalidTx(tx, $"INSUFFICIENT_MAX_FEE_PER_GAS_FOR_SENDER_BALANCE: ({tx.SenderAddress})_BALANCE = {senderBalance}, MAX_FEE_PER_GAS: {tx.MaxFeePerGas}");
-                    QuickFail(tx, header, spec, tracer, "insufficient MaxFeePerGas for sender balance");
-                    return false;
+                }
+
+
+                bool overflows;
+                if (spec.IsEip1559Enabled && !tx.IsFree())
+                {
+                    overflows = UInt256.MultiplyOverflow((UInt256)tx.GasLimit, tx.MaxFeePerGas, out UInt256 maxGasFee);
+                    if (overflows || balanceLeft < maxGasFee)
+                    {
+                        TraceLogInvalidTx(tx, $"INSUFFICIENT_MAX_FEE_PER_GAS_FOR_SENDER_BALANCE: ({tx.SenderAddress})_BALANCE = {senderBalance}, MAX_FEE_PER_GAS: {tx.MaxFeePerGas}");
+                        QuickFail(tx, header, spec, tracer, "insufficient MaxFeePerGas for sender balance");
+                        return false;
+                    }
+                    if (tx.SupportsBlobs)
+                    {
+                        overflows = UInt256.MultiplyOverflow(DataGasCalculator.CalculateDataGas(tx), (UInt256)tx.MaxFeePerDataGas, out UInt256 maxDataGasFee);
+                        if (overflows || UInt256.AddOverflow(maxGasFee, maxDataGasFee, out UInt256 multidimGasFee) || multidimGasFee > balanceLeft)
+                        {
+                            TraceLogInvalidTx(tx, $"INSUFFICIENT_MAX_FEE_PER_DATA_GAS_FOR_SENDER_BALANCE: ({tx.SenderAddress})_BALANCE = {senderBalance}");
+                            QuickFail(tx, header, spec, tracer, "insufficient sender balance");
+                            return false;
+                        }
+                    }
                 }
 
                 overflows = UInt256.MultiplyOverflow((UInt256)tx.GasLimit, effectiveGasPrice, out senderReservedGasPayment);
+                if (!overflows && tx.SupportsBlobs)
+                {
+                    UInt256 dataGasFee = tx.SupportsBlobs ? DataGasCalculator.CalculateDataGasPrice(header, tx) : UInt256.Zero;
+                    overflows = UInt256.AddOverflow(senderReservedGasPayment, dataGasFee, out senderReservedGasPayment);
+                }
+
                 if (overflows || senderReservedGasPayment > balanceLeft)
                 {
                     TraceLogInvalidTx(tx, $"INSUFFICIENT_SENDER_BALANCE: ({tx.SenderAddress})_BALANCE = {senderBalance}");
