// Copyright 2022 Demerzel Solutions Limited
// Licensed under the LGPL-3.0. For full terms, see LICENSE-LGPL in the project root.

using Nethermind.Core;
using Nethermind.Int256;

namespace Nethermind.Evm.Tracing;

public class FeesTracer : TxTracer, IBlockTracer
{
<<<<<<< HEAD
    public bool IsTracingRewards => false;
    public bool IsTracingState => false;
    public bool IsTracingActions => false;
    public bool IsTracingOpLevelStorage => false;
    public bool IsTracingMemory => false;
    public bool IsTracingInstructions => false;
    public bool IsTracingRefunds => false;
    public bool IsTracingCode => false;
    public bool IsTracingStack => false;
    public bool IsTracingBlockHash => false;
    public bool IsTracingAccess => false;
    public bool IsTracingStorage => false;
    public bool IsTracingReceipt => false;
    public bool IsTracingFees => true;
    public bool IsTracing => IsTracingReceipt || IsTracingActions || IsTracingOpLevelStorage || IsTracingMemory || IsTracingInstructions || IsTracingRefunds || IsTracingCode || IsTracingStack || IsTracingBlockHash || IsTracingAccess || IsTracingFees || IsTracingEventLogs;
    public bool IsTracingEventLogs => false;
=======
    public override bool IsTracingFees => true;
>>>>>>> 61e52a45

    public UInt256 Fees { get; private set; } = UInt256.Zero;
    public UInt256 BurntFees { get; private set; } = UInt256.Zero;

    public override void ReportFees(UInt256 fees, UInt256 burntFees)
    {
        Fees += fees;
        BurntFees += burntFees;
    }

<<<<<<< HEAD
    public void ReportEvent(LogEntry logEntry)
    {
        throw new NotImplementedException();
    }
=======
    public bool IsTracingRewards => false;

    public void ReportReward(Address author, string rewardType, UInt256 rewardValue) { }
>>>>>>> 61e52a45

    public void StartNewBlockTrace(Block block)
    {
        Fees = UInt256.Zero;
        BurntFees = UInt256.Zero;
    }

    public ITxTracer StartNewTxTrace(Transaction? tx) => this;

    public void EndTxTrace() { }

    public void EndBlockTrace() { }
}<|MERGE_RESOLUTION|>--- conflicted
+++ resolved
@@ -8,26 +8,7 @@
 
 public class FeesTracer : TxTracer, IBlockTracer
 {
-<<<<<<< HEAD
-    public bool IsTracingRewards => false;
-    public bool IsTracingState => false;
-    public bool IsTracingActions => false;
-    public bool IsTracingOpLevelStorage => false;
-    public bool IsTracingMemory => false;
-    public bool IsTracingInstructions => false;
-    public bool IsTracingRefunds => false;
-    public bool IsTracingCode => false;
-    public bool IsTracingStack => false;
-    public bool IsTracingBlockHash => false;
-    public bool IsTracingAccess => false;
-    public bool IsTracingStorage => false;
-    public bool IsTracingReceipt => false;
-    public bool IsTracingFees => true;
-    public bool IsTracing => IsTracingReceipt || IsTracingActions || IsTracingOpLevelStorage || IsTracingMemory || IsTracingInstructions || IsTracingRefunds || IsTracingCode || IsTracingStack || IsTracingBlockHash || IsTracingAccess || IsTracingFees || IsTracingEventLogs;
-    public bool IsTracingEventLogs => false;
-=======
     public override bool IsTracingFees => true;
->>>>>>> 61e52a45
 
     public UInt256 Fees { get; private set; } = UInt256.Zero;
     public UInt256 BurntFees { get; private set; } = UInt256.Zero;
@@ -38,16 +19,9 @@
         BurntFees += burntFees;
     }
 
-<<<<<<< HEAD
-    public void ReportEvent(LogEntry logEntry)
-    {
-        throw new NotImplementedException();
-    }
-=======
     public bool IsTracingRewards => false;
 
     public void ReportReward(Address author, string rewardType, UInt256 rewardValue) { }
->>>>>>> 61e52a45
 
     public void StartNewBlockTrace(Block block)
     {
