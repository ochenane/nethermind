// SPDX-FileCopyrightText: 2022 Demerzel Solutions Limited
// SPDX-License-Identifier: LGPL-3.0-only

using System;
<<<<<<< HEAD
using System.Linq;
using System.Reflection.PortableExecutable;
using Nethermind.Core.Extensions;
using Nethermind.Core.Specs;
using Nethermind.Evm.EOF;
=======
>>>>>>> 05d716a3
using Nethermind.Evm.Precompiles;

namespace Nethermind.Evm.CodeAnalysis
{
<<<<<<< HEAD
    public class CodeInfoFactory
    {
        public static ICodeInfo CreateCodeInfo(byte[] code, IReleaseSpec spec, ILogManager logManager = null)
        {
            ByteCodeValidator byteCodeValidator = new(spec, logManager);
            if (spec.IsEip3540Enabled && byteCodeValidator.ValidateEofBytecode(code, out EofHeader? header))
            {
                return new EofCodeInfo(code, header.Value);
            }
            else
            {
                return new CodeInfo(code);
            }
        }
    }
    public interface ICodeInfo
    {
        byte[] MachineCode { get; }
        IPrecompile? Precompile { get; }
        bool IsPrecompile => Precompile is not null;
        byte Version { get; }
        bool IsEof { get; }
        ReadOnlySpan<byte> TypeSection { get; }
        ReadOnlySpan<byte> CodeSection { get; }
        ReadOnlySpan<byte> DataSection { get; }
        (int Start, int Size) SectionOffset(int i);
        bool ValidateJump(int destination, bool isSubroutine);
    }

    public class EofCodeInfo : CodeInfo
    {
        private EofHeader _header;
        public override bool IsEof => true;
        public override byte Version => _header.Version;
        public override (int Start, int Size) SectionOffset(int i) => (_header.CodeSections[i].Start, _header.CodeSections[i].Size);

        public override ReadOnlySpan<byte> TypeSection => MachineCode.Slice(_header.TypeSection.Start, _header.TypeSection.Size);
        public override ReadOnlySpan<byte> CodeSection => MachineCode.Slice(_header.CodeSections[0].Start, _header.CodeSections.Sum(s => s.Size));
        public override ReadOnlySpan<byte> DataSection => MachineCode.Slice(_header.DataSection.Start, _header.DataSection.Size);

        public EofCodeInfo(byte[] code, in EofHeader header) : base(code)
        {
            _header = header;
        }
    }

=======
>>>>>>> 05d716a3
    public class CodeInfo : ICodeInfo
    {
        private const int SampledCodeLength = 10_001;
        private const int PercentageOfPush1 = 40;
        private const int NumberOfSamples = 100;
        private static readonly Random _rand = new();
        private ICodeInfoAnalyzer? _analyzer;

<<<<<<< HEAD
        public byte[] MachineCode { get; set; }
        public IPrecompile? Precompile { get; set; }
        public virtual ReadOnlySpan<byte> CodeSection => MachineCode;
        public virtual ReadOnlySpan<byte> TypeSection => Array.Empty<byte>();
        public virtual ReadOnlySpan<byte> DataSection => Array.Empty<byte>();
=======
        public byte[] MachineCode { get; }
        public IPrecompile? Precompile { get; }
        public ReadOnlyMemory<byte> CodeSection => MachineCode;
>>>>>>> 05d716a3

        public CodeInfo(byte[] code)
        {
            MachineCode = code;
        }

        public bool IsPrecompile => Precompile is not null;

        public CodeInfo(IPrecompile precompile)
        {
            Precompile = precompile;
            MachineCode = Array.Empty<byte>();
        }
        public virtual (int Start, int Size) SectionOffset(int i) => (0, MachineCode.Length);

        public bool ValidateJump(int destination, bool isSubroutine)
        {
            _analyzer ??= CreateAnalyzer(CodeSection);
            return _analyzer.ValidateJump(destination, isSubroutine);
        }

        /// <summary>
        /// Do sampling to choose an algo when the code is big enough.
        /// When the code size is small we can use the default analyzer.
        /// </summary>
        public static ICodeInfoAnalyzer CreateAnalyzer(ReadOnlyMemory<byte> codeToBeAnalyzed)
        {
            if (codeToBeAnalyzed.Length >= SampledCodeLength)
            {
                ReadOnlySpan<byte> code = codeToBeAnalyzed.Span;
                byte push1Count = 0;

                // we check (by sampling randomly) how many PUSH1 instructions are in the code
                for (int i = 0; i < NumberOfSamples; i++)
                {
                    byte instruction = code[_rand.Next(0, code.Length)];

                    // PUSH1
                    if (instruction == 0x60)
                    {
                        push1Count++;
                    }
                }

                // If there are many PUSH1 ops then use the JUMPDEST analyzer.
                // The JumpdestAnalyzer can perform up to 40% better than the default Code Data Analyzer
                // in a scenario when the code consists only of PUSH1 instructions.
                return push1Count > PercentageOfPush1 ? new JumpdestAnalyzer(codeToBeAnalyzed) : new CodeDataAnalyzer(codeToBeAnalyzed);
            }
            else
            {
                return new CodeDataAnalyzer(codeToBeAnalyzed);
            }
        }
    }
}<|MERGE_RESOLUTION|>--- conflicted
+++ resolved
@@ -2,67 +2,10 @@
 // SPDX-License-Identifier: LGPL-3.0-only
 
 using System;
-<<<<<<< HEAD
-using System.Linq;
-using System.Reflection.PortableExecutable;
-using Nethermind.Core.Extensions;
-using Nethermind.Core.Specs;
-using Nethermind.Evm.EOF;
-=======
->>>>>>> 05d716a3
 using Nethermind.Evm.Precompiles;
 
 namespace Nethermind.Evm.CodeAnalysis
 {
-<<<<<<< HEAD
-    public class CodeInfoFactory
-    {
-        public static ICodeInfo CreateCodeInfo(byte[] code, IReleaseSpec spec, ILogManager logManager = null)
-        {
-            ByteCodeValidator byteCodeValidator = new(spec, logManager);
-            if (spec.IsEip3540Enabled && byteCodeValidator.ValidateEofBytecode(code, out EofHeader? header))
-            {
-                return new EofCodeInfo(code, header.Value);
-            }
-            else
-            {
-                return new CodeInfo(code);
-            }
-        }
-    }
-    public interface ICodeInfo
-    {
-        byte[] MachineCode { get; }
-        IPrecompile? Precompile { get; }
-        bool IsPrecompile => Precompile is not null;
-        byte Version { get; }
-        bool IsEof { get; }
-        ReadOnlySpan<byte> TypeSection { get; }
-        ReadOnlySpan<byte> CodeSection { get; }
-        ReadOnlySpan<byte> DataSection { get; }
-        (int Start, int Size) SectionOffset(int i);
-        bool ValidateJump(int destination, bool isSubroutine);
-    }
-
-    public class EofCodeInfo : CodeInfo
-    {
-        private EofHeader _header;
-        public override bool IsEof => true;
-        public override byte Version => _header.Version;
-        public override (int Start, int Size) SectionOffset(int i) => (_header.CodeSections[i].Start, _header.CodeSections[i].Size);
-
-        public override ReadOnlySpan<byte> TypeSection => MachineCode.Slice(_header.TypeSection.Start, _header.TypeSection.Size);
-        public override ReadOnlySpan<byte> CodeSection => MachineCode.Slice(_header.CodeSections[0].Start, _header.CodeSections.Sum(s => s.Size));
-        public override ReadOnlySpan<byte> DataSection => MachineCode.Slice(_header.DataSection.Start, _header.DataSection.Size);
-
-        public EofCodeInfo(byte[] code, in EofHeader header) : base(code)
-        {
-            _header = header;
-        }
-    }
-
-=======
->>>>>>> 05d716a3
     public class CodeInfo : ICodeInfo
     {
         private const int SampledCodeLength = 10_001;
@@ -71,22 +14,16 @@
         private static readonly Random _rand = new();
         private ICodeInfoAnalyzer? _analyzer;
 
-<<<<<<< HEAD
-        public byte[] MachineCode { get; set; }
-        public IPrecompile? Precompile { get; set; }
-        public virtual ReadOnlySpan<byte> CodeSection => MachineCode;
-        public virtual ReadOnlySpan<byte> TypeSection => Array.Empty<byte>();
-        public virtual ReadOnlySpan<byte> DataSection => Array.Empty<byte>();
-=======
         public byte[] MachineCode { get; }
         public IPrecompile? Precompile { get; }
         public ReadOnlyMemory<byte> CodeSection => MachineCode;
->>>>>>> 05d716a3
 
         public CodeInfo(byte[] code)
         {
             MachineCode = code;
         }
+
+        public int SectionOffset(int _) => 0;
 
         public bool IsPrecompile => Precompile is not null;
 
@@ -95,7 +32,6 @@
             Precompile = precompile;
             MachineCode = Array.Empty<byte>();
         }
-        public virtual (int Start, int Size) SectionOffset(int i) => (0, MachineCode.Length);
 
         public bool ValidateJump(int destination, bool isSubroutine)
         {
