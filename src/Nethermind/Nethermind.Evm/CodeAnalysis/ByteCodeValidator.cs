--- conflicted
+++ resolved
@@ -31,29 +31,6 @@
         public static bool ValidateByteCode(this Span<byte> code, IReleaseSpec _spec)
                 => ValidateByteCode(code, _spec, out _);
 
-<<<<<<< HEAD
-            public static bool IsEOFCode(Span<byte> machineCode, out EofHeader header)
-                => EofFormatChecker.ExtractHeader(machineCode, out header);
-            public static (int StartOffset, int EndOffset, int CodeSize) CodeSectionOffsets(this Span<byte> code)
-            {
-                // EOF Compliant code 
-                if (EofFormatChecker.ExtractHeader(code, out var header))
-                {
-                    var offsets = header.ExtractCodeOffsets;
-                    return (offsets.StartOffset, offsets.EndOffset, header.CodeSize);
-                }
-                // non EOF Compliant code 
-                return (0, code.Length, code.Length);
-            }
-            public static int CodeStartIndex(Span<byte> machineCode)
-                => IsEOFCode(machineCode, out var header)
-                        ? header.ExtractCodeOffsets.StartOffset
-                        : 0;
-            public static int CodeEndIndex(Span<byte> machineCode)
-                => IsEOFCode(machineCode, out var header)
-                        ? header.ExtractCodeOffsets.EndOffset
-                        : machineCode.Length;
-=======
         public static bool IsEOFCode(Span<byte> machineCode, out EofHeader header)
             => EofFormatChecker.ExtractHeader(machineCode, out header);
         public static int CodeStartIndex(Span<byte> machineCode)
@@ -64,7 +41,6 @@
             => IsEOFCode(machineCode, out var header)
                     ? header.CodeEndOffset
                     : machineCode.Length;
->>>>>>> 309ab1fc
 
             public static int CodeSize(Span<byte> machineCode)
                 => IsEOFCode(machineCode, out var header)
