--- conflicted
+++ resolved
@@ -2,37 +2,11 @@
 // SPDX-License-Identifier: LGPL-3.0-only 
 
 using System.Collections;
-<<<<<<< HEAD
-using System.Threading;
-using Nethermind.Core.Extensions;
-using Nethermind.Core.Specs;
-using Nethermind.Evm.EOF;
-using Nethermind.Evm.Precompiles;
-=======
->>>>>>> ae3e60dd
 
 namespace Nethermind.Evm.CodeAnalysis
 {
     public class JumpdestAnalyzer : ICodeInfoAnalyzer
     {
-<<<<<<< HEAD
-        internal class JumpAnalysisResult
-        {
-            public BitArray? _validJumpDestinations;
-            public BitArray? _validJumpSubDestinations;
-        }
-        private byte[] MachineCode { get; set; }
-        private EofHeader? Header { get; set; }
-        private IReleaseSpec _releaseSpec;
-        private JumpAnalysisResult[] _analysisResults;
-
-        public JumpdestAnalyzer(byte[] code, EofHeader? header, IReleaseSpec spec)
-        {
-            MachineCode = code;
-            Header = header;
-            _releaseSpec = spec;
-            _analysisResults = new JumpAnalysisResult[Header?.CodeSections.ChildSections.Length ?? 1];
-=======
         private byte[] Code { get; set; }
 
         private BitArray? _validJumpDestinations;
@@ -41,22 +15,17 @@
         public JumpdestAnalyzer(byte[] code)
         {
             Code = code;
->>>>>>> ae3e60dd
         }
 
-        public bool ValidateJump(int destination, bool isSubroutine, int codeSectionId = 0)
+        public bool ValidateJump(int destination, bool isSubroutine)
         {
-            if (_analysisResults[codeSectionId] is null)
+            if (_validJumpDestinations is null)
             {
-                CalculateJumpDestinations(codeSectionId);
+                CalculateJumpDestinations();
             }
 
-            var codeSectionResults = _analysisResults[codeSectionId];
-            var validJumpDestinations = codeSectionResults._validJumpDestinations;
-            var validJumpSubDestinations = codeSectionResults._validJumpSubDestinations;
-
-            if (destination < 0 || destination >= validJumpDestinations.Length ||
-                (isSubroutine ? !validJumpSubDestinations.Get(destination) : !validJumpDestinations.Get(destination)))
+            if (destination < 0 || destination >= _validJumpDestinations.Length ||
+                (isSubroutine ? !_validJumpSubDestinations.Get(destination) : !_validJumpDestinations.Get(destination)))
             {
                 return false;
             }
@@ -64,59 +33,25 @@
             return true;
         }
 
-        private void CalculateJumpDestinations(int sectionId = 0)
+        private void CalculateJumpDestinations()
         {
-<<<<<<< HEAD
-            (var sectionStart, var sectionSize) = (0, MachineCode.Length);
-            if (Header is not null)
-            {
-                sectionStart = Header.Value.CodeSections[sectionId].Start;
-                sectionSize = Header.Value.CodeSections[sectionId].Size;
-            }
-            var codeSection = MachineCode.Slice(sectionStart, sectionSize);
-
-            var analysisResults = new JumpAnalysisResult
-            {
-                _validJumpDestinations = new BitArray(codeSection.Length),
-                _validJumpSubDestinations = new BitArray(codeSection.Length)
-            };
-
-            byte push1 = (byte)Instruction.PUSH1;
-            byte push32 = (byte)Instruction.PUSH32;
-
-            byte rjump = (byte)Instruction.RJUMP;
-            byte rjumpi = (byte)Instruction.RJUMPI;
-            byte rjumpv = (byte)Instruction.RJUMPV;
-
-            byte jumpdest = (byte)Instruction.JUMPDEST;
-=======
             _validJumpDestinations = new BitArray(Code.Length);
             _validJumpSubDestinations = new BitArray(Code.Length);
->>>>>>> ae3e60dd
-
-            byte callf = (byte)Instruction.CALLF;
-            byte jumpf = (byte)Instruction.JUMPF;
 
             int index = 0;
-<<<<<<< HEAD
-            while (index < codeSection.Length)
-            {
-                byte instruction = codeSection[index];
-=======
             while (index < Code.Length)
             {
                 byte instruction = Code[index];
->>>>>>> ae3e60dd
 
                 // JUMPDEST
                 if (instruction == 0x5b)
                 {
-                    analysisResults._validJumpDestinations.Set(index, true);
+                    _validJumpDestinations.Set(index, true);
                 }
                 // BEGINSUB
                 else if (instruction == 0x5c)
                 {
-                    analysisResults._validJumpSubDestinations.Set(index, true);
+                    _validJumpSubDestinations.Set(index, true);
                 }
 
                 // instruction >= Instruction.PUSH1 && instruction <= Instruction.PUSH32
@@ -125,28 +60,11 @@
                     //index += instruction - Instruction.PUSH1 + 2;
                     index += instruction - 0x60 + 2;
                 }
-<<<<<<< HEAD
-                else if (_releaseSpec.StaticRelativeJumpsEnabled && instruction == rjump || instruction == rjumpi)
-                {
-                    index += 3;
-                }
-                else if (_releaseSpec.FunctionSections && (instruction == callf || instruction == jumpf))
-                {
-                    index += 3;
-                }
-                else if (_releaseSpec.StaticRelativeJumpsEnabled && instruction == rjumpv)
-                {
-                    byte count = MachineCode[index + 1];
-                    index += 2 + count * 2;
-                }
-=======
->>>>>>> ae3e60dd
                 else
                 {
                     index++;
                 }
             }
-            _analysisResults[sectionId] = analysisResults;
         }
     }
 }