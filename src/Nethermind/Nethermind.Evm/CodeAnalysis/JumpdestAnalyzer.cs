// SPDX-FileCopyrightText: 2022 Demerzel Solutions Limited
// SPDX-License-Identifier: LGPL-3.0-only 

using System.Collections;
<<<<<<< HEAD
using System.Threading;
using Nethermind.Core.Specs;
using Nethermind.Evm.Precompiles;
=======
>>>>>>> b87d3c4e

namespace Nethermind.Evm.CodeAnalysis
{
    public class JumpdestAnalyzer : ICodeInfoAnalyzer
    {
        private byte[] Code { get; set; }

        private BitArray? _validJumpDestinations;
        private BitArray? _validJumpSubDestinations;
        private IReleaseSpec _releaseSpec;
        public JumpdestAnalyzer(byte[] code, IReleaseSpec spec)
        {
<<<<<<< HEAD
            MachineCode = code;
            _releaseSpec = spec;
=======
            Code = code;
>>>>>>> b87d3c4e
        }

        public bool ValidateJump(int destination, bool isSubroutine)
        {
            if (_validJumpDestinations is null)
            {
                CalculateJumpDestinations();
            }

            if (destination < 0 || destination >= _validJumpDestinations.Length ||
                (isSubroutine ? !_validJumpSubDestinations.Get(destination) : !_validJumpDestinations.Get(destination)))
            {
                return false;
            }

            return true;
        }

        private void CalculateJumpDestinations()
        {
            _validJumpDestinations = new BitArray(Code.Length);
            _validJumpSubDestinations = new BitArray(Code.Length);

            byte push1 = (byte)Instruction.PUSH1;
            byte push32 = (byte)Instruction.PUSH32;

            byte rjump = (byte)Instruction.RJUMP;
            byte rjumpi = (byte)Instruction.RJUMPI;
            byte rjumpv = (byte)Instruction.RJUMPV;

            byte jumpdest = (byte)Instruction.JUMPDEST;

            int index = 0;
            while (index < Code.Length)
            {
                byte instruction = Code[index];

                // JUMPDEST
                if (instruction == jumpdest)
                {
                    _validJumpDestinations.Set(index, true);
                }
                // BEGINSUB
                else if (_releaseSpec.SubroutinesEnabled && instruction == rjump)
                {
                    _validJumpSubDestinations.Set(index, true);
                }

                // instruction >= Instruction.PUSH1 && instruction <= Instruction.PUSH32
                if (instruction >= push1 && instruction <= push32)
                {
                    //index += instruction - Instruction.PUSH1 + 2;
                    index += instruction - 0x60 + 2;
                }
                else if (_releaseSpec.StaticRelativeJumpsEnabled && (instruction == rjump || instruction == rjumpi))
                {
                    index += 3;
                }
                else if (_releaseSpec.StaticRelativeJumpsEnabled && instruction == rjumpv)
                {
                    byte count = MachineCode[index + 1];
                    index += 2 + count * 2;
                }
                else
                {
                    index++;
                }
            }
        }
    }
}<|MERGE_RESOLUTION|>--- conflicted
+++ resolved
@@ -2,12 +2,6 @@
 // SPDX-License-Identifier: LGPL-3.0-only 
 
 using System.Collections;
-<<<<<<< HEAD
-using System.Threading;
-using Nethermind.Core.Specs;
-using Nethermind.Evm.Precompiles;
-=======
->>>>>>> b87d3c4e
 
 namespace Nethermind.Evm.CodeAnalysis
 {
@@ -17,15 +11,10 @@
 
         private BitArray? _validJumpDestinations;
         private BitArray? _validJumpSubDestinations;
-        private IReleaseSpec _releaseSpec;
-        public JumpdestAnalyzer(byte[] code, IReleaseSpec spec)
+
+        public JumpdestAnalyzer(byte[] code)
         {
-<<<<<<< HEAD
-            MachineCode = code;
-            _releaseSpec = spec;
-=======
             Code = code;
->>>>>>> b87d3c4e
         }
 
         public bool ValidateJump(int destination, bool isSubroutine)
@@ -49,45 +38,27 @@
             _validJumpDestinations = new BitArray(Code.Length);
             _validJumpSubDestinations = new BitArray(Code.Length);
 
-            byte push1 = (byte)Instruction.PUSH1;
-            byte push32 = (byte)Instruction.PUSH32;
-
-            byte rjump = (byte)Instruction.RJUMP;
-            byte rjumpi = (byte)Instruction.RJUMPI;
-            byte rjumpv = (byte)Instruction.RJUMPV;
-
-            byte jumpdest = (byte)Instruction.JUMPDEST;
-
             int index = 0;
             while (index < Code.Length)
             {
                 byte instruction = Code[index];
 
                 // JUMPDEST
-                if (instruction == jumpdest)
+                if (instruction == 0x5b)
                 {
                     _validJumpDestinations.Set(index, true);
                 }
                 // BEGINSUB
-                else if (_releaseSpec.SubroutinesEnabled && instruction == rjump)
+                else if (instruction == 0x5c)
                 {
                     _validJumpSubDestinations.Set(index, true);
                 }
 
                 // instruction >= Instruction.PUSH1 && instruction <= Instruction.PUSH32
-                if (instruction >= push1 && instruction <= push32)
+                if (instruction >= 0x60 && instruction <= 0x7f)
                 {
                     //index += instruction - Instruction.PUSH1 + 2;
                     index += instruction - 0x60 + 2;
-                }
-                else if (_releaseSpec.StaticRelativeJumpsEnabled && (instruction == rjump || instruction == rjumpi))
-                {
-                    index += 3;
-                }
-                else if (_releaseSpec.StaticRelativeJumpsEnabled && instruction == rjumpv)
-                {
-                    byte count = MachineCode[index + 1];
-                    index += 2 + count * 2;
                 }
                 else
                 {
