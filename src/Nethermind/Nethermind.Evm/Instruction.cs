// SPDX-FileCopyrightText: 2023 Demerzel Solutions Limited
// SPDX-License-Identifier: LGPL-3.0-only

using System;
using System.Diagnostics.CodeAnalysis;
using FastEnumUtility;
using Nethermind.Core.Specs;
<<<<<<< HEAD
=======
using Nethermind.Evm.EOF;
>>>>>>> 55ca2f13
using Nethermind.Specs.Forks;

namespace Nethermind.Evm
{
    [SuppressMessage("ReSharper", "InconsistentNaming")]
    public enum Instruction : byte
    {
        STOP = 0x00,
        ADD = 0x01,
        MUL = 0x02,
        SUB = 0x03,
        DIV = 0x04,
        SDIV = 0x05,
        MOD = 0x06,
        SMOD = 0x07,
        ADDMOD = 0x08,
        MULMOD = 0x09,
        EXP = 0x0a,
        SIGNEXTEND = 0x0b,

        LT = 0x10,
        GT = 0x11,
        SLT = 0x12,
        SGT = 0x13,
        EQ = 0x14,
        ISZERO = 0x15,
        AND = 0x16,
        OR = 0x17,
        XOR = 0x18,
        NOT = 0x19,
        BYTE = 0x1a,
        SHL = 0x1b, // ShiftOpcodesEnabled
        SHR = 0x1c, // ShiftOpcodesEnabled
        SAR = 0x1d, // ShiftOpcodesEnabled

        SHA3 = 0x20,

        ADDRESS = 0x30,
        BALANCE = 0x31,
        ORIGIN = 0x32,
        CALLER = 0x33,
        CALLVALUE = 0x34,
        CALLDATALOAD = 0x35,
        CALLDATASIZE = 0x36,
        CALLDATACOPY = 0x37,
        CODESIZE = 0x38,
        CODECOPY = 0x39,
        GASPRICE = 0x3a,
        EXTCODESIZE = 0x3b,
        EXTCODECOPY = 0x3c,
        RETURNDATASIZE = 0x3d, // ReturnDataOpcodesEnabled
        RETURNDATACOPY = 0x3e, // ReturnDataOpcodesEnabled
        EXTCODEHASH = 0x3f, // ExtCodeHashOpcodeEnabled

        BLOCKHASH = 0x40,
        COINBASE = 0x41,
        TIMESTAMP = 0x42,
        NUMBER = 0x43,
        PREVRANDAO = 0x44,
        GASLIMIT = 0x45,
        CHAINID = 0x46, // ChainIdOpcodeEnabled
        SELFBALANCE = 0x47, // SelfBalanceOpcodeEnabled
        BASEFEE = 0x48, // BaseFeeEnabled
        DATAHASH = 0x49,

        POP = 0x50,
        MLOAD = 0x51,
        MSTORE = 0x52,
        MSTORE8 = 0x53,
        SLOAD = 0x54,
        SSTORE = 0x55,
        JUMP = 0x56,
        JUMPI = 0x57,
        PC = 0x58,
        MSIZE = 0x59,
        GAS = 0x5a,
        NOP = 0x5b,
        JUMPDEST = 0x5b,
        RJUMP = 0x5c, // RelativeStaticJumps
        RJUMPI = 0x5d, // RelativeStaticJumps
        RJUMPV = 0x5e, // RelativeStaticJumps
        BEGINSUB = 0x5c, // SubroutinesEnabled
        RETURNSUB = 0x5d, // SubroutinesEnabled
        JUMPSUB = 0x5e, // SubroutinesEnabled

        PUSH0 = 0x5f, // IncludePush0Instruction
        PUSH1 = 0x60,
        PUSH2 = 0x61,
        PUSH3 = 0x62,
        PUSH4 = 0x63,
        PUSH5 = 0x64,
        PUSH6 = 0x65,
        PUSH7 = 0x66,
        PUSH8 = 0x67,
        PUSH9 = 0x68,
        PUSH10 = 0x69,
        PUSH11 = 0x6a,
        PUSH12 = 0x6b,
        PUSH13 = 0x6c,
        PUSH14 = 0x6d,
        PUSH15 = 0x6e,
        PUSH16 = 0x6f,
        PUSH17 = 0x70,
        PUSH18 = 0x71,
        PUSH19 = 0x72,
        PUSH20 = 0x73,
        PUSH21 = 0x74,
        PUSH22 = 0x75,
        PUSH23 = 0x76,
        PUSH24 = 0x77,
        PUSH25 = 0x78,
        PUSH26 = 0x79,
        PUSH27 = 0x7a,
        PUSH28 = 0x7b,
        PUSH29 = 0x7c,
        PUSH30 = 0x7d,
        PUSH31 = 0x7e,
        PUSH32 = 0x7f,

        DUP1 = 0x80,
        DUP2 = 0x81,
        DUP3 = 0x82,
        DUP4 = 0x83,
        DUP5 = 0x84,
        DUP6 = 0x85,
        DUP7 = 0x86,
        DUP8 = 0x87,
        DUP9 = 0x88,
        DUP10 = 0x89,
        DUP11 = 0x8a,
        DUP12 = 0x8b,
        DUP13 = 0x8c,
        DUP14 = 0x8d,
        DUP15 = 0x8e,
        DUP16 = 0x8f,

        SWAP1 = 0x90,
        SWAP2 = 0x91,
        SWAP3 = 0x92,
        SWAP4 = 0x93,
        SWAP5 = 0x94,
        SWAP6 = 0x95,
        SWAP7 = 0x96,
        SWAP8 = 0x97,
        SWAP9 = 0x98,
        SWAP10 = 0x99,
        SWAP11 = 0x9a,
        SWAP12 = 0x9b,
        SWAP13 = 0x9c,
        SWAP14 = 0x9d,
        SWAP15 = 0x9e,
        SWAP16 = 0x9f,

        LOG0 = 0xa0,
        LOG1 = 0xa1,
        LOG2 = 0xa2,
        LOG3 = 0xa3,
        LOG4 = 0xa4,

        // EIP-1153
        TLOAD = 0xb3, // TransientStorageEnabled
        TSTORE = 0xb4, //TransientStorageEnabled

        CREATE = 0xf0,
        CALL = 0xf1,
        CALLF = 0xb0, // FunctionSection
        RETF = 0xb1, // FunctionSection
        CALLCODE = 0xf2,
        RETURN = 0xf3,
        DELEGATECALL = 0xf4, // DelegateCallEnabled
        CREATE2 = 0xf5, // Create2OpcodeEnabled
        STATICCALL = 0xfa, // StaticCallEnabled
        REVERT = 0xfd, // RevertOpcodeEnabled
        INVALID = 0xfe,
        SELFDESTRUCT = 0xff,
    }

    public static class InstructionExtensions
    {
<<<<<<< HEAD
        public static int GetImmediateCount(this Instruction instruction)
            => instruction switch
            {
=======
        public static int GetImmediateCount(this Instruction instruction, bool IsEofContext, byte jumpvCount = 0)
            => instruction switch
            {
                Instruction.RJUMP or Instruction.RJUMPI => IsEofContext ? EvmObjectFormat.Eof1.TWO_BYTE_LENGTH : 0,
                Instruction.RJUMPV => IsEofContext ? jumpvCount * EvmObjectFormat.Eof1.TWO_BYTE_LENGTH + EvmObjectFormat.Eof1.ONE_BYTE_LENGTH : 0,
>>>>>>> 55ca2f13
                >= Instruction.PUSH0 and <= Instruction.PUSH32 => instruction - Instruction.PUSH0,
                _ => 0
            };
        public static bool IsTerminating(this Instruction instruction) => instruction switch
        {
<<<<<<< HEAD
            Instruction.INVALID or Instruction.STOP or Instruction.RETURN or Instruction.REVERT => true,
=======
            Instruction.RETF or Instruction.INVALID or Instruction.STOP or Instruction.RETURN or Instruction.REVERT => true,
>>>>>>> 55ca2f13
            // Instruction.SELFDESTRUCT => true
            _ => false
        };

<<<<<<< HEAD
        public static bool IsValid(this Instruction instruction)
=======
        public static bool IsValid(this Instruction instruction, bool IsEofContext)
>>>>>>> 55ca2f13
        {
            if (!Enum.IsDefined(instruction))
            {
                return false;
            }
<<<<<<< HEAD
            return true;
=======

            return instruction switch
            {
                Instruction.PC => !IsEofContext,
                Instruction.CALLCODE or Instruction.SELFDESTRUCT => !IsEofContext,
                Instruction.JUMPI or Instruction.JUMP => !IsEofContext,
                Instruction.CALLF or Instruction.RETF => IsEofContext,
                Instruction.BEGINSUB or Instruction.RETURNSUB or Instruction.JUMPSUB => true,
                _ => true
            };
>>>>>>> 55ca2f13
        }

        //Note() : Extensively test this, refactor it, 
        public static (int InputCount, int OutputCount, int immediates) StackRequirements(this Instruction instruction) => instruction switch
        {
            Instruction.STOP => (0, 0, 0),
            Instruction.ADD => (2, 1, 0),
            Instruction.MUL => (2, 1, 0),
            Instruction.SUB => (2, 1, 0),
            Instruction.DIV => (2, 1, 0),
            Instruction.SDIV => (2, 1, 0),
            Instruction.MOD => (2, 1, 0),
            Instruction.SMOD => (2, 1, 0),
            Instruction.ADDMOD => (3, 1, 0),
            Instruction.MULMOD => (3, 1, 0),
            Instruction.EXP => (2, 1, 0),
            Instruction.SIGNEXTEND => (2, 1, 0),
            Instruction.LT => (2, 1, 0),
            Instruction.GT => (2, 1, 0),
            Instruction.SLT => (2, 1, 0),
            Instruction.SGT => (2, 1, 0),
            Instruction.EQ => (2, 1, 0),
            Instruction.ISZERO => (1, 1, 0),
            Instruction.AND => (2, 1, 0),
            Instruction.OR => (2, 1, 0),
            Instruction.XOR => (2, 1, 0),
            Instruction.NOT => (1, 1, 0),
            Instruction.BYTE => (2, 1, 0),
            Instruction.SHL => (2, 1, 0),
            Instruction.SHR => (2, 1, 0),
            Instruction.SAR => (2, 1, 0),
            Instruction.SHA3 => (2, 1, 0),
            Instruction.ADDRESS => (0, 1, 0),
            Instruction.BALANCE => (1, 1, 0),
            Instruction.ORIGIN => (0, 1, 0),
            Instruction.CALLER => (0, 1, 0),
            Instruction.CALLVALUE => (0, 1, 0),
            Instruction.CALLDATALOAD => (1, 1, 0),
            Instruction.CALLDATASIZE => (0, 1, 0),
            Instruction.CALLDATACOPY => (3, 0, 0),
            Instruction.CODESIZE => (0, 1, 0),
            Instruction.CODECOPY => (3, 0, 0),
            Instruction.GASPRICE => (0, 1, 0),
            Instruction.EXTCODESIZE => (1, 1, 0),
            Instruction.EXTCODECOPY => (4, 0, 0),
            Instruction.RETURNDATASIZE => (0, 1, 0),
            Instruction.RETURNDATACOPY => (3, 0, 0),
            Instruction.EXTCODEHASH => (1, 1, 0),
            Instruction.BLOCKHASH => (1, 1, 0),
            Instruction.COINBASE => (0, 1, 0),
            Instruction.TIMESTAMP => (0, 1, 0),
            Instruction.NUMBER => (0, 1, 0),
            Instruction.PREVRANDAO => (0, 1, 0),
            Instruction.GASLIMIT => (0, 1, 0),
            Instruction.CHAINID => (0, 1, 0),
            Instruction.SELFBALANCE => (0, 1, 0),
            Instruction.BASEFEE => (0, 1, 0),
            Instruction.POP => (1, 0, 0),
            Instruction.MLOAD => (1, 1, 0),
            Instruction.MSTORE => (2, 0, 0),
            Instruction.MSTORE8 => (2, 0, 0),
            Instruction.SLOAD => (1, 1, 0),
            Instruction.SSTORE => (2, 0, 0),
            Instruction.MSIZE => (0, 1, 0),
            Instruction.GAS => (0, 1, 0),
            Instruction.JUMPDEST => (0, 0, 0),
<<<<<<< HEAD
=======
            Instruction.RJUMP => (0, 0, 2),
            Instruction.RJUMPI => (1, 0, 2),
            Instruction.RJUMPV => (1, 0, 4),
>>>>>>> 55ca2f13
            Instruction.DATAHASH => (1, 1, 0),
            >= Instruction.PUSH0 and <= Instruction.PUSH32 => (0, 1, instruction - Instruction.PUSH0),
            >= Instruction.DUP1 and <= Instruction.DUP16 => (instruction - Instruction.DUP1 + 1, instruction - Instruction.DUP1 + 2, 0),
            >= Instruction.SWAP1 and <= Instruction.SWAP16 => (instruction - Instruction.SWAP1 + 2, instruction - Instruction.SWAP1 + 2, 0),
            Instruction.LOG0 => (2, 0, 0),
            Instruction.LOG1 => (3, 0, 0),
            Instruction.LOG2 => (4, 0, 0),
            Instruction.LOG3 => (5, 0, 0),
            Instruction.LOG4 => (6, 0, 0),
<<<<<<< HEAD
=======
            Instruction.CALLF => (0, 0, 2),
            Instruction.RETF => (0, 0, 0),
>>>>>>> 55ca2f13
            Instruction.CREATE => (3, 1, 0),
            Instruction.CALL => (7, 1, 0),
            Instruction.RETURN => (2, 0, 0),
            Instruction.DELEGATECALL => (6, 1, 0),
            Instruction.CREATE2 => (4, 1, 0),
            Instruction.STATICCALL => (6, 1, 0),
            Instruction.REVERT => (2, 0, 0),
            Instruction.INVALID => (0, 0, 0),
            _ => throw new NotImplementedException($"Instruction {instruction} not implemented")
        };

        public static string? GetName(this Instruction instruction, bool isPostMerge = false, IReleaseSpec? spec = null)
        {
            spec ??= Frontier.Instance;
            return instruction switch
            {
                Instruction.PREVRANDAO => isPostMerge ? "PREVRANDAO" : "DIFFICULTY",
<<<<<<< HEAD
                _ => FastEnum.IsDefined(instruction) ? FastEnum.GetName(instruction) : null,
            };
        }
=======
                Instruction.RJUMP => !spec.StaticRelativeJumpsEnabled ? "BEGINSUB" : "RJUMP",
                Instruction.RJUMPI => spec.StaticRelativeJumpsEnabled ? "RJUMPI" : "RETURNSUB",
                Instruction.RJUMPV => spec.StaticRelativeJumpsEnabled ? "RJUMPV" : "JUMPSUB",
                Instruction.JUMPDEST => spec.FunctionSections ? "NOP" : "JUMPDEST",
                _ => FastEnum.IsDefined(instruction) ? FastEnum.GetName(instruction) : null,
            };
        }

        public static bool IsOnlyForEofBytecode(this Instruction instruction) => instruction switch
        {
            Instruction.RJUMP or Instruction.RJUMPI or Instruction.RJUMPV => true,
            Instruction.RETF or Instruction.CALLF => true,
            _ => false
        };
>>>>>>> 55ca2f13
    }
}<|MERGE_RESOLUTION|>--- conflicted
+++ resolved
@@ -5,10 +5,7 @@
 using System.Diagnostics.CodeAnalysis;
 using FastEnumUtility;
 using Nethermind.Core.Specs;
-<<<<<<< HEAD
-=======
 using Nethermind.Evm.EOF;
->>>>>>> 55ca2f13
 using Nethermind.Specs.Forks;
 
 namespace Nethermind.Evm
@@ -188,44 +185,27 @@
 
     public static class InstructionExtensions
     {
-<<<<<<< HEAD
-        public static int GetImmediateCount(this Instruction instruction)
-            => instruction switch
-            {
-=======
         public static int GetImmediateCount(this Instruction instruction, bool IsEofContext, byte jumpvCount = 0)
             => instruction switch
             {
                 Instruction.RJUMP or Instruction.RJUMPI => IsEofContext ? EvmObjectFormat.Eof1.TWO_BYTE_LENGTH : 0,
                 Instruction.RJUMPV => IsEofContext ? jumpvCount * EvmObjectFormat.Eof1.TWO_BYTE_LENGTH + EvmObjectFormat.Eof1.ONE_BYTE_LENGTH : 0,
->>>>>>> 55ca2f13
                 >= Instruction.PUSH0 and <= Instruction.PUSH32 => instruction - Instruction.PUSH0,
                 _ => 0
             };
         public static bool IsTerminating(this Instruction instruction) => instruction switch
         {
-<<<<<<< HEAD
-            Instruction.INVALID or Instruction.STOP or Instruction.RETURN or Instruction.REVERT => true,
-=======
             Instruction.RETF or Instruction.INVALID or Instruction.STOP or Instruction.RETURN or Instruction.REVERT => true,
->>>>>>> 55ca2f13
             // Instruction.SELFDESTRUCT => true
             _ => false
         };
 
-<<<<<<< HEAD
-        public static bool IsValid(this Instruction instruction)
-=======
         public static bool IsValid(this Instruction instruction, bool IsEofContext)
->>>>>>> 55ca2f13
         {
             if (!Enum.IsDefined(instruction))
             {
                 return false;
             }
-<<<<<<< HEAD
-            return true;
-=======
 
             return instruction switch
             {
@@ -236,7 +216,6 @@
                 Instruction.BEGINSUB or Instruction.RETURNSUB or Instruction.JUMPSUB => true,
                 _ => true
             };
->>>>>>> 55ca2f13
         }
 
         //Note() : Extensively test this, refactor it, 
@@ -303,12 +282,9 @@
             Instruction.MSIZE => (0, 1, 0),
             Instruction.GAS => (0, 1, 0),
             Instruction.JUMPDEST => (0, 0, 0),
-<<<<<<< HEAD
-=======
             Instruction.RJUMP => (0, 0, 2),
             Instruction.RJUMPI => (1, 0, 2),
             Instruction.RJUMPV => (1, 0, 4),
->>>>>>> 55ca2f13
             Instruction.DATAHASH => (1, 1, 0),
             >= Instruction.PUSH0 and <= Instruction.PUSH32 => (0, 1, instruction - Instruction.PUSH0),
             >= Instruction.DUP1 and <= Instruction.DUP16 => (instruction - Instruction.DUP1 + 1, instruction - Instruction.DUP1 + 2, 0),
@@ -318,11 +294,8 @@
             Instruction.LOG2 => (4, 0, 0),
             Instruction.LOG3 => (5, 0, 0),
             Instruction.LOG4 => (6, 0, 0),
-<<<<<<< HEAD
-=======
             Instruction.CALLF => (0, 0, 2),
             Instruction.RETF => (0, 0, 0),
->>>>>>> 55ca2f13
             Instruction.CREATE => (3, 1, 0),
             Instruction.CALL => (7, 1, 0),
             Instruction.RETURN => (2, 0, 0),
@@ -340,11 +313,6 @@
             return instruction switch
             {
                 Instruction.PREVRANDAO => isPostMerge ? "PREVRANDAO" : "DIFFICULTY",
-<<<<<<< HEAD
-                _ => FastEnum.IsDefined(instruction) ? FastEnum.GetName(instruction) : null,
-            };
-        }
-=======
                 Instruction.RJUMP => !spec.StaticRelativeJumpsEnabled ? "BEGINSUB" : "RJUMP",
                 Instruction.RJUMPI => spec.StaticRelativeJumpsEnabled ? "RJUMPI" : "RETURNSUB",
                 Instruction.RJUMPV => spec.StaticRelativeJumpsEnabled ? "RJUMPV" : "JUMPSUB",
@@ -359,6 +327,5 @@
             Instruction.RETF or Instruction.CALLF => true,
             _ => false
         };
->>>>>>> 55ca2f13
     }
 }