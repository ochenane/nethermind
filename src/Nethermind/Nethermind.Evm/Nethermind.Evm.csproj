﻿<Project Sdk="Microsoft.NET.Sdk">
  <PropertyGroup>
    <TargetFramework>net6.0</TargetFramework>
    <LangVersion>latest</LangVersion>
    <AllowUnsafeBlocks>true</AllowUnsafeBlocks>
    <Deterministic>true</Deterministic>
    <ProduceReferenceAssembly>true</ProduceReferenceAssembly>
    <Nullable>annotations</Nullable>
    <TreatWarningsAsErrors>true</TreatWarningsAsErrors>
  </PropertyGroup>

  <ItemGroup>
    <ProjectReference Include="..\Nethermind.Core\Nethermind.Core.csproj" />
    <ProjectReference Include="..\Nethermind.Serialization.Rlp\Nethermind.Serialization.Rlp.csproj" />
    <ProjectReference Include="..\Nethermind.State\Nethermind.State.csproj" />
  </ItemGroup>
  <ItemGroup>
    <PackageReference Include="FastEnum" Version="1.7.0" />
<<<<<<< HEAD
    <PackageReference Include="Nethermind.Gmp" Version="1.0.0" />
=======
    <PackageReference Include="Nethermind.Gmp" Version="1.0.1" />
>>>>>>> 8f28e4a8
  </ItemGroup>
</Project><|MERGE_RESOLUTION|>--- conflicted
+++ resolved
@@ -16,10 +16,6 @@
   </ItemGroup>
   <ItemGroup>
     <PackageReference Include="FastEnum" Version="1.7.0" />
-<<<<<<< HEAD
-    <PackageReference Include="Nethermind.Gmp" Version="1.0.0" />
-=======
     <PackageReference Include="Nethermind.Gmp" Version="1.0.1" />
->>>>>>> 8f28e4a8
   </ItemGroup>
 </Project>