--- conflicted
+++ resolved
@@ -13,11 +13,7 @@
         public UInt256 GasPrice { get; }
         public byte[][]? BlobVersionedHashes { get; }
 
-<<<<<<< HEAD
-        public TxExecutionContext(BlockExecutionContext blockExecutionContext, Address origin, in UInt256 gasPrice, byte[][]? blobVersionedHashes)
-=======
         public TxExecutionContext(in BlockExecutionContext blockExecutionContext, Address origin, in UInt256 gasPrice, byte[][] blobVersionedHashes)
->>>>>>> 4460f7a7
         {
             BlockExecutionContext = blockExecutionContext;
             Origin = origin;
