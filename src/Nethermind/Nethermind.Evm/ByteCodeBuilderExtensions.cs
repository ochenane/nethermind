--- conflicted
+++ resolved
@@ -56,20 +56,21 @@
             return @this;
         }
 
-<<<<<<< HEAD
 
         internal static Prepare PutSequence(this Prepare @this, params Instruction[] args)
         {
             for (int i = 0; i < args.Length; i++)
             {
                 @this.Op(args[i]);
-=======
+            }
+            return @this;
+        }
+
         internal static Prepare DataTable(this Prepare @this, short[] table)
         {
             for (int i = 0; i < table.Length; i++)
             {
                 @this.Data(BitConverter.GetBytes(table[i]).Reverse().ToArray());
->>>>>>> 27d3502f
             }
             return @this;
         }
