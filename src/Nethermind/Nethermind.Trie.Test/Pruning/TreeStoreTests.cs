--- conflicted
+++ resolved
@@ -411,7 +411,6 @@
                 return _db[key.ToArray()];
             }
 
-<<<<<<< HEAD
             public void DeleteByRange(Span<byte> startKey, Span<byte> endKey)
             {
                 List<byte[]> keys = new();
@@ -426,10 +425,7 @@
                 }
             }
 
-            public IBatch StartBatch()
-=======
             public IWriteBatch StartWriteBatch()
->>>>>>> 4401d7f1
             {
                 return new BadWriteBatch();
             }
