--- conflicted
+++ resolved
@@ -66,34 +66,16 @@
 
             lock (this)
             {
-<<<<<<< HEAD
-                Hash256? hash = _hash;
-=======
                 hash = _hash;
->>>>>>> 075365ab
                 if (hash is not null) return hash;
 
                 if (_preHash.Length > 0)
                 {
-<<<<<<< HEAD
-                    hash = _hash;
-                    if (hash is not null) return hash;
-
-                    if (_preHash.Length > 0)
-                    {
-                        _hash = hash = Keccak.Compute(_preHash.Span);
-                        ClearPreHashInternal();
-                    }
-=======
                     _hash = hash = Keccak.Compute(_preHash.Span);
                     ClearPreHashInternal();
->>>>>>> 075365ab
                 }
             }
 
-<<<<<<< HEAD
-                return hash;
-=======
             return hash!;
         }
 
@@ -105,7 +87,6 @@
                 if (hash is not null) return hash;
 
                 return CalculateHashInternal();
->>>>>>> 075365ab
             }
             set
             {
