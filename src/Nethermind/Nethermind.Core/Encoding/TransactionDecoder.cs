﻿/*
 * Copyright (c) 2018 Demerzel Solutions Limited
 * This file is part of the Nethermind library.
 *
 * The Nethermind library is free software: you can redistribute it and/or modify
 * it under the terms of the GNU Lesser General Public License as published by
 * the Free Software Foundation, either version 3 of the License, or
 * (at your option) any later version.
 *
 * The Nethermind library is distributed in the hope that it will be useful,
 * but WITHOUT ANY WARRANTY; without even the implied warranty of
 * MERCHANTABILITY or FITNESS FOR A PARTICULAR PURPOSE. See the
 * GNU Lesser General Public License for more details.
 *
 * You should have received a copy of the GNU Lesser General Public License
 * along with the Nethermind. If not, see <http://www.gnu.org/licenses/>.
 */

using System;
using System.IO;
using System.Numerics;
using Nethermind.Core.Crypto;
using Nethermind.Core.Extensions;
using Nethermind.Dirichlet.Numerics;

namespace Nethermind.Core.Encoding
{
    public class TransactionDecoder : IRlpDecoder<Transaction>
    {
        public Transaction Decode(RlpStream rlpStream, RlpBehaviors rlpBehaviors = RlpBehaviors.None)
        {
            var transactionSequence = rlpStream.PeekNextItem();

            int transactionLength = rlpStream.ReadSequenceLength();
            int lastCheck = rlpStream.Position + transactionLength;
            Transaction transaction = new Transaction();
<<<<<<< HEAD
            transaction.Nonce = context.DecodeUInt256();
            transaction.GasPrice = context.DecodeUInt256();
            UInt256 gasLimit = context.DecodeUInt256();
            transaction.GasLimit = gasLimit > new UInt256(long.MaxValue) ? long.MaxValue : (long)gasLimit;
            transaction.To = context.DecodeAddress();
            transaction.Value = context.DecodeUInt256();
=======
            transaction.Nonce = rlpStream.DecodeUInt256();
            transaction.GasPrice = rlpStream.DecodeUInt256();
            transaction.GasLimit = rlpStream.DecodeUInt256();
            transaction.To = rlpStream.DecodeAddress();
            transaction.Value = rlpStream.DecodeUInt256();
>>>>>>> dba208ea
            if (transaction.To == null)
            {
                transaction.Init = rlpStream.DecodeByteArray();
            }
            else
            {
                transaction.Data = rlpStream.DecodeByteArray();
            }

            if (rlpStream.Position < lastCheck)
            {
                Span<byte> vBytes = rlpStream.DecodeByteArraySpan();
                Span<byte> rBytes = rlpStream.DecodeByteArraySpan();
                Span<byte> sBytes = rlpStream.DecodeByteArraySpan();

                if (vBytes[0] == 0 || rBytes[0] == 0 || sBytes[0] == 0)
                {
                    throw new RlpException("VRS starting with 0");
                }

                if (rBytes.Length > 32 || sBytes.Length > 32)
                {
                    throw new RlpException("R and S lengths expected to be less or equal 32");
                }

                int v = vBytes.ToInt32();

                if (rBytes.SequenceEqual(Bytes.Zero32) && sBytes.SequenceEqual(Bytes.Zero32))
                {
                    throw new RlpException("Both 'r' and 's' are zero when decoding a transaction.");
                }

                Signature signature = new Signature(rBytes, sBytes, v);
                transaction.Signature = signature;
                transaction.Hash = Keccak.Compute(transactionSequence);
            }

            if (!rlpBehaviors.HasFlag(RlpBehaviors.AllowExtraData))
            {
                rlpStream.Check(lastCheck);
            }

            return transaction;
        }

        public Rlp Encode(Transaction item, RlpBehaviors rlpBehaviors = RlpBehaviors.None)
        {
            RlpStream rlpStream = new RlpStream(GetLength(item, rlpBehaviors));
            Encode(rlpStream, item, rlpBehaviors);
            return new Rlp(rlpStream.Data);
        }

        public void Encode(MemoryStream stream, Transaction item, RlpBehaviors rlpBehaviors = RlpBehaviors.None)
        {
            int contentLength = GetContentLength(item, false);
            Rlp.StartSequence(stream, contentLength);
            Rlp.Encode(stream, item.Nonce);
            Rlp.Encode(stream, item.GasPrice);
            Rlp.Encode(stream, item.GasLimit);
            Rlp.Encode(stream, item.To);
            Rlp.Encode(stream, item.Value);
            Rlp.Encode(stream, item.To == null ? item.Init : item.Data);
            Rlp.Encode(stream, item.Signature?.V ?? 0);
            Rlp.Encode(stream, item.Signature == null ? null : item.Signature.RAsSpan.WithoutLeadingZeros());
            Rlp.Encode(stream, item.Signature == null ? null : item.Signature.SAsSpan.WithoutLeadingZeros());
        }
        
        public void Encode(RlpStream stream, Transaction item, RlpBehaviors rlpBehaviors = RlpBehaviors.None)
        {
            int contentLength = GetContentLength(item, false);
            stream.StartSequence(contentLength);
            stream.Encode(item.Nonce);
            stream.Encode(item.GasPrice);
            stream.Encode(item.GasLimit);
            stream.Encode(item.To);
            stream.Encode(item.Value);
            stream.Encode(item.To == null ? item.Init : item.Data);
            stream.Encode(item.Signature?.V ?? 0);
            stream.Encode(item.Signature == null ? null : item.Signature.RAsSpan.WithoutLeadingZeros());
            stream.Encode(item.Signature == null ? null : item.Signature.SAsSpan.WithoutLeadingZeros());
        }

        private int GetContentLength(Transaction item, bool forSigning , bool isEip155Enabled = false, int chainId = 0)
        {
            int contentLength = Rlp.LengthOf(item.Nonce)
                                + Rlp.LengthOf(item.GasPrice)
                                + Rlp.LengthOf(item.GasLimit)
                                + Rlp.LengthOf(item.To)
                                + Rlp.LengthOf(item.Value)
                                + (item.To == null ? Rlp.LengthOf(item.Init) : Rlp.LengthOf(item.Data));

            if (forSigning)
            {
                if (isEip155Enabled && chainId != 0)
                {
                    contentLength += Rlp.LengthOf(chainId);
                    contentLength += 1;
                    contentLength += 1;
                }
            }
            else
            {
                contentLength += item.Signature == null ? 1 : Rlp.LengthOf(item.Signature.V);
                contentLength += Rlp.LengthOf(item.Signature == null ? null : item.Signature.RAsSpan.WithoutLeadingZeros());
                contentLength += Rlp.LengthOf(item.Signature == null ? null : item.Signature.SAsSpan.WithoutLeadingZeros());
            }

            return contentLength;
        }

        public int GetLength(Transaction item, RlpBehaviors rlpBehaviors)
        {
            return Rlp.GetSequenceRlpLength(GetContentLength(item, false));
        }
    }
}<|MERGE_RESOLUTION|>--- conflicted
+++ resolved
@@ -34,20 +34,11 @@
             int transactionLength = rlpStream.ReadSequenceLength();
             int lastCheck = rlpStream.Position + transactionLength;
             Transaction transaction = new Transaction();
-<<<<<<< HEAD
-            transaction.Nonce = context.DecodeUInt256();
-            transaction.GasPrice = context.DecodeUInt256();
-            UInt256 gasLimit = context.DecodeUInt256();
-            transaction.GasLimit = gasLimit > new UInt256(long.MaxValue) ? long.MaxValue : (long)gasLimit;
-            transaction.To = context.DecodeAddress();
-            transaction.Value = context.DecodeUInt256();
-=======
             transaction.Nonce = rlpStream.DecodeUInt256();
             transaction.GasPrice = rlpStream.DecodeUInt256();
             transaction.GasLimit = rlpStream.DecodeUInt256();
             transaction.To = rlpStream.DecodeAddress();
             transaction.Value = rlpStream.DecodeUInt256();
->>>>>>> dba208ea
             if (transaction.To == null)
             {
                 transaction.Init = rlpStream.DecodeByteArray();
