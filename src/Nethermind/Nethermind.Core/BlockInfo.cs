﻿//  Copyright (c) 2021 Demerzel Solutions Limited
//  This file is part of the Nethermind library.
// 
//  The Nethermind library is free software: you can redistribute it and/or modify
//  it under the terms of the GNU Lesser General Public License as published by
//  the Free Software Foundation, either version 3 of the License, or
//  (at your option) any later version.
// 
//  The Nethermind library is distributed in the hope that it will be useful,
//  but WITHOUT ANY WARRANTY; without even the implied warranty of
//  MERCHANTABILITY or FITNESS FOR A PARTICULAR PURPOSE. See the
//  GNU Lesser General Public License for more details.
// 
//  You should have received a copy of the GNU Lesser General Public License
//  along with the Nethermind. If not, see <http://www.gnu.org/licenses/>.

using System;
using Nethermind.Core.Crypto;
using Nethermind.Int256;

namespace Nethermind.Core
{
    [Flags]
    public enum BlockMetadata
    {
        None = 0x0,
        Finalized = 0x1,
        Invalid = 0x2,
    }

    public class BlockInfo
    {
        public BlockInfo(Keccak blockHash, in UInt256 totalDifficulty)
        {
            BlockHash = blockHash;
            TotalDifficulty = totalDifficulty;
        }
<<<<<<< HEAD
        
        public UInt256 TotalDifficulty { get; set; }
        
=======

        public UInt256 TotalDifficulty { get; }

>>>>>>> 0cd72016
        public bool WasProcessed { get; set; }

        public Keccak BlockHash { get; }

        public bool IsFinalized
        {
            get => (Metadata & BlockMetadata.Finalized) == BlockMetadata.Finalized;
            set
            {
                if (value)
                {
                    Metadata |= BlockMetadata.Finalized;
                }
                else
                {
                    Metadata &= ~BlockMetadata.Finalized;
                }
            }
        }

        public BlockMetadata Metadata { get; set; }

        /// <summary>
        /// This property is not serialized
        /// </summary>
        public long BlockNumber { get; set; }
    }
}<|MERGE_RESOLUTION|>--- conflicted
+++ resolved
@@ -35,15 +35,9 @@
             BlockHash = blockHash;
             TotalDifficulty = totalDifficulty;
         }
-<<<<<<< HEAD
-        
-        public UInt256 TotalDifficulty { get; set; }
-        
-=======
 
         public UInt256 TotalDifficulty { get; }
 
->>>>>>> 0cd72016
         public bool WasProcessed { get; set; }
 
         public Keccak BlockHash { get; }
