﻿//  Copyright (c) 2021 Demerzel Solutions Limited
//  This file is part of the Nethermind library.
// 
//  The Nethermind library is free software: you can redistribute it and/or modify
//  it under the terms of the GNU Lesser General Public License as published by
//  the Free Software Foundation, either version 3 of the License, or
//  (at your option) any later version.
// 
//  The Nethermind library is distributed in the hope that it will be useful,
//  but WITHOUT ANY WARRANTY; without even the implied warranty of
//  MERCHANTABILITY or FITNESS FOR A PARTICULAR PURPOSE. See the
//  GNU Lesser General Public License for more details.
// 
//  You should have received a copy of the GNU Lesser General Public License
//  along with the Nethermind. If not, see <http://www.gnu.org/licenses/>.

using System;
using Nethermind.Core.Crypto;
using Nethermind.Int256;

namespace Nethermind.Core
{
    [Flags]
    public enum BlockMetadata
    {
        None = 0x0,
        Finalized = 0x1,
        Invalid = 0x2,
    }

    public class BlockInfo
    {
        public BlockInfo(Keccak blockHash, in UInt256 totalDifficulty)
        {
            BlockHash = blockHash;
            TotalDifficulty = totalDifficulty;
        }
<<<<<<< HEAD
        
        public UInt256 TotalDifficulty { get; set; }
        
=======

        public UInt256 TotalDifficulty { get; }

>>>>>>> 593530f1
        public bool WasProcessed { get; set; }

        public Keccak BlockHash { get; }

        public bool IsFinalized
        {
            get => (Metadata & BlockMetadata.Finalized) == BlockMetadata.Finalized;
            set
            {
                if (value)
                {
                    Metadata |= BlockMetadata.Finalized;
                }
                else
                {
                    Metadata &= ~BlockMetadata.Finalized;
                }
            }
        }

        public BlockMetadata Metadata { get; set; }

        /// <summary>
        /// This property is not serialized
        /// </summary>
        public long BlockNumber { get; set; }
    }
}<|MERGE_RESOLUTION|>--- conflicted
+++ resolved
@@ -35,15 +35,9 @@
             BlockHash = blockHash;
             TotalDifficulty = totalDifficulty;
         }
-<<<<<<< HEAD
         
         public UInt256 TotalDifficulty { get; set; }
         
-=======
-
-        public UInt256 TotalDifficulty { get; }
-
->>>>>>> 593530f1
         public bool WasProcessed { get; set; }
 
         public Keccak BlockHash { get; }
