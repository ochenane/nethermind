--- conflicted
+++ resolved
@@ -68,16 +68,10 @@
             if (_api.TxPool == null) throw new StepDependencyException(nameof(_api.TxPool));
             if (_api.ReceiptStorage == null) throw new StepDependencyException(nameof(_api.ReceiptStorage));
             
-<<<<<<< HEAD
             var processingReadOnlyTransactionProcessorSource = new ReadOnlyTxProcessorSource(_api.DbProvider, _api.ReadOnlyTrieStore, _api.BlockTree, _api.SpecProvider, _api.LogManager);
             var txPermissionFilterOnlyTxProcessorSource = new ReadOnlyTxProcessorSource(_api.DbProvider, _api.ReadOnlyTrieStore, _api.BlockTree, _api.SpecProvider, _api.LogManager);
-            ITxFilter? txPermissionFilter = TxFilterBuilders.CreateTxPermissionFilter(_api, txPermissionFilterOnlyTxProcessorSource, _api.ChainHeadStateProvider);
-=======
-            var processingReadOnlyTransactionProcessorSource = new ReadOnlyTxProcessorSource(_api.DbProvider, _api.BlockTree, _api.SpecProvider, _api.LogManager);
-            var txPermissionFilterOnlyTxProcessorSource = new ReadOnlyTxProcessorSource(_api.DbProvider, _api.BlockTree, _api.SpecProvider, _api.LogManager);
             ITxFilter? txPermissionFilter = TxFilterBuilders.CreateTxPermissionFilter(_api, txPermissionFilterOnlyTxProcessorSource, _api.StateProvider);
->>>>>>> 6444e380
-            
+
             var processor = new AuRaBlockProcessor(
                 _api.SpecProvider,
                 _api.BlockValidator,
