//  Copyright (c) 2018 Demerzel Solutions Limited
//  This file is part of the Nethermind library.
// 
//  The Nethermind library is free software: you can redistribute it and/or modify
//  it under the terms of the GNU Lesser General Public License as published by
//  the Free Software Foundation, either version 3 of the License, or
//  (at your option) any later version.
// 
//  The Nethermind library is distributed in the hope that it will be useful,
//  but WITHOUT ANY WARRANTY; without even the implied warranty of
//  MERCHANTABILITY or FITNESS FOR A PARTICULAR PURPOSE. See the
//  GNU Lesser General Public License for more details.
// 
//  You should have received a copy of the GNU Lesser General Public License
//  along with the Nethermind. If not, see <http://www.gnu.org/licenses/>.

using System.IO;
using System.Threading;
using System.Threading.Tasks;
using Nethermind.Blockchain;
using Nethermind.Blockchain.Processing;
using Nethermind.Blockchain.Receipts;
using Nethermind.Blockchain.Rewards;
using Nethermind.Blockchain.Synchronization;
using Nethermind.Blockchain.Validators;
using Nethermind.Consensus;
using Nethermind.Core;
using Nethermind.Core.Attributes;
using Nethermind.Core.Crypto;
using Nethermind.Core.Extensions;
using Nethermind.Crypto;
using Nethermind.Db;
using Nethermind.Evm;
using Nethermind.Logging;
using Nethermind.State;
using Nethermind.State.Repositories;
using Nethermind.Db.Blooms;
using Nethermind.Runner.Ethereum.Api;
using Nethermind.Synchronization.BeamSync;
using Nethermind.Trie.Pruning;
using Nethermind.TxPool;
using Nethermind.TxPool.Storages;
using Nethermind.Vault;
using Nethermind.Vault.Config;
using Nethermind.Wallet;

namespace Nethermind.Runner.Ethereum.Steps
{
    [RunnerStepDependencies(typeof(InitRlp), typeof(InitDatabase), typeof(SetupKeyStore))]
    public class InitializeBlockchain : IStep
    {
        private readonly NethermindApi _api;

        public InitializeBlockchain(NethermindApi api)
        {
            _api = api;
        }

        public async Task Execute(CancellationToken _)
        {
            await InitBlockchain();
        }

        [Todo(Improve.Refactor, "Use chain spec for all chain configuration")]
        private Task InitBlockchain()
        {
            if (_api.ChainSpec == null) throw new StepDependencyException(nameof(_api.ChainSpec));
            if (_api.DbProvider == null) throw new StepDependencyException(nameof(_api.DbProvider));
            if (_api.SpecProvider == null) throw new StepDependencyException(nameof(_api.SpecProvider));

            ILogger logger = _api.LogManager.GetClassLogger();
            IInitConfig initConfig = _api.Config<IInitConfig>();
            ISyncConfig syncConfig = _api.Config<ISyncConfig>();
            if (syncConfig.DownloadReceiptsInFastSync && !syncConfig.DownloadBodiesInFastSync)
            {
                logger.Warn($"{nameof(syncConfig.DownloadReceiptsInFastSync)} is selected but {nameof(syncConfig.DownloadBodiesInFastSync)} - enabling bodies to support receipts download.");
                syncConfig.DownloadBodiesInFastSync = true;
            }
            
            Account.AccountStartNonce = _api.ChainSpec.Parameters.AccountStartNonce;
            
<<<<<<< HEAD
=======
            Signer signer = new Signer(_api.SpecProvider.ChainId, _api.OriginalSignerKey, _api.LogManager);
            _api.EngineSigner = signer;
            _api.EngineSignerStore = signer;
>>>>>>> 84ee91d6

            TrieNodeCache trieNodeCache = new TrieNodeCache(_api.LogManager);
            _api.TrieStore = new TrieStore(
                trieNodeCache,
                _api.DbProvider.StateDb,
                new DepthAndMemoryBased(1024, 256.MB()),
                new ConstantInterval(8192),
                _api.LogManager);
            
            _api.TrieStore.SnapshotTaken += TreeStoreOnStored; 
            
            _api.StateProvider = new StateProvider(
                new StateTree(_api.TrieStore, _api.LogManager),
                _api.DbProvider.CodeDb,
                _api.LogManager);

            Signer signer = new Signer(_api.SpecProvider.ChainId, _api.OriginalSignerKey, _api.LogManager);
            _api.Signer = signer;
            _api.SignerStore = signer;

            _api.EthereumEcdsa = new EthereumEcdsa(_api.SpecProvider.ChainId, _api.LogManager);
            _api.TxPool = new TxPool.TxPool(
                new PersistentTxStorage(_api.DbProvider.PendingTxsDb),
                Timestamper.Default,
                _api.EthereumEcdsa,
                _api.SpecProvider,
                _api.Config<ITxPoolConfig>(),
                _api.StateProvider,
                _api.LogManager);
            
            IVaultConfig vaultConfig = _api.Config<IVaultConfig>(); 
            if (!vaultConfig.Enabled)
            {
                ITxSigner txSigner = new WalletTxSigner(_api.Wallet, _api.SpecProvider.ChainId);
                TxSealer standardSealer = new TxSealer(txSigner, _api.Timestamper);
                NonceReservingTxSealer nonceReservingTxSealer =
                    new NonceReservingTxSealer(txSigner, _api.Timestamper, _api.TxPool);
                _api.TxSender = new TxPoolSender(_api.TxPool, standardSealer, nonceReservingTxSealer);
            }
            else
            {
                IVaultService vaultService = new VaultService(vaultConfig, _api.LogManager);
                IVaultWallet wallet = new VaultWallet(vaultService, vaultConfig.VaultId, _api.LogManager);
                ITxSigner vaultSigner = new VaultTxSigner(wallet, _api.ChainSpec.ChainId);
                
                // change vault to provide, use sealer to set the gas price as well
                _api.TxSender = new VaultTxSender(vaultSigner, vaultConfig, _api.ChainSpec.ChainId);
            }

            IBloomConfig? bloomConfig = _api.Config<IBloomConfig>();

            IFileStoreFactory fileStoreFactory = initConfig.DiagnosticMode == DiagnosticMode.MemDb
                ? (IFileStoreFactory) new InMemoryDictionaryFileStoreFactory()
                : new FixedSizeFileStoreFactory(Path.Combine(initConfig.BaseDbPath, DbNames.Bloom), DbNames.Bloom, Bloom.ByteLength);

            _api.BloomStorage = bloomConfig.Index
                ? new BloomStorage(bloomConfig, _api.DbProvider.BloomDb, fileStoreFactory)
                : (IBloomStorage) NullBloomStorage.Instance;

            _api.DisposeStack.Push(_api.BloomStorage);

            _api.ChainLevelInfoRepository = new ChainLevelInfoRepository(_api.DbProvider.BlockInfosDb);

            _api.BlockTree = new BlockTree(
                _api.DbProvider.BlocksDb,
                _api.DbProvider.HeadersDb,
                _api.DbProvider.BlockInfosDb,
                _api.ChainLevelInfoRepository,
                _api.SpecProvider,
                _api.TxPool,
                _api.BloomStorage,
                _api.Config<ISyncConfig>(),
                _api.LogManager);

            // Init state if we need system calls before actual processing starts
            if (_api.BlockTree.Head != null)
            {
                _api.StateProvider.StateRoot = _api.BlockTree.Head.StateRoot;
            }

            _api.ReceiptStorage = initConfig.StoreReceipts ? (IReceiptStorage?) new PersistentReceiptStorage(_api.DbProvider.ReceiptsDb, _api.SpecProvider, new ReceiptsRecovery()) : NullReceiptStorage.Instance;
            _api.ReceiptFinder = new FullInfoReceiptFinder(_api.ReceiptStorage, new ReceiptsRecovery(), _api.BlockTree);

            _api.RecoveryStep = new TxSignaturesRecoveryStep(_api.EthereumEcdsa, _api.TxPool, _api.LogManager);
            
            _api.StorageProvider = new StorageProvider(
                _api.TrieStore,
                _api.StateProvider,
                _api.LogManager);

            // blockchain processing
            BlockhashProvider blockhashProvider = new BlockhashProvider(
                _api.BlockTree, _api.LogManager);

            VirtualMachine virtualMachine = new VirtualMachine(
                _api.StateProvider,
                _api.StorageProvider,
                blockhashProvider,
                _api.SpecProvider,
                _api.LogManager);

            _api.TransactionProcessor = new TransactionProcessor(
                _api.SpecProvider,
                _api.StateProvider,
                _api.StorageProvider,
                virtualMachine,
                _api.LogManager);

            InitSealEngine();
            if (_api.SealValidator == null) throw new StepDependencyException(nameof(_api.SealValidator));

            /* validation */
            _api.HeaderValidator = CreateHeaderValidator();

            OmmersValidator ommersValidator = new OmmersValidator(
                _api.BlockTree,
                _api.HeaderValidator,
                _api.LogManager);

            TxValidator txValidator = new TxValidator(_api.SpecProvider.ChainId);

            _api.BlockValidator = new BlockValidator(
                txValidator,
                _api.HeaderValidator,
                ommersValidator,
                _api.SpecProvider,
                _api.LogManager);

            ReadOnlyDbProvider readOnly = new ReadOnlyDbProvider(_api.DbProvider, false);
            StateReader stateReader = new StateReader(_api.TrieStore, readOnly.CodeDb, _api.LogManager);
            _api.TxPoolInfoProvider = new TxPoolInfoProvider(stateReader, _api.TxPool);

            _api.MainBlockProcessor = CreateBlockProcessor();

            BlockchainProcessor blockchainProcessor = new BlockchainProcessor(
                _api.BlockTree,
                _api.MainBlockProcessor,
                _api.RecoveryStep,
                _api.LogManager,
                new BlockchainProcessor.Options
                {
                    AutoProcess = !syncConfig.BeamSync,
                    StoreReceiptsByDefault = initConfig.StoreReceipts,
                });

            _api.BlockProcessingQueue = blockchainProcessor;
            _api.BlockchainProcessor = blockchainProcessor;

            if (syncConfig.BeamSync)
            {
                BeamBlockchainProcessor beamBlockchainProcessor = new BeamBlockchainProcessor(
                    new ReadOnlyDbProvider(_api.DbProvider, false),
                    _api.BlockTree,
                    _api.SpecProvider,
                    _api.LogManager,
                    _api.BlockValidator,
                    _api.RecoveryStep,
                    _api.RewardCalculatorSource!,
                    _api.BlockProcessingQueue,
                    _api.SyncModeSelector!);
                
                _api.DisposeStack.Push(beamBlockchainProcessor);
            }

            return Task.CompletedTask;
        }

        /// <summary>
        /// Used to save info when closing the app to remember the pruning state
        /// </summary>
        private void TreeStoreOnStored(object? sender, BlockNumberEventArgs e)
        {
            // the kind of hacks when you run out of time...
            long blockNumber = e.BlockNumber;
            Keccak stateHeadHash = _api.BlockTree!.FindHash(blockNumber);
            (_api.BlockTree as BlockTree)!.SaveStateHead(stateHeadHash);
        }

        protected virtual  HeaderValidator CreateHeaderValidator() =>
            new HeaderValidator(
                _api.BlockTree,
                _api.SealValidator,
                _api.SpecProvider,
                _api.LogManager);

        protected virtual BlockProcessor CreateBlockProcessor()
        {
            if (_api.DbProvider == null) throw new StepDependencyException(nameof(_api.DbProvider));
            if (_api.RewardCalculatorSource == null) throw new StepDependencyException(nameof(_api.RewardCalculatorSource));

            return new BlockProcessor(
                _api.SpecProvider,
                _api.BlockValidator,
                _api.RewardCalculatorSource.Get(_api.TransactionProcessor),
                _api.TransactionProcessor,
                _api.DbProvider.StateDb,
                _api.DbProvider.CodeDb,
                _api.StateProvider,
                _api.StorageProvider,
                _api.TxPool,
                _api.ReceiptStorage,
                _api.LogManager);
        }

        protected virtual void InitSealEngine()
        {
            _api.Sealer = NullSealEngine.Instance;
            _api.SealValidator = NullSealEngine.Instance;
            _api.RewardCalculatorSource = NoBlockRewards.Instance;
        }
    }
}<|MERGE_RESOLUTION|>--- conflicted
+++ resolved
@@ -79,12 +79,9 @@
             
             Account.AccountStartNonce = _api.ChainSpec.Parameters.AccountStartNonce;
             
-<<<<<<< HEAD
-=======
             Signer signer = new Signer(_api.SpecProvider.ChainId, _api.OriginalSignerKey, _api.LogManager);
             _api.EngineSigner = signer;
             _api.EngineSignerStore = signer;
->>>>>>> 84ee91d6
 
             TrieNodeCache trieNodeCache = new TrieNodeCache(_api.LogManager);
             _api.TrieStore = new TrieStore(
@@ -100,10 +97,6 @@
                 new StateTree(_api.TrieStore, _api.LogManager),
                 _api.DbProvider.CodeDb,
                 _api.LogManager);
-
-            Signer signer = new Signer(_api.SpecProvider.ChainId, _api.OriginalSignerKey, _api.LogManager);
-            _api.Signer = signer;
-            _api.SignerStore = signer;
 
             _api.EthereumEcdsa = new EthereumEcdsa(_api.SpecProvider.ChainId, _api.LogManager);
             _api.TxPool = new TxPool.TxPool(
