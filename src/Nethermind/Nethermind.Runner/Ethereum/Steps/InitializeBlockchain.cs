--- conflicted
+++ resolved
@@ -101,16 +101,11 @@
             IStateProvider stateProvider = _api.StateProvider = new StateProvider(
                 _api.TrieStore,
                 _get.DbProvider.CodeDb,
-<<<<<<< HEAD
-                _api.LogManager);
-=======
                 _get.LogManager);
             
             ReadOnlyDbProvider readOnly = new ReadOnlyDbProvider(_api.DbProvider, false);
-            var stateReader = _set.StateReader = new StateReader(readOnly.StateDb, readOnly.CodeDb, _api.LogManager);
+            var stateReader = _set.StateReader = new StateReader(_api.ReadOnlyTrieStore, readOnly.CodeDb, _api.LogManager);
             _set.ChainHeadStateProvider = new ChainHeadReadOnlyStateProvider(_get.BlockTree, stateReader);
-
->>>>>>> 0411c966
 
             PersistentTxStorage txStorage = new PersistentTxStorage(_get.DbProvider.PendingTxsDb);
 
@@ -179,14 +174,8 @@
                 ommersValidator,
                 _get.SpecProvider,
                 _get.LogManager);
-
-<<<<<<< HEAD
-            ReadOnlyDbProvider readOnly = new ReadOnlyDbProvider(_api.DbProvider, false);
-            _api.StateReader = new StateReader(_api.ReadOnlyTrieStore, readOnly.CodeDb, _api.LogManager);
+            
             _api.TxPoolInfoProvider = new TxPoolInfoProvider(_api.StateReader, _api.TxPool);
-=======
-            _set.TxPoolInfoProvider = new TxPoolInfoProvider(_api.StateReader, _api.TxPool);
->>>>>>> 0411c966
 
             IBlockProcessor mainBlockProcessor = _set.MainBlockProcessor = CreateBlockProcessor();
 
