// SPDX-FileCopyrightText: 2022 Demerzel Solutions Limited
// SPDX-License-Identifier: LGPL-3.0-only

#nullable disable

using System.Linq;
using Nethermind.Core.Crypto;
using Nethermind.Core.Test.Builders;
using Nethermind.Db;
using Nethermind.Logging;
using Nethermind.State;
using Nethermind.State.Proofs;
using Nethermind.State.Snap;
using Nethermind.Synchronization.SnapSync;
using Nethermind.Trie.Pruning;
using NUnit.Framework;

namespace Nethermind.Store.Test.SnapSync
{
    [TestFixture]
    public class RecreateStateFromStorageRangesTests
    {

        private TrieStoreByPath _store;
        private StateTreeByPath _inputStateTree;
        private StorageTree _inputStorageTree;

        [OneTimeSetUp]
        public void Setup()
        {
            _store = new TrieStoreByPath(new MemDb(), LimboLogs.Instance);
            (_inputStateTree, _inputStorageTree) = TestItem.Tree.GetTreesByPath(_store);
        }

        [Test]
        public void RecreateStorageStateFromOneRangeWithNonExistenceProof()
        {
            Keccak rootHash = _inputStorageTree!.RootHash;   // "..."

            AccountProofCollector accountProofCollector = new(TestItem.Tree.AccountAddress0.Bytes, new ValueKeccak[] { Keccak.Zero, TestItem.Tree.SlotsWithPaths[5].Path });
            _inputStateTree!.Accept(accountProofCollector, _inputStateTree.RootHash);
            var proof = accountProofCollector.BuildResult();

            MemDb db = new MemColumnsDb<StateColumns>();
            DbProvider dbProvider = new(DbModeHint.Mem);
            dbProvider.RegisterDb(DbNames.State, db);
            ProgressTracker progressTracker = new(null, dbProvider.GetDb<IDb>(DbNames.State), LimboLogs.Instance);
            SnapProvider snapProvider = new(progressTracker, dbProvider, LimboLogs.Instance);
            PathWithAccount pWA = new PathWithAccount(TestItem.Tree.AccountAddress0, Build.A.Account.WithBalance(1).TestObject);
            var result = snapProvider.AddStorageRange(1, pWA, rootHash, Keccak.Zero, TestItem.Tree.SlotsWithPaths, proof!.StorageProofs![0].Proof!.Concat(proof!.StorageProofs![1].Proof!).ToArray());

            Assert.That(result, Is.EqualTo(AddRangeResult.OK));
        }

        [Test]
        public void RecreateAccountStateFromOneRangeWithExistenceProof()
        {
            Keccak rootHash = _inputStorageTree!.RootHash;   // "..."

            AccountProofCollector accountProofCollector = new(TestItem.Tree.AccountAddress0.Bytes, new ValueKeccak[] { TestItem.Tree.SlotsWithPaths[0].Path, TestItem.Tree.SlotsWithPaths[5].Path });
            _inputStateTree!.Accept(accountProofCollector, _inputStateTree.RootHash);
            var proof = accountProofCollector.BuildResult();

            MemDb db = new MemColumnsDb<StateColumns>();
            DbProvider dbProvider = new(DbModeHint.Mem);
            dbProvider.RegisterDb(DbNames.State, db);
            ProgressTracker progressTracker = new(null, dbProvider.GetDb<IDb>(DbNames.State), LimboLogs.Instance);
            SnapProvider snapProvider = new(progressTracker, dbProvider, LimboLogs.Instance);

            PathWithAccount pWA = new PathWithAccount(TestItem.Tree.AccountAddress0, Build.A.Account.WithBalance(1).TestObject);
            var result = snapProvider.AddStorageRange(1, pWA, rootHash, Keccak.Zero, TestItem.Tree.SlotsWithPaths, proof!.StorageProofs![0].Proof!.Concat(proof!.StorageProofs![1].Proof!).ToArray());

            Assert.That(result, Is.EqualTo(AddRangeResult.OK));
        }

        [Test]
        public void RecreateStorageStateFromOneRangeWithoutProof()
        {
            Keccak rootHash = _inputStorageTree!.RootHash;   // "..."

            MemDb db = new MemColumnsDb<StateColumns>();
            DbProvider dbProvider = new(DbModeHint.Mem);
            dbProvider.RegisterDb(DbNames.State, db);
            ProgressTracker progressTracker = new(null, dbProvider.GetDb<IDb>(DbNames.State), LimboLogs.Instance);
            SnapProvider snapProvider = new(progressTracker, dbProvider, LimboLogs.Instance);
            PathWithAccount pWA = new PathWithAccount(TestItem.Tree.AccountAddress0, Build.A.Account.WithBalance(1).TestObject);
            var result = snapProvider.AddStorageRange(1, pWA, rootHash, TestItem.Tree.SlotsWithPaths[0].Path, TestItem.Tree.SlotsWithPaths);

            Assert.That(result, Is.EqualTo(AddRangeResult.OK));
        }

        [Test]
        public void RecreateAccountStateFromMultipleRange()
        {
            Keccak rootHash = _inputStorageTree!.RootHash;   // "..."

            // output state
            MemDb db = new MemColumnsDb<StateColumns>();
            DbProvider dbProvider = new(DbModeHint.Mem);
            dbProvider.RegisterDb(DbNames.State, db);
            ProgressTracker progressTracker = new(null, dbProvider.GetDb<IDb>(DbNames.State), LimboLogs.Instance);
            SnapProvider snapProvider = new(progressTracker, dbProvider, LimboLogs.Instance);
<<<<<<< HEAD
            PathWithAccount pWA = new PathWithAccount(TestItem.Tree.AccountAddress0, Build.A.Account.WithBalance(1).TestObject);
            AccountProofCollector accountProofCollector = new(TestItem.Tree.AccountAddress0.Bytes, new Keccak[] { Keccak.Zero, TestItem.Tree.SlotsWithPaths[1].Path });
=======

            AccountProofCollector accountProofCollector = new(TestItem.Tree.AccountAddress0.Bytes, new ValueKeccak[] { Keccak.Zero, TestItem.Tree.SlotsWithPaths[1].Path });
>>>>>>> 0a8ec2b9
            _inputStateTree!.Accept(accountProofCollector, _inputStateTree.RootHash);
            var proof = accountProofCollector.BuildResult();

            var result1 = snapProvider.AddStorageRange(1, pWA, rootHash, Keccak.Zero, TestItem.Tree.SlotsWithPaths[0..2], proof!.StorageProofs![0].Proof!.Concat(proof!.StorageProofs![1].Proof!).ToArray());

            accountProofCollector = new(TestItem.Tree.AccountAddress0.Bytes, new ValueKeccak[] { TestItem.Tree.SlotsWithPaths[2].Path, TestItem.Tree.SlotsWithPaths[3].Path });
            _inputStateTree!.Accept(accountProofCollector, _inputStateTree.RootHash);
            proof = accountProofCollector.BuildResult();

            var result2 = snapProvider.AddStorageRange(1, pWA, rootHash, TestItem.Tree.SlotsWithPaths[2].Path, TestItem.Tree.SlotsWithPaths[2..4], proof!.StorageProofs![0].Proof!.Concat(proof!.StorageProofs![1].Proof!).ToArray());

            accountProofCollector = new(TestItem.Tree.AccountAddress0.Bytes, new ValueKeccak[] { TestItem.Tree.SlotsWithPaths[4].Path, TestItem.Tree.SlotsWithPaths[5].Path });
            _inputStateTree!.Accept(accountProofCollector, _inputStateTree.RootHash);
            proof = accountProofCollector.BuildResult();


            var result3 = snapProvider.AddStorageRange(1, pWA, rootHash, TestItem.Tree.SlotsWithPaths[4].Path, TestItem.Tree.SlotsWithPaths[4..6], proof!.StorageProofs![0].Proof!.Concat(proof!.StorageProofs![1].Proof!).ToArray());

            Assert.That(result1, Is.EqualTo(AddRangeResult.OK));
            Assert.That(result2, Is.EqualTo(AddRangeResult.OK));
            Assert.That(result3, Is.EqualTo(AddRangeResult.OK));
        }

        [Test]
        public void MissingAccountFromRange()
        {
            Keccak rootHash = _inputStorageTree!.RootHash;   // "..."

            // output state
            MemDb db = new MemColumnsDb<StateColumns>();
            DbProvider dbProvider = new(DbModeHint.Mem);
            dbProvider.RegisterDb(DbNames.State, db);
            ProgressTracker progressTracker = new(null, dbProvider.GetDb<IDb>(DbNames.State), LimboLogs.Instance);
            SnapProvider snapProvider = new(progressTracker, dbProvider, LimboLogs.Instance);
            PathWithAccount pWA = new PathWithAccount(TestItem.Tree.AccountAddress0, Build.A.Account.WithBalance(1).TestObject);

            AccountProofCollector accountProofCollector = new(TestItem.Tree.AccountAddress0.Bytes, new ValueKeccak[] { Keccak.Zero, TestItem.Tree.SlotsWithPaths[1].Path });
            _inputStateTree!.Accept(accountProofCollector, _inputStateTree.RootHash);
            var proof = accountProofCollector.BuildResult();

            var result1 = snapProvider.AddStorageRange(1, pWA, rootHash, Keccak.Zero, TestItem.Tree.SlotsWithPaths[0..2], proof!.StorageProofs![0].Proof!.Concat(proof!.StorageProofs![1].Proof!).ToArray());

            accountProofCollector = new(TestItem.Tree.AccountAddress0.Bytes, new ValueKeccak[] { TestItem.Tree.SlotsWithPaths[2].Path, TestItem.Tree.SlotsWithPaths[3].Path });
            _inputStateTree!.Accept(accountProofCollector, _inputStateTree.RootHash);
            proof = accountProofCollector.BuildResult();

            var result2 = snapProvider.AddStorageRange(1, pWA, rootHash, TestItem.Tree.SlotsWithPaths[2].Path, TestItem.Tree.SlotsWithPaths[3..4], proof!.StorageProofs![0].Proof!.Concat(proof!.StorageProofs![1].Proof!).ToArray());

            accountProofCollector = new(TestItem.Tree.AccountAddress0.Bytes, new ValueKeccak[] { TestItem.Tree.SlotsWithPaths[4].Path, TestItem.Tree.SlotsWithPaths[5].Path });
            _inputStateTree!.Accept(accountProofCollector, _inputStateTree.RootHash);
            proof = accountProofCollector.BuildResult();

            var result3 = snapProvider.AddStorageRange(1, pWA, rootHash, TestItem.Tree.SlotsWithPaths[4].Path, TestItem.Tree.SlotsWithPaths[4..6], proof!.StorageProofs![0].Proof!.Concat(proof!.StorageProofs![1].Proof!).ToArray());

            Assert.That(result1, Is.EqualTo(AddRangeResult.OK));
            Assert.That(result2, Is.EqualTo(AddRangeResult.DifferentRootHash));
            Assert.That(result3, Is.EqualTo(AddRangeResult.OK));
        }
    }
}<|MERGE_RESOLUTION|>--- conflicted
+++ resolved
@@ -100,13 +100,8 @@
             dbProvider.RegisterDb(DbNames.State, db);
             ProgressTracker progressTracker = new(null, dbProvider.GetDb<IDb>(DbNames.State), LimboLogs.Instance);
             SnapProvider snapProvider = new(progressTracker, dbProvider, LimboLogs.Instance);
-<<<<<<< HEAD
             PathWithAccount pWA = new PathWithAccount(TestItem.Tree.AccountAddress0, Build.A.Account.WithBalance(1).TestObject);
-            AccountProofCollector accountProofCollector = new(TestItem.Tree.AccountAddress0.Bytes, new Keccak[] { Keccak.Zero, TestItem.Tree.SlotsWithPaths[1].Path });
-=======
-
             AccountProofCollector accountProofCollector = new(TestItem.Tree.AccountAddress0.Bytes, new ValueKeccak[] { Keccak.Zero, TestItem.Tree.SlotsWithPaths[1].Path });
->>>>>>> 0a8ec2b9
             _inputStateTree!.Accept(accountProofCollector, _inputStateTree.RootHash);
             var proof = accountProofCollector.BuildResult();
 
