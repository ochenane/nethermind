// SPDX-FileCopyrightText: 2022 Demerzel Solutions Limited
// SPDX-License-Identifier: LGPL-3.0-only

#nullable disable

using System;
using System.Collections.Generic;
using System.Linq;
using Nethermind.Core;
using Nethermind.Core.Crypto;
using Nethermind.Core.Test.Builders;
using Nethermind.Db;
using Nethermind.Logging;
using Nethermind.State;
using Nethermind.State.Proofs;
using Nethermind.Synchronization.SnapSync;
using Nethermind.Trie;
using Nethermind.Trie.Pruning;
using NUnit.Framework;

namespace Nethermind.Store.Test.SnapSync
{
    [TestFixture]
    public class RecreateStateFromAccountRangesTests
    {
        private StateTree _inputTree;

        [OneTimeSetUp]
        public void Setup()
        {
            _inputTree = TestItem.Tree.GetStateTree(null);
        }

        //[Test]
        public void Test01()
        {
            Hash256 rootHash = _inputTree.RootHash;   // "0x8c81279168edc449089449bc0f2136fc72c9645642845755633cf259cd97988b"

            AccountProofCollector accountProofCollector = new(TestItem.Tree.AccountsWithPaths[0].Path.Bytes);
            _inputTree.Accept(accountProofCollector, _inputTree.RootHash);
            byte[][] firstProof = accountProofCollector.BuildResult().Proof;

            accountProofCollector = new(TestItem.Tree.AccountsWithPaths[5].Path.Bytes);
            _inputTree.Accept(accountProofCollector, _inputTree.RootHash);
            byte[][] lastProof = accountProofCollector.BuildResult().Proof;

            MemDb db = new();
            TrieStore store = new(db, LimboLogs.Instance);
            StateTree tree = new(store, LimboLogs.Instance);

            IList<TrieNode> nodes = new List<TrieNode>();

            for (int i = 0; i < (firstProof!).Length; i++)
            {
                byte[] nodeBytes = (firstProof!)[i];
                var node = new TrieNode(NodeType.Unknown, nodeBytes);
                node.ResolveKey(store, i == 0);

                nodes.Add(node);
                if (i < (firstProof!).Length - 1)
                {
                    //IBatch batch = store.GetOrStartNewBatch();
                    //batch[node.Keccak!.Bytes] = nodeBytes;
                    //db.Set(node.Keccak!, nodeBytes);
                }
            }

            for (int i = 0; i < (lastProof!).Length; i++)
            {
                byte[] nodeBytes = (lastProof!)[i];
                var node = new TrieNode(NodeType.Unknown, nodeBytes);
                node.ResolveKey(store, i == 0);

                nodes.Add(node);
                if (i < (lastProof!).Length - 1)
                {
                    //IBatch batch = store.GetOrStartNewBatch();
                    //batch[node.Keccak!.Bytes] = nodeBytes;
                    //db.Set(node.Keccak!, nodeBytes);
                }
            }

            tree.RootRef = nodes[0];

            tree.Set(TestItem.Tree.AccountsWithPaths[0].Path, TestItem.Tree.AccountsWithPaths[0].Account);
            tree.Set(TestItem.Tree.AccountsWithPaths[1].Path, TestItem.Tree.AccountsWithPaths[1].Account);
            tree.Set(TestItem.Tree.AccountsWithPaths[2].Path, TestItem.Tree.AccountsWithPaths[2].Account);
            tree.Set(TestItem.Tree.AccountsWithPaths[3].Path, TestItem.Tree.AccountsWithPaths[3].Account);
            tree.Set(TestItem.Tree.AccountsWithPaths[4].Path, TestItem.Tree.AccountsWithPaths[4].Account);
            tree.Set(TestItem.Tree.AccountsWithPaths[5].Path, TestItem.Tree.AccountsWithPaths[5].Account);

            tree.Commit(0);

            Assert.That(tree.RootHash, Is.EqualTo(_inputTree.RootHash));
            Assert.That(db.Keys.Count, Is.EqualTo(6));  // we don't persist proof nodes (boundary nodes)
            Assert.IsFalse(db.KeyExists(rootHash)); // the root node is a part of the proof nodes
        }

        [TestCase(TrieNodeResolverCapability.Hash, 10)]
        [TestCase(TrieNodeResolverCapability.Path, 14)]
        public void RecreateAccountStateFromOneRangeWithNonExistenceProof(TrieNodeResolverCapability resolverCapability, int expected)
        {
            Hash256 rootHash = _inputTree.RootHash;   // "0x8c81279168edc449089449bc0f2136fc72c9645642845755633cf259cd97988b"

            AccountProofCollector accountProofCollector = new(Keccak.Zero.Bytes);
            _inputTree.Accept(accountProofCollector, _inputTree.RootHash);
            byte[][] firstProof = accountProofCollector.BuildResult().Proof;
            accountProofCollector = new(TestItem.Tree.AccountsWithPaths[5].Path.Bytes);
            _inputTree.Accept(accountProofCollector, _inputTree.RootHash);
            byte[][] lastProof = accountProofCollector.BuildResult().Proof;

<<<<<<< HEAD
            (IFullDb stateDb, DbProvider dbProvider, ProgressTracker progressTracker) = InitDbs(resolverCapability);

            SnapProvider snapProvider = new(progressTracker, dbProvider, LimboLogs.Instance, resolverCapability);
=======
            MemDb db = new();
            DbProvider dbProvider = new();
            dbProvider.RegisterDb(DbNames.State, db);
            ProgressTracker progressTracker = new(null, dbProvider.GetDb<IDb>(DbNames.State), LimboLogs.Instance);
            SnapProvider snapProvider = new(progressTracker, dbProvider, LimboLogs.Instance);
>>>>>>> 67777cde
            AddRangeResult result = snapProvider.AddAccountRange(1, rootHash, Keccak.Zero, TestItem.Tree.AccountsWithPaths, firstProof!.Concat(lastProof!).ToArray());

            Assert.That(result, Is.EqualTo(AddRangeResult.OK));
            Assert.That(stateDb.Keys.Count, Is.EqualTo(expected));  // we persist proof nodes (boundary nodes) via stitching
            Assert.IsFalse(stateDb.KeyExists(rootHash));
        }

        [TestCase(TrieNodeResolverCapability.Hash, 10)]
        [TestCase(TrieNodeResolverCapability.Path, 14)]
        public void RecreateAccountStateFromOneRangeWithExistenceProof(TrieNodeResolverCapability resolverCapability, int expected)
        {
            Hash256 rootHash = _inputTree.RootHash;   // "0x8c81279168edc449089449bc0f2136fc72c9645642845755633cf259cd97988b"

            AccountProofCollector accountProofCollector = new(TestItem.Tree.AccountsWithPaths[0].Path.Bytes);
            _inputTree.Accept(accountProofCollector, _inputTree.RootHash);
            byte[][] firstProof = accountProofCollector.BuildResult().Proof;
            accountProofCollector = new(TestItem.Tree.AccountsWithPaths[5].Path.Bytes);
            _inputTree.Accept(accountProofCollector, _inputTree.RootHash);
            byte[][] lastProof = accountProofCollector.BuildResult().Proof;

<<<<<<< HEAD
            (IFullDb stateDb, DbProvider dbProvider, ProgressTracker progressTracker) = InitDbs(resolverCapability);

            SnapProvider snapProvider = new(progressTracker, dbProvider, LimboLogs.Instance, resolverCapability);
=======
            MemDb db = new();
            DbProvider dbProvider = new();
            dbProvider.RegisterDb(DbNames.State, db);
            ProgressTracker progressTracker = new(null, dbProvider.GetDb<IDb>(DbNames.State), LimboLogs.Instance);
            SnapProvider snapProvider = new(progressTracker, dbProvider, LimboLogs.Instance);
>>>>>>> 67777cde
            var result = snapProvider.AddAccountRange(1, rootHash, TestItem.Tree.AccountsWithPaths[0].Path, TestItem.Tree.AccountsWithPaths, firstProof!.Concat(lastProof!).ToArray());

            Assert.That(result, Is.EqualTo(AddRangeResult.OK));
            Assert.That(stateDb.Keys.Count, Is.EqualTo(expected));  // we persist proof nodes (boundary nodes) via stitching
            Assert.IsFalse(stateDb.KeyExists(rootHash));
        }

        [TestCase(TrieNodeResolverCapability.Hash, 10)]
        [TestCase(TrieNodeResolverCapability.Path, 14)]
        public void RecreateAccountStateFromOneRangeWithoutProof(TrieNodeResolverCapability resolverCapability, int expected)
        {
            Hash256 rootHash = _inputTree.RootHash;   // "0x8c81279168edc449089449bc0f2136fc72c9645642845755633cf259cd97988b"

<<<<<<< HEAD
            (IFullDb stateDb, DbProvider dbProvider, ProgressTracker progressTracker) = InitDbs(resolverCapability);

            SnapProvider snapProvider = new(progressTracker, dbProvider, LimboLogs.Instance, resolverCapability);
=======
            MemDb db = new();
            DbProvider dbProvider = new();
            dbProvider.RegisterDb(DbNames.State, db);
            ProgressTracker progressTracker = new(null, dbProvider.GetDb<IDb>(DbNames.State), LimboLogs.Instance);
            SnapProvider snapProvider = new(progressTracker, dbProvider, LimboLogs.Instance);
>>>>>>> 67777cde
            var result = snapProvider.AddAccountRange(1, rootHash, TestItem.Tree.AccountsWithPaths[0].Path, TestItem.Tree.AccountsWithPaths);

            Assert.That(result, Is.EqualTo(AddRangeResult.OK));
            Assert.That(stateDb.Keys.Count, Is.EqualTo(expected));  // we don't have the proofs so we persist all nodes
            Assert.IsFalse(stateDb.KeyExists(rootHash)); // the root node is NOT a part of the proof nodes
        }

        [TestCase(TrieNodeResolverCapability.Hash, 2, 5, 10)]
        [TestCase(TrieNodeResolverCapability.Path, 4, 9, 14)]
        public void RecreateAccountStateFromMultipleRange(TrieNodeResolverCapability resolverCapability, int expected1, int expected2, int expected3)
        {
            Hash256 rootHash = _inputTree.RootHash;   // "0x8c81279168edc449089449bc0f2136fc72c9645642845755633cf259cd97988b"

            // output state
<<<<<<< HEAD
            (IFullDb stateDb, DbProvider dbProvider, ProgressTracker progressTracker) = InitDbs(resolverCapability);
            SnapProvider snapProvider = new(progressTracker, dbProvider, LimboLogs.Instance, resolverCapability);
=======
            MemDb db = new();
            DbProvider dbProvider = new();
            dbProvider.RegisterDb(DbNames.State, db);
            ProgressTracker progressTracker = new(null, dbProvider.GetDb<IDb>(DbNames.State), LimboLogs.Instance);
            SnapProvider snapProvider = new(progressTracker, dbProvider, LimboLogs.Instance);
>>>>>>> 67777cde

            AccountProofCollector accountProofCollector = new(Keccak.Zero.Bytes);
            _inputTree.Accept(accountProofCollector, _inputTree.RootHash);
            byte[][] firstProof = accountProofCollector.BuildResult().Proof;
            accountProofCollector = new(TestItem.Tree.AccountsWithPaths[1].Path.Bytes);
            _inputTree.Accept(accountProofCollector, _inputTree.RootHash);
            byte[][] lastProof = accountProofCollector.BuildResult().Proof;

            var result1 = snapProvider.AddAccountRange(1, rootHash, Keccak.Zero, TestItem.Tree.AccountsWithPaths[0..2], firstProof!.Concat(lastProof!).ToArray());

            Assert.That(stateDb.Keys.Count, Is.EqualTo(expected1));

            accountProofCollector = new(TestItem.Tree.AccountsWithPaths[2].Path.Bytes);
            _inputTree.Accept(accountProofCollector, _inputTree.RootHash);
            firstProof = accountProofCollector.BuildResult().Proof;
            accountProofCollector = new(TestItem.Tree.AccountsWithPaths[3].Path.Bytes);
            _inputTree.Accept(accountProofCollector, _inputTree.RootHash);
            lastProof = accountProofCollector.BuildResult().Proof;

            var result2 = snapProvider.AddAccountRange(1, rootHash, TestItem.Tree.AccountsWithPaths[2].Path, TestItem.Tree.AccountsWithPaths[2..4], firstProof!.Concat(lastProof!).ToArray());

            Assert.That(stateDb.Keys.Count, Is.EqualTo(expected2));  // we don't persist proof nodes (boundary nodes)

            accountProofCollector = new(TestItem.Tree.AccountsWithPaths[4].Path.Bytes);
            _inputTree.Accept(accountProofCollector, _inputTree.RootHash);
            firstProof = accountProofCollector.BuildResult().Proof;
            accountProofCollector = new(TestItem.Tree.AccountsWithPaths[5].Path.Bytes);
            _inputTree.Accept(accountProofCollector, _inputTree.RootHash);
            lastProof = accountProofCollector.BuildResult().Proof;

            var result3 = snapProvider.AddAccountRange(1, rootHash, TestItem.Tree.AccountsWithPaths[4].Path, TestItem.Tree.AccountsWithPaths[4..6], firstProof!.Concat(lastProof!).ToArray());

            Assert.That(result1, Is.EqualTo(AddRangeResult.OK));
            Assert.That(result2, Is.EqualTo(AddRangeResult.OK));
            Assert.That(result3, Is.EqualTo(AddRangeResult.OK));
            Assert.That(stateDb.Keys.Count, Is.EqualTo(expected3));  // we persist proof nodes (boundary nodes) via stitching
            Assert.IsFalse(stateDb.KeyExists(rootHash));
        }

        [TestCase(TrieNodeResolverCapability.Hash, 2, 2, 6)]
        [TestCase(TrieNodeResolverCapability.Path, 4, 4, 8)]
        public void MissingAccountFromRange(TrieNodeResolverCapability resolverCapability, int expected1, int expected2, int expected3)
        {
            Hash256 rootHash = _inputTree.RootHash;   // "0x8c81279168edc449089449bc0f2136fc72c9645642845755633cf259cd97988b"

            // output state
<<<<<<< HEAD
            (IFullDb db, DbProvider dbProvider, ProgressTracker progressTracker) = InitDbs(resolverCapability);
            SnapProvider snapProvider = new(progressTracker, dbProvider, LimboLogs.Instance, resolverCapability);
=======
            MemDb db = new();
            DbProvider dbProvider = new();
            dbProvider.RegisterDb(DbNames.State, db);
            ProgressTracker progressTracker = new(null, dbProvider.GetDb<IDb>(DbNames.State), LimboLogs.Instance);
            SnapProvider snapProvider = new(progressTracker, dbProvider, LimboLogs.Instance);
>>>>>>> 67777cde

            AccountProofCollector accountProofCollector = new(Keccak.Zero.Bytes);
            _inputTree.Accept(accountProofCollector, _inputTree.RootHash);
            byte[][] firstProof = accountProofCollector.BuildResult().Proof;
            accountProofCollector = new(TestItem.Tree.AccountsWithPaths[1].Path.Bytes);
            _inputTree.Accept(accountProofCollector, _inputTree.RootHash);
            byte[][] lastProof = accountProofCollector.BuildResult().Proof;

            var result1 = snapProvider.AddAccountRange(1, rootHash, Keccak.Zero, TestItem.Tree.AccountsWithPaths[0..2], firstProof!.Concat(lastProof!).ToArray());

            Assert.That(db.Keys.Count, Is.EqualTo(expected1));

            accountProofCollector = new(TestItem.Tree.AccountsWithPaths[2].Path.Bytes);
            _inputTree.Accept(accountProofCollector, _inputTree.RootHash);
            firstProof = accountProofCollector.BuildResult().Proof;
            accountProofCollector = new(TestItem.Tree.AccountsWithPaths[3].Path.Bytes);
            _inputTree.Accept(accountProofCollector, _inputTree.RootHash);
            lastProof = accountProofCollector.BuildResult().Proof;

            // missing TestItem.Tree.AccountsWithHashes[2]
            var result2 = snapProvider.AddAccountRange(1, rootHash, TestItem.Tree.AccountsWithPaths[2].Path, TestItem.Tree.AccountsWithPaths[3..4], firstProof!.Concat(lastProof!).ToArray());

            Assert.That(db.Keys.Count, Is.EqualTo(expected2));

            accountProofCollector = new(TestItem.Tree.AccountsWithPaths[4].Path.Bytes);
            _inputTree.Accept(accountProofCollector, _inputTree.RootHash);
            firstProof = accountProofCollector.BuildResult().Proof;
            accountProofCollector = new(TestItem.Tree.AccountsWithPaths[5].Path.Bytes);
            _inputTree.Accept(accountProofCollector, _inputTree.RootHash);
            lastProof = accountProofCollector.BuildResult().Proof;

            var result3 = snapProvider.AddAccountRange(1, rootHash, TestItem.Tree.AccountsWithPaths[4].Path, TestItem.Tree.AccountsWithPaths[4..6], firstProof!.Concat(lastProof!).ToArray());

            Assert.That(result1, Is.EqualTo(AddRangeResult.OK));
            Assert.That(result2, Is.EqualTo(AddRangeResult.DifferentRootHash));
            Assert.That(result3, Is.EqualTo(AddRangeResult.OK));
            Assert.That(db.Keys.Count, Is.EqualTo(expected3));
            Assert.IsFalse(db.KeyExists(rootHash));
        }

        private (IFullDb, DbProvider, ProgressTracker) InitDbs(TrieNodeResolverCapability resolverCapability)
        {
            IColumnsDb<StateColumns> pathDb = new MemColumnsDb<StateColumns>();
            IFullDb stateDb = resolverCapability switch
            {
                TrieNodeResolverCapability.Hash => new MemDb(),
                TrieNodeResolverCapability.Path => pathDb.GetColumnDb(StateColumns.State) as MemDb,
                _ => throw new ArgumentOutOfRangeException()
            };

            DbProvider dbProvider = new(DbModeHint.Mem);
            dbProvider.RegisterColumnDb(DbNames.PathState, pathDb);
            dbProvider.RegisterDb(DbNames.State, stateDb);

            ProgressTracker progressTracker = resolverCapability switch
            {
                TrieNodeResolverCapability.Hash => new(null, dbProvider.GetDb<IDb>(DbNames.State), LimboLogs.Instance),
                TrieNodeResolverCapability.Path => new(null, dbProvider.GetDb<IDb>(DbNames.State), LimboLogs.Instance),
                _ => throw new ArgumentOutOfRangeException()
            };

            return (stateDb, dbProvider, progressTracker);
        }
    }
}<|MERGE_RESOLUTION|>--- conflicted
+++ resolved
@@ -109,22 +109,16 @@
             _inputTree.Accept(accountProofCollector, _inputTree.RootHash);
             byte[][] lastProof = accountProofCollector.BuildResult().Proof;
 
-<<<<<<< HEAD
-            (IFullDb stateDb, DbProvider dbProvider, ProgressTracker progressTracker) = InitDbs(resolverCapability);
-
-            SnapProvider snapProvider = new(progressTracker, dbProvider, LimboLogs.Instance, resolverCapability);
-=======
-            MemDb db = new();
-            DbProvider dbProvider = new();
-            dbProvider.RegisterDb(DbNames.State, db);
-            ProgressTracker progressTracker = new(null, dbProvider.GetDb<IDb>(DbNames.State), LimboLogs.Instance);
-            SnapProvider snapProvider = new(progressTracker, dbProvider, LimboLogs.Instance);
->>>>>>> 67777cde
+            MemDb db = new();
+            DbProvider dbProvider = new();
+            dbProvider.RegisterDb(DbNames.State, db);
+            ProgressTracker progressTracker = new(null, dbProvider.GetDb<IDb>(DbNames.State), LimboLogs.Instance);
+            SnapProvider snapProvider = new(progressTracker, dbProvider, LimboLogs.Instance);
             AddRangeResult result = snapProvider.AddAccountRange(1, rootHash, Keccak.Zero, TestItem.Tree.AccountsWithPaths, firstProof!.Concat(lastProof!).ToArray());
 
             Assert.That(result, Is.EqualTo(AddRangeResult.OK));
-            Assert.That(stateDb.Keys.Count, Is.EqualTo(expected));  // we persist proof nodes (boundary nodes) via stitching
-            Assert.IsFalse(stateDb.KeyExists(rootHash));
+            Assert.That(db.Keys.Count, Is.EqualTo(expected));  // we persist proof nodes (boundary nodes) via stitching
+            Assert.IsFalse(db.KeyExists(rootHash));
         }
 
         [TestCase(TrieNodeResolverCapability.Hash, 10)]
@@ -140,22 +134,16 @@
             _inputTree.Accept(accountProofCollector, _inputTree.RootHash);
             byte[][] lastProof = accountProofCollector.BuildResult().Proof;
 
-<<<<<<< HEAD
-            (IFullDb stateDb, DbProvider dbProvider, ProgressTracker progressTracker) = InitDbs(resolverCapability);
-
-            SnapProvider snapProvider = new(progressTracker, dbProvider, LimboLogs.Instance, resolverCapability);
-=======
-            MemDb db = new();
-            DbProvider dbProvider = new();
-            dbProvider.RegisterDb(DbNames.State, db);
-            ProgressTracker progressTracker = new(null, dbProvider.GetDb<IDb>(DbNames.State), LimboLogs.Instance);
-            SnapProvider snapProvider = new(progressTracker, dbProvider, LimboLogs.Instance);
->>>>>>> 67777cde
+            MemDb db = new();
+            DbProvider dbProvider = new();
+            dbProvider.RegisterDb(DbNames.State, db);
+            ProgressTracker progressTracker = new(null, dbProvider.GetDb<IDb>(DbNames.State), LimboLogs.Instance);
+            SnapProvider snapProvider = new(progressTracker, dbProvider, LimboLogs.Instance);
             var result = snapProvider.AddAccountRange(1, rootHash, TestItem.Tree.AccountsWithPaths[0].Path, TestItem.Tree.AccountsWithPaths, firstProof!.Concat(lastProof!).ToArray());
 
             Assert.That(result, Is.EqualTo(AddRangeResult.OK));
-            Assert.That(stateDb.Keys.Count, Is.EqualTo(expected));  // we persist proof nodes (boundary nodes) via stitching
-            Assert.IsFalse(stateDb.KeyExists(rootHash));
+            Assert.That(db.Keys.Count, Is.EqualTo(expected));  // we persist proof nodes (boundary nodes) via stitching
+            Assert.IsFalse(db.KeyExists(rootHash));
         }
 
         [TestCase(TrieNodeResolverCapability.Hash, 10)]
@@ -164,22 +152,16 @@
         {
             Hash256 rootHash = _inputTree.RootHash;   // "0x8c81279168edc449089449bc0f2136fc72c9645642845755633cf259cd97988b"
 
-<<<<<<< HEAD
-            (IFullDb stateDb, DbProvider dbProvider, ProgressTracker progressTracker) = InitDbs(resolverCapability);
-
-            SnapProvider snapProvider = new(progressTracker, dbProvider, LimboLogs.Instance, resolverCapability);
-=======
-            MemDb db = new();
-            DbProvider dbProvider = new();
-            dbProvider.RegisterDb(DbNames.State, db);
-            ProgressTracker progressTracker = new(null, dbProvider.GetDb<IDb>(DbNames.State), LimboLogs.Instance);
-            SnapProvider snapProvider = new(progressTracker, dbProvider, LimboLogs.Instance);
->>>>>>> 67777cde
+            MemDb db = new();
+            DbProvider dbProvider = new();
+            dbProvider.RegisterDb(DbNames.State, db);
+            ProgressTracker progressTracker = new(null, dbProvider.GetDb<IDb>(DbNames.State), LimboLogs.Instance);
+            SnapProvider snapProvider = new(progressTracker, dbProvider, LimboLogs.Instance);
             var result = snapProvider.AddAccountRange(1, rootHash, TestItem.Tree.AccountsWithPaths[0].Path, TestItem.Tree.AccountsWithPaths);
 
             Assert.That(result, Is.EqualTo(AddRangeResult.OK));
-            Assert.That(stateDb.Keys.Count, Is.EqualTo(expected));  // we don't have the proofs so we persist all nodes
-            Assert.IsFalse(stateDb.KeyExists(rootHash)); // the root node is NOT a part of the proof nodes
+            Assert.That(db.Keys.Count, Is.EqualTo(expected));  // we don't have the proofs so we persist all nodes
+            Assert.IsFalse(db.KeyExists(rootHash)); // the root node is NOT a part of the proof nodes
         }
 
         [TestCase(TrieNodeResolverCapability.Hash, 2, 5, 10)]
@@ -189,16 +171,11 @@
             Hash256 rootHash = _inputTree.RootHash;   // "0x8c81279168edc449089449bc0f2136fc72c9645642845755633cf259cd97988b"
 
             // output state
-<<<<<<< HEAD
-            (IFullDb stateDb, DbProvider dbProvider, ProgressTracker progressTracker) = InitDbs(resolverCapability);
-            SnapProvider snapProvider = new(progressTracker, dbProvider, LimboLogs.Instance, resolverCapability);
-=======
-            MemDb db = new();
-            DbProvider dbProvider = new();
-            dbProvider.RegisterDb(DbNames.State, db);
-            ProgressTracker progressTracker = new(null, dbProvider.GetDb<IDb>(DbNames.State), LimboLogs.Instance);
-            SnapProvider snapProvider = new(progressTracker, dbProvider, LimboLogs.Instance);
->>>>>>> 67777cde
+            MemDb db = new();
+            DbProvider dbProvider = new();
+            dbProvider.RegisterDb(DbNames.State, db);
+            ProgressTracker progressTracker = new(null, dbProvider.GetDb<IDb>(DbNames.State), LimboLogs.Instance);
+            SnapProvider snapProvider = new(progressTracker, dbProvider, LimboLogs.Instance);
 
             AccountProofCollector accountProofCollector = new(Keccak.Zero.Bytes);
             _inputTree.Accept(accountProofCollector, _inputTree.RootHash);
@@ -209,7 +186,7 @@
 
             var result1 = snapProvider.AddAccountRange(1, rootHash, Keccak.Zero, TestItem.Tree.AccountsWithPaths[0..2], firstProof!.Concat(lastProof!).ToArray());
 
-            Assert.That(stateDb.Keys.Count, Is.EqualTo(expected1));
+            Assert.That(db.Keys.Count, Is.EqualTo(expected1));
 
             accountProofCollector = new(TestItem.Tree.AccountsWithPaths[2].Path.Bytes);
             _inputTree.Accept(accountProofCollector, _inputTree.RootHash);
@@ -220,7 +197,7 @@
 
             var result2 = snapProvider.AddAccountRange(1, rootHash, TestItem.Tree.AccountsWithPaths[2].Path, TestItem.Tree.AccountsWithPaths[2..4], firstProof!.Concat(lastProof!).ToArray());
 
-            Assert.That(stateDb.Keys.Count, Is.EqualTo(expected2));  // we don't persist proof nodes (boundary nodes)
+            Assert.That(db.Keys.Count, Is.EqualTo(expected2));  // we don't persist proof nodes (boundary nodes)
 
             accountProofCollector = new(TestItem.Tree.AccountsWithPaths[4].Path.Bytes);
             _inputTree.Accept(accountProofCollector, _inputTree.RootHash);
@@ -234,8 +211,8 @@
             Assert.That(result1, Is.EqualTo(AddRangeResult.OK));
             Assert.That(result2, Is.EqualTo(AddRangeResult.OK));
             Assert.That(result3, Is.EqualTo(AddRangeResult.OK));
-            Assert.That(stateDb.Keys.Count, Is.EqualTo(expected3));  // we persist proof nodes (boundary nodes) via stitching
-            Assert.IsFalse(stateDb.KeyExists(rootHash));
+            Assert.That(db.Keys.Count, Is.EqualTo(expected3));  // we persist proof nodes (boundary nodes) via stitching
+            Assert.IsFalse(db.KeyExists(rootHash));
         }
 
         [TestCase(TrieNodeResolverCapability.Hash, 2, 2, 6)]
@@ -245,16 +222,11 @@
             Hash256 rootHash = _inputTree.RootHash;   // "0x8c81279168edc449089449bc0f2136fc72c9645642845755633cf259cd97988b"
 
             // output state
-<<<<<<< HEAD
-            (IFullDb db, DbProvider dbProvider, ProgressTracker progressTracker) = InitDbs(resolverCapability);
-            SnapProvider snapProvider = new(progressTracker, dbProvider, LimboLogs.Instance, resolverCapability);
-=======
-            MemDb db = new();
-            DbProvider dbProvider = new();
-            dbProvider.RegisterDb(DbNames.State, db);
-            ProgressTracker progressTracker = new(null, dbProvider.GetDb<IDb>(DbNames.State), LimboLogs.Instance);
-            SnapProvider snapProvider = new(progressTracker, dbProvider, LimboLogs.Instance);
->>>>>>> 67777cde
+            MemDb db = new();
+            DbProvider dbProvider = new();
+            dbProvider.RegisterDb(DbNames.State, db);
+            ProgressTracker progressTracker = new(null, dbProvider.GetDb<IDb>(DbNames.State), LimboLogs.Instance);
+            SnapProvider snapProvider = new(progressTracker, dbProvider, LimboLogs.Instance);
 
             AccountProofCollector accountProofCollector = new(Keccak.Zero.Bytes);
             _inputTree.Accept(accountProofCollector, _inputTree.RootHash);
@@ -294,29 +266,5 @@
             Assert.That(db.Keys.Count, Is.EqualTo(expected3));
             Assert.IsFalse(db.KeyExists(rootHash));
         }
-
-        private (IFullDb, DbProvider, ProgressTracker) InitDbs(TrieNodeResolverCapability resolverCapability)
-        {
-            IColumnsDb<StateColumns> pathDb = new MemColumnsDb<StateColumns>();
-            IFullDb stateDb = resolverCapability switch
-            {
-                TrieNodeResolverCapability.Hash => new MemDb(),
-                TrieNodeResolverCapability.Path => pathDb.GetColumnDb(StateColumns.State) as MemDb,
-                _ => throw new ArgumentOutOfRangeException()
-            };
-
-            DbProvider dbProvider = new(DbModeHint.Mem);
-            dbProvider.RegisterColumnDb(DbNames.PathState, pathDb);
-            dbProvider.RegisterDb(DbNames.State, stateDb);
-
-            ProgressTracker progressTracker = resolverCapability switch
-            {
-                TrieNodeResolverCapability.Hash => new(null, dbProvider.GetDb<IDb>(DbNames.State), LimboLogs.Instance),
-                TrieNodeResolverCapability.Path => new(null, dbProvider.GetDb<IDb>(DbNames.State), LimboLogs.Instance),
-                _ => throw new ArgumentOutOfRangeException()
-            };
-
-            return (stateDb, dbProvider, progressTracker);
-        }
     }
 }