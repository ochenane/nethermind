--- conflicted
+++ resolved
@@ -313,7 +313,6 @@
                     new SingleReleaseSpecProvider(Constantinople.Instance, 1), NullBloomStorage.Instance, _logManager);
                 ITimerFactory timerFactory = Substitute.For<ITimerFactory>();
                 NodeStatsManager stats = new(timerFactory, _logManager);
-<<<<<<< HEAD
                 
                 MergeConfig? mergeConfig = new() {Enabled = true };
                 if (WithTTD(synchronizerType))
@@ -323,11 +322,9 @@
                 
                 PoSSwitcher poSSwitcher = new(mergeConfig, dbProvider.MetadataDb, BlockTree, new SingleReleaseSpecProvider(Constantinople.Instance, 1), _logManager);
 
-=======
-                SyncPeerPool = new SyncPeerPool(BlockTree, stats, 25, _logManager);
                 ProgressTracker progressTracker = new(BlockTree, dbProvider.StateDb, LimboLogs.Instance);
-                
->>>>>>> 593530f1
+                SnapProvider snapProvider = new(progressTracker, dbProvider, LimboLogs.Instance);
+
                 SyncProgressResolver syncProgressResolver = new(
                     BlockTree,
                     NullReceiptStorage.Instance,
@@ -336,7 +333,6 @@
                     progressTracker,
                     syncConfig,
                     _logManager);
-<<<<<<< HEAD
 
                 if (IsMerge(synchronizerType))
                     SyncPeerPool = new SyncPeerPool(BlockTree, stats,
@@ -377,6 +373,7 @@
                         stats,
                         syncModeSelector,
                         syncConfig,
+                        snapProvider,
                         bestPeerStrategy,
                         _logManager
                     );
@@ -389,6 +386,7 @@
                         stats,
                         syncModeSelector,
                         syncConfig,
+                        snapProvider,
                         blockDownloaderFactory,
                         pivot,
                         new BeaconSync(beaconPivot, BlockTree,syncConfig, blockCacheService, LimboLogs.Instance),
@@ -428,24 +426,6 @@
                         pivot,
                         _logManager);
                 }
-=======
-                MultiSyncModeSelector syncModeSelector = new(syncProgressResolver, SyncPeerPool, syncConfig, _logManager);
-
-                SnapProvider snapProvider = new(progressTracker, dbProvider, LimboLogs.Instance);
-                Synchronizer = new Synchronizer(
-                    dbProvider,
-                    MainnetSpecProvider.Instance,
-                    BlockTree,
-                    NullReceiptStorage.Instance,
-                    Always.Valid,
-                    Always.Valid,
-                    SyncPeerPool,
-                    stats,
-                    syncModeSelector,
-                    syncConfig,
-                    snapProvider,
-                    _logManager);
->>>>>>> 593530f1
 
                 SyncServer = new SyncServer(
                     stateDb,
