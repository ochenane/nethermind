// SPDX-FileCopyrightText: 2022 Demerzel Solutions Limited
// SPDX-License-Identifier: LGPL-3.0-only

#nullable disable

using System;
using System.Linq;
using Nethermind.Core.Crypto;
using Nethermind.Core.Test.Builders;
using Nethermind.Db;
using Nethermind.Logging;
using Nethermind.State;
using Nethermind.State.Proofs;
using Nethermind.State.Snap;
using Nethermind.Synchronization.SnapSync;
using Nethermind.Trie.Pruning;
using NUnit.Framework;

namespace Nethermind.Synchronization.Test.SnapSync
{
    [TestFixture(TrieNodeResolverCapability.Hash)]
    [TestFixture(TrieNodeResolverCapability.Path)]
    public class RecreateStateFromStorageRangesTests
    {

        private readonly TrieNodeResolverCapability _resolverCapability;

        public RecreateStateFromStorageRangesTests(TrieNodeResolverCapability resolverCapability)
        {
            _resolverCapability = resolverCapability;
        }

        private ITrieStore _store;
        private IStateTree _inputStateTree;
        private StorageTree _inputStorageTree;

        [OneTimeSetUp]
        public void Setup()
        {
            _store = _resolverCapability switch
            {
                TrieNodeResolverCapability.Hash => new TrieStore(new MemDb(), LimboLogs.Instance),
                TrieNodeResolverCapability.Path => new TrieStoreByPath(new MemColumnsDb<StateColumns>(), LimboLogs.Instance),
                _ => throw new Exception()
            };
            if (_resolverCapability == TrieNodeResolverCapability.Hash)
            {
                (_inputStateTree, _inputStorageTree) = TestItem.Tree.GetTrees(_store);
            }
            else
            {
                (_inputStateTree, _inputStorageTree) = TestItem.Tree.GetTreesByPath(_store);
            }
        }

        [OneTimeTearDown]
        public void TearDown() => _store?.Dispose();

        [Test]
        public void RecreateStorageStateFromOneRangeWithNonExistenceProof()
        {
            Hash256 rootHash = _inputStorageTree!.RootHash;   // "..."

            AccountProofCollector accountProofCollector = new(TestItem.Tree.AccountAddress0.Bytes, new ValueHash256[] { Keccak.Zero, TestItem.Tree.SlotsWithPaths[5].Path });
            _inputStateTree!.Accept(accountProofCollector, _inputStateTree.RootHash);
            var proof = accountProofCollector.BuildResult();

<<<<<<< HEAD
            DbProvider dbProvider = new(DbModeHint.Mem);
            MemColumnsDb<StateColumns> db = new();
            dbProvider.RegisterDb(DbNames.State, new MemDb());
            dbProvider.RegisterColumnDb(DbNames.PathState, db);
=======
            MemDb db = new();
            DbProvider dbProvider = new();
            dbProvider.RegisterDb(DbNames.State, db);
>>>>>>> 67777cde
            ProgressTracker progressTracker = new(null, dbProvider.GetDb<IDb>(DbNames.State), LimboLogs.Instance);
            SnapProvider snapProvider = new(progressTracker, dbProvider, LimboLogs.Instance);

            PathWithAccount pathWithAccount = new PathWithAccount(TestItem.Tree.AccountAddress0, Build.An.Account.WithBalance(1).WithStorageRoot(rootHash).TestObject);
            AddRangeResult result = snapProvider.AddStorageRange(1, pathWithAccount, rootHash, Keccak.Zero, TestItem.Tree.SlotsWithPaths, proof!.StorageProofs![0].Proof!.Concat(proof!.StorageProofs![1].Proof!).ToArray());

            Assert.That(result, Is.EqualTo(AddRangeResult.OK));
        }

        [Test]
        public void RecreateAccountStateFromOneRangeWithExistenceProof()
        {
            Hash256 rootHash = _inputStorageTree!.RootHash;   // "..."

            AccountProofCollector accountProofCollector = new(TestItem.Tree.AccountAddress0.Bytes, new ValueHash256[] { TestItem.Tree.SlotsWithPaths[0].Path, TestItem.Tree.SlotsWithPaths[5].Path });
            _inputStateTree!.Accept(accountProofCollector, _inputStateTree.RootHash);
            var proof = accountProofCollector.BuildResult();

<<<<<<< HEAD
            MemColumnsDb<StateColumns> db = new();
            DbProvider dbProvider = new(DbModeHint.Mem);
            dbProvider.RegisterDb(DbNames.State, new MemDb());
            dbProvider.RegisterColumnDb(DbNames.PathState, db);
=======
            MemDb db = new();
            DbProvider dbProvider = new();
            dbProvider.RegisterDb(DbNames.State, db);
>>>>>>> 67777cde
            ProgressTracker progressTracker = new(null, dbProvider.GetDb<IDb>(DbNames.State), LimboLogs.Instance);
            SnapProvider snapProvider = new(progressTracker, dbProvider, LimboLogs.Instance);

            PathWithAccount pathWithAccount = new PathWithAccount(TestItem.Tree.AccountAddress0, Build.An.Account.WithBalance(1).WithStorageRoot(rootHash).TestObject);
            var result = snapProvider.AddStorageRange(1, pathWithAccount, rootHash, Keccak.Zero, TestItem.Tree.SlotsWithPaths, proof!.StorageProofs![0].Proof!.Concat(proof!.StorageProofs![1].Proof!).ToArray());

            Assert.That(result, Is.EqualTo(AddRangeResult.OK));
        }

        [Test]
        public void RecreateStorageStateFromOneRangeWithoutProof()
        {
            Hash256 rootHash = _inputStorageTree!.RootHash;   // "..."

<<<<<<< HEAD
            MemColumnsDb<StateColumns> db = new();
            DbProvider dbProvider = new(DbModeHint.Mem);
            dbProvider.RegisterDb(DbNames.State, new MemDb());
            dbProvider.RegisterColumnDb(DbNames.PathState, db);
=======
            MemDb db = new MemDb();
            DbProvider dbProvider = new();
            dbProvider.RegisterDb(DbNames.State, db);
>>>>>>> 67777cde
            ProgressTracker progressTracker = new(null, dbProvider.GetDb<IDb>(DbNames.State), LimboLogs.Instance);
            SnapProvider snapProvider = new(progressTracker, dbProvider, LimboLogs.Instance);

            PathWithAccount pathWithAccount = new PathWithAccount(TestItem.Tree.AccountAddress0, Build.An.Account.WithBalance(1).WithStorageRoot(rootHash).TestObject);
            var result = snapProvider.AddStorageRange(1, pathWithAccount, rootHash, TestItem.Tree.SlotsWithPaths[0].Path, TestItem.Tree.SlotsWithPaths);

            Assert.That(result, Is.EqualTo(AddRangeResult.OK));
        }

        [Test]
        public void RecreateAccountStateFromMultipleRange()
        {
            Hash256 rootHash = _inputStorageTree!.RootHash;   // "..."

            // output state
<<<<<<< HEAD
            MemColumnsDb<StateColumns> db = new();
            DbProvider dbProvider = new(DbModeHint.Mem);
            dbProvider.RegisterColumnDb(DbNames.PathState, db);
            dbProvider.RegisterDb(DbNames.State, new MemDb());
=======
            MemDb db = new MemDb();
            DbProvider dbProvider = new();
            dbProvider.RegisterDb(DbNames.State, db);
>>>>>>> 67777cde
            ProgressTracker progressTracker = new(null, dbProvider.GetDb<IDb>(DbNames.State), LimboLogs.Instance);
            SnapProvider snapProvider = new(progressTracker, dbProvider, LimboLogs.Instance);

            AccountProofCollector accountProofCollector = new(TestItem.Tree.AccountAddress0.Bytes, new ValueHash256[] { Keccak.Zero, TestItem.Tree.SlotsWithPaths[1].Path });
            _inputStateTree!.Accept(accountProofCollector, _inputStateTree.RootHash);
            var proof = accountProofCollector.BuildResult();
            PathWithAccount pathWithAccount = new PathWithAccount(TestItem.Tree.AccountAddress0, Build.An.Account.WithBalance(1).WithStorageRoot(rootHash).TestObject);

            var result1 = snapProvider.AddStorageRange(1, pathWithAccount, rootHash, Keccak.Zero, TestItem.Tree.SlotsWithPaths[0..2], proof!.StorageProofs![0].Proof!.Concat(proof!.StorageProofs![1].Proof!).ToArray());

            accountProofCollector = new(TestItem.Tree.AccountAddress0.Bytes, new ValueHash256[] { TestItem.Tree.SlotsWithPaths[2].Path, TestItem.Tree.SlotsWithPaths[3].Path });
            _inputStateTree!.Accept(accountProofCollector, _inputStateTree.RootHash);
            proof = accountProofCollector.BuildResult();

            var result2 = snapProvider.AddStorageRange(1, pathWithAccount, rootHash, TestItem.Tree.SlotsWithPaths[2].Path, TestItem.Tree.SlotsWithPaths[2..4], proof!.StorageProofs![0].Proof!.Concat(proof!.StorageProofs![1].Proof!).ToArray());

            accountProofCollector = new(TestItem.Tree.AccountAddress0.Bytes, new ValueHash256[] { TestItem.Tree.SlotsWithPaths[4].Path, TestItem.Tree.SlotsWithPaths[5].Path });
            _inputStateTree!.Accept(accountProofCollector, _inputStateTree.RootHash);
            proof = accountProofCollector.BuildResult();

            var result3 = snapProvider.AddStorageRange(1, pathWithAccount, rootHash, TestItem.Tree.SlotsWithPaths[4].Path, TestItem.Tree.SlotsWithPaths[4..6], proof!.StorageProofs![0].Proof!.Concat(proof!.StorageProofs![1].Proof!).ToArray());

            Assert.That(result1, Is.EqualTo(AddRangeResult.OK));
            Assert.That(result2, Is.EqualTo(AddRangeResult.OK));
            Assert.That(result3, Is.EqualTo(AddRangeResult.OK));
        }

        [Test]
        public void MissingAccountFromRange()
        {
            Hash256 rootHash = _inputStorageTree!.RootHash;   // "..."

            // output state
<<<<<<< HEAD
            MemColumnsDb<StateColumns> db = new();
            DbProvider dbProvider = new(DbModeHint.Mem);
            dbProvider.RegisterDb(DbNames.State, new MemDb());
            dbProvider.RegisterColumnDb(DbNames.PathState, db);
=======
            MemDb db = new MemDb();
            DbProvider dbProvider = new();
            dbProvider.RegisterDb(DbNames.State, db);
>>>>>>> 67777cde
            ProgressTracker progressTracker = new(null, dbProvider.GetDb<IDb>(DbNames.State), LimboLogs.Instance);
            SnapProvider snapProvider = new(progressTracker, dbProvider, LimboLogs.Instance);

            AccountProofCollector accountProofCollector = new(TestItem.Tree.AccountAddress0.Bytes, new ValueHash256[] { Keccak.Zero, TestItem.Tree.SlotsWithPaths[1].Path });
            _inputStateTree!.Accept(accountProofCollector, _inputStateTree.RootHash);
            var proof = accountProofCollector.BuildResult();
            PathWithAccount pathWithAccount = new PathWithAccount(TestItem.Tree.AccountAddress0, Build.An.Account.WithBalance(1).WithStorageRoot(rootHash).TestObject);

            var result1 = snapProvider.AddStorageRange(1, pathWithAccount, rootHash, Keccak.Zero, TestItem.Tree.SlotsWithPaths[0..2], proof!.StorageProofs![0].Proof!.Concat(proof!.StorageProofs![1].Proof!).ToArray());

            accountProofCollector = new(TestItem.Tree.AccountAddress0.Bytes, new ValueHash256[] { TestItem.Tree.SlotsWithPaths[2].Path, TestItem.Tree.SlotsWithPaths[3].Path });
            _inputStateTree!.Accept(accountProofCollector, _inputStateTree.RootHash);
            proof = accountProofCollector.BuildResult();

            var result2 = snapProvider.AddStorageRange(1, pathWithAccount, rootHash, TestItem.Tree.SlotsWithPaths[2].Path, TestItem.Tree.SlotsWithPaths[3..4], proof!.StorageProofs![0].Proof!.Concat(proof!.StorageProofs![1].Proof!).ToArray());

            accountProofCollector = new(TestItem.Tree.AccountAddress0.Bytes, new ValueHash256[] { TestItem.Tree.SlotsWithPaths[4].Path, TestItem.Tree.SlotsWithPaths[5].Path });
            _inputStateTree!.Accept(accountProofCollector, _inputStateTree.RootHash);
            proof = accountProofCollector.BuildResult();

            var result3 = snapProvider.AddStorageRange(1, pathWithAccount, rootHash, TestItem.Tree.SlotsWithPaths[4].Path, TestItem.Tree.SlotsWithPaths[4..6], proof!.StorageProofs![0].Proof!.Concat(proof!.StorageProofs![1].Proof!).ToArray());

            Assert.That(result1, Is.EqualTo(AddRangeResult.OK));
            Assert.That(result2, Is.EqualTo(AddRangeResult.DifferentRootHash));
            Assert.That(result3, Is.EqualTo(AddRangeResult.OK));
        }
    }
}<|MERGE_RESOLUTION|>--- conflicted
+++ resolved
@@ -65,16 +65,10 @@
             _inputStateTree!.Accept(accountProofCollector, _inputStateTree.RootHash);
             var proof = accountProofCollector.BuildResult();
 
-<<<<<<< HEAD
-            DbProvider dbProvider = new(DbModeHint.Mem);
+            DbProvider dbProvider = new();
             MemColumnsDb<StateColumns> db = new();
             dbProvider.RegisterDb(DbNames.State, new MemDb());
             dbProvider.RegisterColumnDb(DbNames.PathState, db);
-=======
-            MemDb db = new();
-            DbProvider dbProvider = new();
-            dbProvider.RegisterDb(DbNames.State, db);
->>>>>>> 67777cde
             ProgressTracker progressTracker = new(null, dbProvider.GetDb<IDb>(DbNames.State), LimboLogs.Instance);
             SnapProvider snapProvider = new(progressTracker, dbProvider, LimboLogs.Instance);
 
@@ -93,16 +87,10 @@
             _inputStateTree!.Accept(accountProofCollector, _inputStateTree.RootHash);
             var proof = accountProofCollector.BuildResult();
 
-<<<<<<< HEAD
             MemColumnsDb<StateColumns> db = new();
-            DbProvider dbProvider = new(DbModeHint.Mem);
+            DbProvider dbProvider = new();
             dbProvider.RegisterDb(DbNames.State, new MemDb());
             dbProvider.RegisterColumnDb(DbNames.PathState, db);
-=======
-            MemDb db = new();
-            DbProvider dbProvider = new();
-            dbProvider.RegisterDb(DbNames.State, db);
->>>>>>> 67777cde
             ProgressTracker progressTracker = new(null, dbProvider.GetDb<IDb>(DbNames.State), LimboLogs.Instance);
             SnapProvider snapProvider = new(progressTracker, dbProvider, LimboLogs.Instance);
 
@@ -117,16 +105,10 @@
         {
             Hash256 rootHash = _inputStorageTree!.RootHash;   // "..."
 
-<<<<<<< HEAD
             MemColumnsDb<StateColumns> db = new();
-            DbProvider dbProvider = new(DbModeHint.Mem);
+            DbProvider dbProvider = new();
             dbProvider.RegisterDb(DbNames.State, new MemDb());
             dbProvider.RegisterColumnDb(DbNames.PathState, db);
-=======
-            MemDb db = new MemDb();
-            DbProvider dbProvider = new();
-            dbProvider.RegisterDb(DbNames.State, db);
->>>>>>> 67777cde
             ProgressTracker progressTracker = new(null, dbProvider.GetDb<IDb>(DbNames.State), LimboLogs.Instance);
             SnapProvider snapProvider = new(progressTracker, dbProvider, LimboLogs.Instance);
 
@@ -142,16 +124,10 @@
             Hash256 rootHash = _inputStorageTree!.RootHash;   // "..."
 
             // output state
-<<<<<<< HEAD
             MemColumnsDb<StateColumns> db = new();
-            DbProvider dbProvider = new(DbModeHint.Mem);
+            DbProvider dbProvider = new();
             dbProvider.RegisterColumnDb(DbNames.PathState, db);
             dbProvider.RegisterDb(DbNames.State, new MemDb());
-=======
-            MemDb db = new MemDb();
-            DbProvider dbProvider = new();
-            dbProvider.RegisterDb(DbNames.State, db);
->>>>>>> 67777cde
             ProgressTracker progressTracker = new(null, dbProvider.GetDb<IDb>(DbNames.State), LimboLogs.Instance);
             SnapProvider snapProvider = new(progressTracker, dbProvider, LimboLogs.Instance);
 
@@ -185,16 +161,10 @@
             Hash256 rootHash = _inputStorageTree!.RootHash;   // "..."
 
             // output state
-<<<<<<< HEAD
             MemColumnsDb<StateColumns> db = new();
-            DbProvider dbProvider = new(DbModeHint.Mem);
+            DbProvider dbProvider = new();
             dbProvider.RegisterDb(DbNames.State, new MemDb());
             dbProvider.RegisterColumnDb(DbNames.PathState, db);
-=======
-            MemDb db = new MemDb();
-            DbProvider dbProvider = new();
-            dbProvider.RegisterDb(DbNames.State, db);
->>>>>>> 67777cde
             ProgressTracker progressTracker = new(null, dbProvider.GetDb<IDb>(DbNames.State), LimboLogs.Instance);
             SnapProvider snapProvider = new(progressTracker, dbProvider, LimboLogs.Instance);
 
