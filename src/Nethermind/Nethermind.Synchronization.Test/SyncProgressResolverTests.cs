// SPDX-FileCopyrightText: 2022 Demerzel Solutions Limited
// SPDX-License-Identifier: LGPL-3.0-only

using System;
using Nethermind.Blockchain;
using Nethermind.Blockchain.Synchronization;
using Nethermind.Core;
using Nethermind.Core.Crypto;
using Nethermind.Core.Test.Builders;
using Nethermind.Db;
using Nethermind.Logging;
using Nethermind.State;
using Nethermind.Synchronization.FastBlocks;
using Nethermind.Synchronization.ParallelSync;
using Nethermind.Synchronization.SnapSync;
using Nethermind.Trie.Pruning;
using NSubstitute;
using NSubstitute.ReturnsExtensions;
using NUnit.Framework;

namespace Nethermind.Synchronization.Test
{
    [Parallelizable(ParallelScope.Self)]
    [TestFixture]
    public class SyncProgressResolverTests
    {
        [Test]
        public void Header_block_is_0_when_no_header_was_suggested()
        {
            IBlockTree blockTree = Substitute.For<IBlockTree>();
            IStateReader stateReader = Substitute.For<IStateReader>();
            SyncConfig syncConfig = new()
            {
                PivotNumber = "1",
            };

            SyncProgressResolver syncProgressResolver = CreateProgressResolver(blockTree, stateReader, false, syncConfig, LimboLogs.Instance);
            blockTree.BestSuggestedHeader.ReturnsNull();
            Assert.That(syncProgressResolver.FindBestHeader(), Is.EqualTo(0));
        }

        [Test]
        public void Best_block_is_0_when_no_block_was_suggested()
        {
            IBlockTree blockTree = Substitute.For<IBlockTree>();
            IStateReader stateReader = Substitute.For<IStateReader>();
            SyncConfig syncConfig = new()
            {
                PivotNumber = "1",
            };

            SyncProgressResolver syncProgressResolver = CreateProgressResolver(blockTree, stateReader, false, syncConfig, LimboLogs.Instance);
            blockTree.BestSuggestedBody.ReturnsNull();
            Assert.That(syncProgressResolver.FindBestFullBlock(), Is.EqualTo(0));
        }

        [Test]
        public void Best_state_is_head_when_there_are_no_suggested_blocks()
        {
            IBlockTree blockTree = Substitute.For<IBlockTree>();
<<<<<<< HEAD
            MemDb stateDb = new();
=======
            IStateReader stateReader = Substitute.For<IStateReader>();
>>>>>>> 36c11711
            SyncConfig syncConfig = new()
            {
                PivotNumber = "1",
            };

            SyncProgressResolver syncProgressResolver = CreateProgressResolver(blockTree, stateReader, false, syncConfig, LimboLogs.Instance);
            Block head = Build.A.Block.WithHeader(Build.A.BlockHeader.WithNumber(5).WithStateRoot(TestItem.KeccakA).TestObject).TestObject;
            blockTree.Head.Returns(head);
            blockTree.BestSuggestedHeader.Returns(head.Header);
            stateReader.HasStateForRoot(head.StateRoot!).Returns(true);
            Assert.That(syncProgressResolver.FindBestFullState(), Is.EqualTo(head.Number));
        }

        [Test]
        public void Best_state_is_suggested_if_there_is_suggested_block_with_state()
        {
            IBlockTree blockTree = Substitute.For<IBlockTree>();
<<<<<<< HEAD
            MemDb stateDb = new();
=======
            IStateReader stateReader = Substitute.For<IStateReader>();
>>>>>>> 36c11711
            SyncConfig syncConfig = new()
            {
                PivotNumber = "1",
            };

            SyncProgressResolver syncProgressResolver = CreateProgressResolver(blockTree, stateReader, false, syncConfig, LimboLogs.Instance);
            Block head = Build.A.Block.WithHeader(Build.A.BlockHeader.WithNumber(5).WithStateRoot(TestItem.KeccakA).TestObject).TestObject;
            BlockHeader suggested = Build.A.BlockHeader.WithNumber(6).WithStateRoot(TestItem.KeccakB).TestObject;
            blockTree.Head.Returns(head);
            blockTree.BestSuggestedHeader.Returns(suggested);
            blockTree.FindHeader(Arg.Any<Hash256>(), BlockTreeLookupOptions.TotalDifficultyNotNeeded).Returns(head.Header);

            stateReader.HasStateForRoot(head.StateRoot!).Returns(true);
            stateReader.HasStateForRoot(suggested.StateRoot!).Returns(true);
            Assert.That(syncProgressResolver.FindBestFullState(), Is.EqualTo(suggested.Number));
        }

        [Test]
        public void Best_state_is_head_if_there_is_suggested_block_without_state()
        {
            IBlockTree blockTree = Substitute.For<IBlockTree>();
<<<<<<< HEAD
            MemDb stateDb = new();
=======
            IStateReader stateReader = Substitute.For<IStateReader>();
>>>>>>> 36c11711
            SyncConfig syncConfig = new()
            {
                PivotNumber = "1",
            };

            SyncProgressResolver syncProgressResolver = CreateProgressResolver(blockTree, stateReader, false, syncConfig, LimboLogs.Instance);
            Block head = Build.A.Block.WithHeader(Build.A.BlockHeader.WithNumber(5).WithStateRoot(TestItem.KeccakA).TestObject).TestObject;
            BlockHeader suggested = Build.A.BlockHeader.WithNumber(6).WithStateRoot(TestItem.KeccakB).TestObject;
            blockTree.Head.Returns(head);
            blockTree.BestSuggestedHeader.Returns(suggested);
            blockTree.FindHeader(Arg.Any<Hash256>(), BlockTreeLookupOptions.TotalDifficultyNotNeeded).Returns(head.Header);
            stateReader.HasStateForRoot(head.StateRoot!).Returns(true);
            stateReader.HasStateForRoot(suggested.StateRoot!).Returns(false);
            Assert.That(syncProgressResolver.FindBestFullState(), Is.EqualTo(head.Number));
        }

        [Test]
        public void Is_fast_block_finished_returns_true_when_no_fast_block_sync_is_used()
        {
            IBlockTree blockTree = Substitute.For<IBlockTree>();
            IStateReader stateReader = Substitute.For<IStateReader>();
            SyncConfig syncConfig = new()
            {
                FastBlocks = false,
                PivotNumber = "1",
            };

            SyncProgressResolver syncProgressResolver = CreateProgressResolver(blockTree, stateReader, false, syncConfig, LimboLogs.Instance);
            Assert.True(syncProgressResolver.IsFastBlocksHeadersFinished());
            Assert.True(syncProgressResolver.IsFastBlocksBodiesFinished());
            Assert.True(syncProgressResolver.IsFastBlocksReceiptsFinished());
        }

        [Test]
        public void Is_fast_block_bodies_finished_returns_false_when_blocks_not_downloaded()
        {
            IBlockTree blockTree = Substitute.For<IBlockTree>();
            IStateReader stateReader = Substitute.For<IStateReader>();
            SyncConfig syncConfig = new()
            {
                FastBlocks = true,
                FastSync = true,
                DownloadBodiesInFastSync = true,
                DownloadReceiptsInFastSync = true,
                PivotNumber = "1",
            };

            blockTree.LowestInsertedHeader.Returns(Build.A.BlockHeader.WithNumber(1).WithStateRoot(TestItem.KeccakA).TestObject);
            blockTree.LowestInsertedBodyNumber.Returns(2);

            SyncProgressResolver syncProgressResolver = CreateProgressResolver(blockTree, stateReader, false, syncConfig, LimboLogs.Instance);
            Assert.False(syncProgressResolver.IsFastBlocksBodiesFinished());
        }

        [Test]
        public void Is_fast_block_receipts_finished_returns_true_when_receipts_not_downloaded_and_we_do_not_want_to_download_receipts()
        {
            IBlockTree blockTree = Substitute.For<IBlockTree>();
            IStateReader stateReader = Substitute.For<IStateReader>();
            SyncConfig syncConfig = new()
            {
                FastBlocks = true,
                DownloadBodiesInFastSync = true,
                DownloadReceiptsInFastSync = false,
                PivotNumber = "1",
            };

            blockTree.LowestInsertedHeader.Returns(Build.A.BlockHeader.WithNumber(1).WithStateRoot(TestItem.KeccakA).TestObject);
            blockTree.LowestInsertedBodyNumber.Returns(1);

            SyncProgressResolver syncProgressResolver = CreateProgressResolver(blockTree, stateReader, true, syncConfig, LimboLogs.Instance);
            Assert.True(syncProgressResolver.IsFastBlocksReceiptsFinished());
        }


        private SyncProgressResolver CreateProgressResolver(IBlockTree blockTree, IStateReader stateReader, bool isReceiptFinished, SyncConfig syncConfig, LimboLogs limboLogs)
        {
            ISyncFeed<ReceiptsSyncBatch?> receiptFeed = Substitute.For<ISyncFeed<ReceiptsSyncBatch?>>();
            receiptFeed.IsFinished.Returns(isReceiptFinished);

            return new SyncProgressResolver(
                blockTree,
                new FullStateFinder(blockTree, stateReader),
                syncConfig,
                Substitute.For<ISyncFeed<HeadersSyncBatch?>>(),
                Substitute.For<ISyncFeed<BodiesSyncBatch?>>(),
                receiptFeed,
                Substitute.For<ISyncFeed<SnapSyncBatch?>>(),
                limboLogs
            );
        }
    }
}<|MERGE_RESOLUTION|>--- conflicted
+++ resolved
@@ -58,11 +58,7 @@
         public void Best_state_is_head_when_there_are_no_suggested_blocks()
         {
             IBlockTree blockTree = Substitute.For<IBlockTree>();
-<<<<<<< HEAD
-            MemDb stateDb = new();
-=======
             IStateReader stateReader = Substitute.For<IStateReader>();
->>>>>>> 36c11711
             SyncConfig syncConfig = new()
             {
                 PivotNumber = "1",
@@ -80,11 +76,7 @@
         public void Best_state_is_suggested_if_there_is_suggested_block_with_state()
         {
             IBlockTree blockTree = Substitute.For<IBlockTree>();
-<<<<<<< HEAD
-            MemDb stateDb = new();
-=======
             IStateReader stateReader = Substitute.For<IStateReader>();
->>>>>>> 36c11711
             SyncConfig syncConfig = new()
             {
                 PivotNumber = "1",
@@ -106,11 +98,7 @@
         public void Best_state_is_head_if_there_is_suggested_block_without_state()
         {
             IBlockTree blockTree = Substitute.For<IBlockTree>();
-<<<<<<< HEAD
-            MemDb stateDb = new();
-=======
             IStateReader stateReader = Substitute.For<IStateReader>();
->>>>>>> 36c11711
             SyncConfig syncConfig = new()
             {
                 PivotNumber = "1",
