//  Copyright (c) 2018 Demerzel Solutions Limited
//  This file is part of the Nethermind library.
// 
//  The Nethermind library is free software: you can redistribute it and/or modify
//  it under the terms of the GNU Lesser General Public License as published by
//  the Free Software Foundation, either version 3 of the License, or
//  (at your option) any later version.
// 
//  The Nethermind library is distributed in the hope that it will be useful,
//  but WITHOUT ANY WARRANTY; without even the implied warranty of
//  MERCHANTABILITY or FITNESS FOR A PARTICULAR PURPOSE. See the
//  GNU Lesser General Public License for more details.
// 
//  You should have received a copy of the GNU Lesser General Public License
//  along with the Nethermind. If not, see <http://www.gnu.org/licenses/>.

using System;
using Nethermind.Config;
using Nethermind.Core.Crypto;
using Nethermind.Core.Extensions;
using Nethermind.Int256;
using Nethermind.Serialization.Json;

namespace Nethermind.Blockchain.Synchronization
{
    public interface ISyncConfig : IConfig
    {
        [ConfigItem(Description = "If 'false' then the node does not download/process new blocks..", DefaultValue = "true")]
        bool SynchronizationEnabled { get; set; }
        
        [ConfigItem(Description = "Enables beam sync that can be useful to create some JSON RPC queries while the node is fast syncing in the background.", DefaultValue = "false")]
        bool BeamSync { get; set; }
        
        [ConfigItem(Description = "Enables pruning (beta).", DefaultValue = "false")]
        bool Pruning { get; set; }
        
        [ConfigItem(Description = "Pruning cache size in MB (beta).", DefaultValue = "512")]
        long PruningCacheMb { get; set; }
        
        [ConfigItem(
            Description = "Defines how often blocks will be persisted even if not required by cache memory usage (beta)",
            DefaultValue = "8192")]
        long PruningPersistenceInterval { get; set; }

        [ConfigItem(
            Description = "If set to 'true' then the Fast Sync (eth/63) synchronization algorithm will be used.",
            DefaultValue = "false")]
        bool FastSync { get; set; }
        
        // Minimum is taken from MultiSyncModeSelector.StickyStateNodesDelta
        [ConfigItem(Description = "Relevant only if 'FastSync' is 'true'. If set to a value, then it will set a minimum height threshold limit up to which FullSync, if already on, will stay on when chain will be behind network. If this limit will be exceeded, it will switch back to FastSync. In normal usage we do not recommend setting this to less than 32 as this can cause issues with chain reorgs. Please note that last 2 blocks will always be processed in FullSync, so setting it to less than 2 will have no effect.", DefaultValue = "8192")]
        long? FastSyncCatchUpHeightDelta { get; set; }
        
        [ConfigItem(Description = "If set to 'true' then in the Fast Sync mode blocks will be first downloaded from the provided PivotNumber downwards. This allows for parallelization of requests with many sync peers and with no need to worry about syncing a valid branch (syncing downwards to 0). You need to enter the pivot block number, hash and total difficulty from a trusted source (you can use etherscan and confirm with other sources if you wan to change it).", DefaultValue = "false")]
        bool FastBlocks { get; set; }
        
        [ConfigItem(Description = "If set to 'true' then in the Fast Blocks mode Nethermind generates smaller requests to avoid Geth from disconnecting. On the Geth heavy networks (mainnet) it is desired while on Parity or Nethermind heavy networks (Goerli, AuRa) it slows down the sync by a factor of ~4", DefaultValue = "true")]
        public bool UseGethLimitsInFastBlocks { get; set; }
        
        [ConfigItem(Description = "If set to 'false' then beam sync will only download recent blocks.", DefaultValue = "true")]
        bool DownloadHeadersInFastSync { get; set; }
        
        [ConfigItem(Description = "If set to 'true' then the block bodies will be downloaded in the Fast Sync mode.", DefaultValue = "true")]
        bool DownloadBodiesInFastSync { get; set; }
        
        [ConfigItem(Description = "If set to 'true' then the receipts will be downloaded in the Fast Sync mode. This will slow down the process by a few hours but will allow you to interact with dApps that execute extensive historical logs searches (like Maker CDPs).", DefaultValue = "true")]
        bool DownloadReceiptsInFastSync { get; set; }
        
        [ConfigItem(Description = "Total Difficulty of the pivot block for the Fast Blocks sync (not - this is total difficulty and not difficulty).", DefaultValue = "null")]
        string PivotTotalDifficulty { get; }
        
        [ConfigItem(Description = "Number of the pivot block for the Fast Blocks sync.", DefaultValue = "null")]
        string PivotNumber { get; set; }
        
        [ConfigItem(Description = "Hash of the pivot block for the Fast Blocks sync.", DefaultValue = "null")]
        string PivotHash { get; set; }

        [ConfigItem(HiddenFromDocs = true, DefaultValue = "0")]
        long PivotNumberParsed => LongConverter.FromString(PivotNumber ?? "0");

<<<<<<< HEAD
=======
        [ConfigItem(HiddenFromDocs = true, DefaultValue = "0")]
>>>>>>> d83d23ae
        UInt256 PivotTotalDifficultyParsed => UInt256.Parse(PivotTotalDifficulty ?? "0");

        [ConfigItem(HiddenFromDocs = true)]
        Keccak PivotHashParsed => PivotHash == null ? null : new Keccak(Bytes.FromHexString(PivotHash));
        
        [ConfigItem(Description = "Number of seconds before a single beam sync request expires and throw an exception. If you want your JSON RPC requests to keep trying then set this value to a higher number.", DefaultValue = "4")]
        public int BeamSyncContextTimeout { get; set; }
        
        [ConfigItem(Description = "Number of seconds to pass without progress before beam sync stops trying to process a single block.", DefaultValue = "15")]
        public int BeamSyncPreProcessorTimeout { get; set; }
        
        [ConfigItem(Description = "Should use beam sync to fix corrupted state DB (dev use).", DefaultValue = "false")]
        public bool BeamSyncFixMode { get; set; }
        
        [ConfigItem(Description = "When beam syncing should verify each state item loaded from DB (dev use).", DefaultValue = "false")]
        public bool BeamSyncVerifiedMode { get; set; }
        
        [ConfigItem(Description = "[EXPERIMENTAL] Defines the earliest body downloaded in fast sync when DownloadBodiesInFastSync is enabled. Actual values used will be Math.Max(1, Math.Min(PivotNumber, AncientBodiesBarrier))", DefaultValue = "0")]
        public long AncientBodiesBarrier { get; set; }

        [ConfigItem(HiddenFromDocs = true, DefaultValue = "1")]
        public long AncientBodiesBarrierCalc => Math.Max(1, Math.Min(PivotNumberParsed, AncientBodiesBarrier));
        
        [ConfigItem(Description = "[EXPERIMENTAL] Defines the earliest receipts downloaded in fast sync when DownloadReceiptsInFastSync is enabled. Actual value used will be Math.Max(1, Math.Min(PivotNumber, Math.Max(AncientBodiesBarrier, AncientReceiptsBarrier)))", DefaultValue = "0")]
        public long AncientReceiptsBarrier { get; set; }

        [ConfigItem(HiddenFromDocs = true, DefaultValue = "1")]
        public long AncientReceiptsBarrierCalc => Math.Max(1, Math.Min(PivotNumberParsed, Math.Max(AncientBodiesBarrier, AncientReceiptsBarrier)));
    }
}<|MERGE_RESOLUTION|>--- conflicted
+++ resolved
@@ -77,11 +77,8 @@
 
         [ConfigItem(HiddenFromDocs = true, DefaultValue = "0")]
         long PivotNumberParsed => LongConverter.FromString(PivotNumber ?? "0");
-
-<<<<<<< HEAD
-=======
+        
         [ConfigItem(HiddenFromDocs = true, DefaultValue = "0")]
->>>>>>> d83d23ae
         UInt256 PivotTotalDifficultyParsed => UInt256.Parse(PivotTotalDifficulty ?? "0");
 
         [ConfigItem(HiddenFromDocs = true)]
