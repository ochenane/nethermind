--- conflicted
+++ resolved
@@ -104,11 +104,7 @@
         [ConfigItem(Description = "[EXPERIMENTAL] Only for non validator nodes! If set to true, DownloadReceiptsInFastSync and/or DownloadBodiesInFastSync can be set to false.", DefaultValue = "false")]
         public bool NonValidatorNode { get; set; }
 
-<<<<<<< HEAD
-        [ConfigItem(Description = "[EXPERIMENTAL] Optimize db for write during sync. Significantly reduce total writes written and some sync time if you are not network limited.", DefaultValue = "WriteBias")]
-=======
         [ConfigItem(Description = "[EXPERIMENTAL] Optimize db for write during sync. Significantly reduce total writes written and some sync time if you are not network limited.", DefaultValue = "HeavyWrite")]
->>>>>>> bb9b72c0
         public ITunableDb.TuneType TuneDbMode { get; set; }
 
         [ConfigItem(Description = "[EXPERIMENTAL] Optimize db for write during sync just for blocks db. Useful for turning on blobs file.", DefaultValue = "EnableBlobFiles")]
