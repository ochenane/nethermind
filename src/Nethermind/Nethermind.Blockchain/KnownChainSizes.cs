--- conflicted
+++ resolved
@@ -34,25 +34,14 @@
         /// </summary>
         public static Dictionary<ulong, SizeInfo> ChainSize = new()
         {
-<<<<<<< HEAD
-            { ChainId.Goerli, new SizeInfo(8490.MB(), 15.MB(), new DateTime(2021, 12, 7)) },
-            { ChainId.Rinkeby, new SizeInfo(34700.MB(), 20.MB(), new DateTime(2021, 12, 7)) },
-            { ChainId.Ropsten, new SizeInfo(35900.MB(), 25.MB(), new DateTime(2021, 12, 7)) },
-            { ChainId.Mainnet, new SizeInfo(112000.MB(), 70.MB(), new DateTime(2023, 01, 18)) },
-            { ChainId.xDai, new SizeInfo(18000.MB(), 48.MB(), new DateTime(2021, 12, 7)) },
-            { ChainId.EnergyWeb, new SizeInfo(15300.MB(), 15.MB(), new DateTime(2021, 12, 7)) },
-            { ChainId.Volta, new SizeInfo(17500.MB(), 10.MB(), new DateTime(2021, 11, 7)) },
-            { ChainId.PoaCore, new SizeInfo(13900.MB(), 4.MB(), new DateTime(2021, 12, 7)) },
-=======
             { BlockchainIds.Goerli, new SizeInfo(8490.MB(), 15.MB(), new DateTime(2021, 12, 7)) },
             { BlockchainIds.Rinkeby, new SizeInfo(34700.MB(), 20.MB(), new DateTime(2021, 12, 7)) },
             { BlockchainIds.Ropsten, new SizeInfo(35900.MB(), 25.MB(), new DateTime(2021, 12, 7)) },
-            { BlockchainIds.Mainnet, new SizeInfo(90000.MB(), 70.MB(), new DateTime(2022, 04, 7)) },
+            { BlockchainIds.Mainnet, new SizeInfo(112000.MB(), 70.MB(), new DateTime(2023, 01, 18)) },
             { BlockchainIds.xDai, new SizeInfo(18000.MB(), 48.MB(), new DateTime(2021, 12, 7)) },
             { BlockchainIds.EnergyWeb, new SizeInfo(15300.MB(), 15.MB(), new DateTime(2021, 12, 7)) },
             { BlockchainIds.Volta, new SizeInfo(17500.MB(), 10.MB(), new DateTime(2021, 11, 7)) },
             { BlockchainIds.PoaCore, new SizeInfo(13900.MB(), 4.MB(), new DateTime(2021, 12, 7)) },
->>>>>>> 5a849d5a
         };
     }
 }