--- conflicted
+++ resolved
@@ -643,13 +643,8 @@
                 NewSuggestedBlock?.Invoke(this, new BlockEventArgs(block));
             }
 
-<<<<<<< HEAD
-            _logger.Warn($"New Suggested block {block}, BestSuggestedBlock: {BestSuggestedBody}, {header.TotalDifficulty}");
+            if (_logger.IsInfo) _logger.Info($"Suggesting block BestSuggestedBlock {BestSuggestedBody}, BestSuggestedBlock TD {BestSuggestedBody?.TotalDifficulty}, Block TD {block?.TotalDifficulty}, Head: {Head}, Head: {Head?.TotalDifficulty}  Block {block?.ToString(Block.Format.FullHashAndNumber)}");
             if (header.IsGenesis || header.IsPostMerge || BestSuggestedImprovementRequirementsSatisfied(header))
-=======
-            if (_logger.IsInfo) _logger.Info($"Suggesting block BestSuggestedBlock {BestSuggestedBody}, BestSuggestedBlock TD {BestSuggestedBody?.TotalDifficulty}, Block TD {block?.TotalDifficulty}, Head: {Head}, Head: {Head?.TotalDifficulty}  Block {block?.ToString(Block.Format.FullHashAndNumber)}");
-            if (header.IsGenesis || BestSuggestedImprovementRequirementsSatisfied(header))
->>>>>>> e6537a39
             {
                 if (header.IsGenesis)
                 {
@@ -1338,18 +1333,12 @@
 
         private bool BestSuggestedImprovementRequirementsSatisfied(BlockHeader header)
         {
-<<<<<<< HEAD
             bool ttdRequirementSatisfied =
                 TotalDifficultyRequirementSatisfied(header, BestSuggestedHeader?.TotalDifficulty ?? 0);
             bool preMergeRequirementSatisfied = ttdRequirementSatisfied && (!header.IsPostMerge && header.Difficulty != 0);
             bool postMergeRequirementSatisfied = ttdRequirementSatisfied &&
                                                  BestSuggestedBody?.Number <= header.Number && (header.IsPostMerge || header.Difficulty == 0);
             return preMergeRequirementSatisfied || postMergeRequirementSatisfied;
-=======
-            return (TotalDifficultyRequirementSatisfied(header, BestSuggestedHeader?.TotalDifficulty ?? 0) && header.IsPostMerge == false)
-                   || ((header.IsPostMerge || header.Difficulty == 0) && BestSuggestedHeader?.Number <= header.Number) 
-                   && TotalDifficultyRequirementSatisfied(header, BestSuggestedHeader?.TotalDifficulty ?? 0);
->>>>>>> e6537a39
         }
 
         private bool TotalDifficultyRequirementSatisfied(BlockHeader header, UInt256 totalDifficultyToCheck)
@@ -1443,10 +1432,10 @@
 
         public bool IsKnownBlock(long number, Keccak blockHash)
         {
-            if (number > BestKnownNumber)
-            {
-                return false;
-            }
+            // if (number > BestKnownNumber)
+            // {
+            //     return false;
+            // }
 
             // IsKnownBlock will be mainly called when new blocks are incoming
             // and these are very likely to be all at the head of the chain
