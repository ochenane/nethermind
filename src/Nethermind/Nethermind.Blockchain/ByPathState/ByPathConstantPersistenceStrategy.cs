--- conflicted
+++ resolved
@@ -26,10 +26,6 @@
         _minInMemBlocks = minInMemBlocks;
         _persistInterval = persistInterval;
         _logger = logManager.GetClassLogger();
-<<<<<<< HEAD
-        _finalizedBlocks = new SortedDictionary<long, BlockHeader>();
-=======
->>>>>>> 43e219c4
     }
 
     public void FinalizationManager_BlocksFinalized(object? sender, FinalizeEventArgs e)
