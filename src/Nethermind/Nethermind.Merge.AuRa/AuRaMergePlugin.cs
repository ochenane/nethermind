--- conflicted
+++ resolved
@@ -12,12 +12,9 @@
 using Nethermind.Consensus.AuRa.Config;
 using Nethermind.Consensus.AuRa.InitializationSteps;
 using Nethermind.Consensus.AuRa.Transactions;
-<<<<<<< HEAD
 using Nethermind.Consensus.Transactions;
+using Nethermind.Core;
 using Nethermind.Merge.AuRa.Shutter;
-=======
-using Nethermind.Core;
->>>>>>> 1242ecd7
 using Nethermind.Merge.Plugin;
 using Nethermind.Merge.Plugin.BlockProduction;
 
@@ -84,7 +81,6 @@
                 _blocksConfig,
                 _api.LogManager);
 
-<<<<<<< HEAD
         protected override BlockProducerEnv CreateBlockProducerEnv()
         {
             Debug.Assert(_api?.BlockProducerEnvFactory is not null,
@@ -98,10 +94,6 @@
             return _api.BlockProducerEnvFactory.Create(shutterTxSource);
         }
 
-        private bool ShouldBeEnabled(INethermindApi api) => _mergeConfig.Enabled && IsPreMergeConsensusAuRa(api);
-
-=======
->>>>>>> 1242ecd7
         public bool ShouldRunSteps(INethermindApi api)
         {
             _mergeConfig = api.Config<IMergeConfig>();
