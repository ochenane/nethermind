// SPDX-FileCopyrightText: 2022 Demerzel Solutions Limited
// SPDX-License-Identifier: LGPL-3.0-only

using System;
using System.Collections.Generic;
using System.Linq;
using System.Linq.Expressions;
using System.Threading.Tasks;
using Nethermind.Blockchain;
using Nethermind.Blockchain.Find;
using Nethermind.Core;
using Nethermind.Core.Crypto;
using Nethermind.Core.Extensions;
using Nethermind.Core.Test.Builders;
using Nethermind.Crypto;
using Nethermind.Merge.Plugin.Data;
using NUnit.Framework;
using Nethermind.Int256;
using Nethermind.JsonRpc.Test.Modules;
using Nethermind.Specs;
using Nethermind.Specs.Forks;
using Nethermind.State;
using Nethermind.Core.Specs;
using Nethermind.Evm.Precompiles.Stateful;
using Nethermind.Synchronization.Blocks;
using Nethermind.Consensus.BeaconBlockRoot;

namespace Nethermind.Merge.Plugin.Test
{
    [Parallelizable(ParallelScope.All)]
    public partial class EngineModuleTests
    {
        private static readonly DateTime Timestamp = DateTimeOffset.FromUnixTimeSeconds(1000).UtcDateTime;
        private static readonly IBeaconBlockRootHandler _beaconBlockRootHandler = new BeaconBlockRootHandler();
        private ITimestamper Timestamper { get; } = new ManualTimestamper(Timestamp);
        private void AssertExecutionStatusChanged(IBlockFinder blockFinder, Keccak headBlockHash, Keccak finalizedBlockHash,
             Keccak safeBlockHash)
        {
            Assert.That(blockFinder.HeadHash, Is.EqualTo(headBlockHash));
            Assert.That(blockFinder.FinalizedHash, Is.EqualTo(finalizedBlockHash));
            Assert.That(blockFinder.SafeHash, Is.EqualTo(safeBlockHash));
        }

        private (UInt256, UInt256) AddTransactions(MergeTestBlockchain chain, ExecutionPayload executePayloadRequest,
            PrivateKey from, Address to, uint count, int value, out BlockHeader parentHeader)
        {
            Transaction[] transactions = BuildTransactions(chain, executePayloadRequest.ParentHash, from, to, count, value, out Account accountFrom, out parentHeader);
            executePayloadRequest.SetTransactions(transactions);
            UInt256 totalValue = ((int)(count * value)).GWei();
            return (accountFrom.Balance - totalValue, chain.StateReader.GetBalance(parentHeader.StateRoot!, to) + totalValue);
        }

        private Transaction[] BuildTransactions(MergeTestBlockchain chain, Keccak parentHash, PrivateKey from,
            Address to, uint count, int value, out Account accountFrom, out BlockHeader parentHeader, int blobCountPerTx = 0)
        {
            Transaction BuildTransaction(uint index, Account senderAccount) =>
                Build.A.Transaction.WithNonce(senderAccount.Nonce + index)
                    .WithTimestamp(Timestamper.UnixTime.Seconds)
                    .WithTo(to)
                    .WithValue(value.GWei())
                    .WithGasPrice(1.GWei())
                    .WithChainId(chain.SpecProvider.ChainId)
                    .WithSenderAddress(from.Address)
                    .WithShardBlobTxTypeAndFields(blobCountPerTx)
                    .WithMaxFeePerGasIfSupports1559(1.GWei())
                    .SignedAndResolved(from).TestObject;

            parentHeader = chain.BlockTree.FindHeader(parentHash, BlockTreeLookupOptions.None)!;
            Account account = chain.StateReader.GetAccount(parentHeader.StateRoot!, from.Address)!;
            accountFrom = account;

            return Enumerable.Range(0, (int)count).Select(i => BuildTransaction((uint)i, account)).ToArray();
        }

        private ExecutionPayload CreateParentBlockRequestOnHead(IBlockTree blockTree)
        {
            Block? head = blockTree.Head;
            if (head is null) throw new NotSupportedException();
            return new ExecutionPayload()
            {
                BlockNumber = head.Number,
                BlockHash = head.Hash!,
                StateRoot = head.StateRoot!,
                ReceiptsRoot = head.ReceiptsRoot!,
                GasLimit = head.GasLimit,
                Timestamp = head.Timestamp,
                BaseFeePerGas = head.BaseFeePerGas,
            };
        }

<<<<<<< HEAD
        private static ExecutionPayload CreateBlockRequest(IReleaseSpec spec, IWorldState state, ExecutionPayload parent, Address miner, IList<Withdrawal>? withdrawals = null, Transaction[]? transactions = null, Keccak? parentBeaconBlockRoot = null)
            => CreateBlockRequestInternal<ExecutionPayload>(spec, state, parent, miner, withdrawals, transactions: transactions, parentBeaconBlockRoot: parentBeaconBlockRoot);

        private static ExecutionPayloadV3 CreateBlockRequestV3(IReleaseSpec spec, IWorldState state, ExecutionPayload parent, Address miner, IList<Withdrawal>? withdrawals = null, ulong? blobGasUsed = null, ulong? excessBlobGas = null, Transaction[]? transactions = null, Keccak? parentBeaconBlockRoot = null)
        {
            var blockRequestV3 = CreateBlockRequestInternal<ExecutionPayloadV3>(spec, state, parent, miner, withdrawals, blobGasUsed, excessBlobGas, transactions: transactions, parentBeaconBlockRoot: parentBeaconBlockRoot);
            blockRequestV3.TryGetBlock(out Block? block);
            _beaconBlockRootHandler.InitStatefulPrecompiles(block!, spec, state);

            state.Commit(spec);
            state.CommitTree(blockRequestV3.BlockNumber);

            state.RecalculateStateRoot();
            blockRequestV3.StateRoot = state.StateRoot;
            TryCalculateHash(blockRequestV3, out Keccak? hash);
            blockRequestV3.BlockHash = hash;
            return blockRequestV3;
        }

        private static T CreateBlockRequestInternal<T>(IReleaseSpec spec, IWorldState state, ExecutionPayload parent, Address miner, IList<Withdrawal>? withdrawals = null, ulong? blobGasUsed = null, ulong? excessBlobGas = null, Transaction[]? transactions = null, Keccak? parentBeaconBlockRoot = null) where T : ExecutionPayload, new()
=======
        private static ExecutionPayload CreateBlockRequest(ExecutionPayload parent, Address miner, IList<Withdrawal>? withdrawals = null,
                ulong? blobGasUsed = null, ulong? excessBlobGas = null, Transaction[]? transactions = null, Keccak? parentBeaconBlockRoot = null)
            => CreateBlockRequestInternal<ExecutionPayload>(parent, miner, withdrawals, blobGasUsed, excessBlobGas, transactions: transactions, parentBeaconBlockRoot: parentBeaconBlockRoot);

        private static ExecutionPayloadV3 CreateBlockRequestV3(ExecutionPayload parent, Address miner, IList<Withdrawal>? withdrawals = null,
                ulong? blobGasUsed = null, ulong? excessBlobGas = null, Transaction[]? transactions = null, Keccak? parentBeaconBlockRoot = null)
            => CreateBlockRequestInternal<ExecutionPayloadV3>(parent, miner, withdrawals, blobGasUsed, excessBlobGas, transactions: transactions, parentBeaconBlockRoot: parentBeaconBlockRoot);

        private static T CreateBlockRequestInternal<T>(ExecutionPayload parent, Address miner, IList<Withdrawal>? withdrawals = null,
                ulong? blobGasUsed = null, ulong? excessBlobGas = null, Transaction[]? transactions = null, Keccak? parentBeaconBlockRoot = null) where T : ExecutionPayload, new()
>>>>>>> bb5c5d58
        {
            T blockRequest = new()
            {
                ParentHash = parent.BlockHash,
                FeeRecipient = miner,
                StateRoot = parent.StateRoot,
                BlockNumber = parent.BlockNumber + 1,
                GasLimit = parent.GasLimit,
                GasUsed = 0,
                ReceiptsRoot = Keccak.EmptyTreeHash,
                LogsBloom = Bloom.Empty,
                Timestamp = parent.Timestamp + 1,
                Withdrawals = withdrawals,
                BlobGasUsed = blobGasUsed,
                ExcessBlobGas = excessBlobGas,
                ParentBeaconBlockRoot = parentBeaconBlockRoot,
            };

<<<<<<< HEAD
            if (blockRequest is ExecutionPayloadV3 blockRequestV3)
            {
                blockRequestV3.ParentBeaconBlockRoot = parentBeaconBlockRoot;
                blockRequestV3.BlobGasUsed = blobGasUsed;
                blockRequestV3.ExcessBlobGas = excessBlobGas;
            }



=======
>>>>>>> bb5c5d58
            blockRequest.SetTransactions(transactions ?? Array.Empty<Transaction>());
            TryCalculateHash(blockRequest, out Keccak? hash);
            blockRequest.BlockHash = hash;
            return blockRequest;
        }

        private static ExecutionPayload[] CreateBlockRequestBranch(IReleaseSpec spec, IWorldState state, ExecutionPayload parent, Address miner, int count)
        {
            ExecutionPayload currentBlock = parent;
            ExecutionPayload[] blockRequests = new ExecutionPayload[count];
            for (int i = 0; i < count; i++)
            {
                currentBlock = CreateBlockRequest(spec, state, currentBlock, miner);
                blockRequests[i] = currentBlock;
            }

            return blockRequests;
        }

        private Block? RunForAllBlocksInBranch(IBlockTree blockTree, Keccak blockHash, Func<Block, bool> shouldStop,
            bool requireCanonical)
        {
            BlockTreeLookupOptions options = requireCanonical ? BlockTreeLookupOptions.RequireCanonical : BlockTreeLookupOptions.None;
            Block? current = blockTree.FindBlock(blockHash, options);
            while (current is not null && !shouldStop(current))
            {
                current = blockTree.FindParent(current, options);
            }

            return current;
        }

        private static TestCaseData GetNewBlockRequestBadDataTestCase<T>(
            Expression<Func<ExecutionPayload, T>> propertyAccess, T wrongValue)
        {
            Action<ExecutionPayload, T> setter = propertyAccess.GetSetter();
            // ReSharper disable once ConvertToLocalFunction
            Action<ExecutionPayload> wrongValueSetter = r => setter(r, wrongValue);
            return new TestCaseData(wrongValueSetter)
            {
                TestName = $"executePayload_rejects_incorrect_{propertyAccess.GetName().ToLower()}({wrongValue?.ToString()})"
            };
        }

        private static bool TryCalculateHash(ExecutionPayload request, out Keccak hash)
        {
            if (request.TryGetBlock(out Block? block) && block is not null)
            {
                hash = block.CalculateHash();
                return true;
            }
            else
            {
                hash = Keccak.Zero;
                return false;
            }
        }

        private async Task<TestRpcBlockchain> CreateTestRpc(MergeTestBlockchain chain)
        {
            TestSingleReleaseSpecProvider spec = new(London.Instance);
            TestRpcBlockchain testRpc = await TestRpcBlockchain.ForTest(SealEngineType.NethDev)
                .WithBlockFinder(chain.BlockFinder)
                .Build(spec);
            return testRpc;
        }
    }
}<|MERGE_RESOLUTION|>--- conflicted
+++ resolved
@@ -88,11 +88,12 @@
             };
         }
 
-<<<<<<< HEAD
-        private static ExecutionPayload CreateBlockRequest(IReleaseSpec spec, IWorldState state, ExecutionPayload parent, Address miner, IList<Withdrawal>? withdrawals = null, Transaction[]? transactions = null, Keccak? parentBeaconBlockRoot = null)
-            => CreateBlockRequestInternal<ExecutionPayload>(spec, state, parent, miner, withdrawals, transactions: transactions, parentBeaconBlockRoot: parentBeaconBlockRoot);
+        private static ExecutionPayload CreateBlockRequest(IReleaseSpec spec, IWorldState state, ExecutionPayload parent, Address miner, IList<Withdrawal>? withdrawals = null,
+                ulong? blobGasUsed = null, ulong? excessBlobGas = null, Transaction[]? transactions = null, Keccak? parentBeaconBlockRoot = null)
+            => CreateBlockRequestInternal<ExecutionPayload>(spec, state, parent, miner, withdrawals, blobGasUsed, excessBlobGas, transactions: transactions, parentBeaconBlockRoot: parentBeaconBlockRoot);
 
-        private static ExecutionPayloadV3 CreateBlockRequestV3(IReleaseSpec spec, IWorldState state, ExecutionPayload parent, Address miner, IList<Withdrawal>? withdrawals = null, ulong? blobGasUsed = null, ulong? excessBlobGas = null, Transaction[]? transactions = null, Keccak? parentBeaconBlockRoot = null)
+        private static ExecutionPayloadV3 CreateBlockRequestV3(IReleaseSpec spec, IWorldState state, ExecutionPayload parent, Address miner, IList<Withdrawal>? withdrawals = null,
+                ulong? blobGasUsed = null, ulong? excessBlobGas = null, Transaction[]? transactions = null, Keccak? parentBeaconBlockRoot = null)
         {
             var blockRequestV3 = CreateBlockRequestInternal<ExecutionPayloadV3>(spec, state, parent, miner, withdrawals, blobGasUsed, excessBlobGas, transactions: transactions, parentBeaconBlockRoot: parentBeaconBlockRoot);
             blockRequestV3.TryGetBlock(out Block? block);
@@ -108,19 +109,8 @@
             return blockRequestV3;
         }
 
-        private static T CreateBlockRequestInternal<T>(IReleaseSpec spec, IWorldState state, ExecutionPayload parent, Address miner, IList<Withdrawal>? withdrawals = null, ulong? blobGasUsed = null, ulong? excessBlobGas = null, Transaction[]? transactions = null, Keccak? parentBeaconBlockRoot = null) where T : ExecutionPayload, new()
-=======
-        private static ExecutionPayload CreateBlockRequest(ExecutionPayload parent, Address miner, IList<Withdrawal>? withdrawals = null,
-                ulong? blobGasUsed = null, ulong? excessBlobGas = null, Transaction[]? transactions = null, Keccak? parentBeaconBlockRoot = null)
-            => CreateBlockRequestInternal<ExecutionPayload>(parent, miner, withdrawals, blobGasUsed, excessBlobGas, transactions: transactions, parentBeaconBlockRoot: parentBeaconBlockRoot);
-
-        private static ExecutionPayloadV3 CreateBlockRequestV3(ExecutionPayload parent, Address miner, IList<Withdrawal>? withdrawals = null,
-                ulong? blobGasUsed = null, ulong? excessBlobGas = null, Transaction[]? transactions = null, Keccak? parentBeaconBlockRoot = null)
-            => CreateBlockRequestInternal<ExecutionPayloadV3>(parent, miner, withdrawals, blobGasUsed, excessBlobGas, transactions: transactions, parentBeaconBlockRoot: parentBeaconBlockRoot);
-
-        private static T CreateBlockRequestInternal<T>(ExecutionPayload parent, Address miner, IList<Withdrawal>? withdrawals = null,
+        private static T CreateBlockRequestInternal<T>(IReleaseSpec spec, IWorldState state, ExecutionPayload parent, Address miner, IList<Withdrawal>? withdrawals = null,
                 ulong? blobGasUsed = null, ulong? excessBlobGas = null, Transaction[]? transactions = null, Keccak? parentBeaconBlockRoot = null) where T : ExecutionPayload, new()
->>>>>>> bb5c5d58
         {
             T blockRequest = new()
             {
@@ -139,18 +129,6 @@
                 ParentBeaconBlockRoot = parentBeaconBlockRoot,
             };
 
-<<<<<<< HEAD
-            if (blockRequest is ExecutionPayloadV3 blockRequestV3)
-            {
-                blockRequestV3.ParentBeaconBlockRoot = parentBeaconBlockRoot;
-                blockRequestV3.BlobGasUsed = blobGasUsed;
-                blockRequestV3.ExcessBlobGas = excessBlobGas;
-            }
-
-
-
-=======
->>>>>>> bb5c5d58
             blockRequest.SetTransactions(transactions ?? Array.Empty<Transaction>());
             TryCalculateHash(blockRequest, out Keccak? hash);
             blockRequest.BlockHash = hash;
