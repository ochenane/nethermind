--- conflicted
+++ resolved
@@ -46,19 +46,9 @@
         private (UInt256, UInt256) AddTransactions(MergeTestBlockchain chain, ExecutionPayload executePayloadRequest,
             PrivateKey from, Address to, uint count, int value, out BlockHeader parentHeader)
         {
-<<<<<<< HEAD
-            var logger = new NUnitLogger(LogLevel.Trace);
-            logger.Info("AddTransactions");
-            Transaction[] transactions = BuildTransactions(chain, executePayloadRequest.ParentHash, from, to, count, value, out Account accountFrom, out parentHeader);
-            logger.Info($"txns: {transactions}");
-=======
             Transaction[] transactions = BuildTransactions(chain, executePayloadRequest.ParentHash, from, to, count, value, out AccountStruct accountFrom, out parentHeader);
->>>>>>> 67777cde
             executePayloadRequest.SetTransactions(transactions);
             UInt256 totalValue = ((int)(count * value)).GWei();
-            logger.Info($"totalValue: {totalValue}");
-            logger.Info($"accountFrom.Balance: {accountFrom.Balance}");
-            logger.Info($"chain.StateReader.GetBalance({parentHeader.StateRoot!}, {to}): {chain.StateReader.GetBalance(parentHeader.StateRoot!, to)}");
             return (accountFrom.Balance - totalValue, chain.StateReader.GetBalance(parentHeader.StateRoot!, to) + totalValue);
         }
 
