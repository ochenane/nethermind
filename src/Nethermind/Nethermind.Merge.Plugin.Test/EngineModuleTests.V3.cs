--- conflicted
+++ resolved
@@ -71,11 +71,7 @@
             chain.SpecProvider.GenesisSpec, chain.State,
             CreateParentBlockRequestOnHead(chain.BlockTree), TestItem.AddressD, withdrawals: Array.Empty<Withdrawal>());
 
-<<<<<<< HEAD
-        ResultWrapper<PayloadStatusV1> errorCode = (await rpcModule.engine_newPayloadV3(executionPayload, new byte[0][], executionPayload.ParentBeaconBlockRoot?.BytesToArray()));
-=======
-        ResultWrapper<PayloadStatusV1> result = await rpcModule.engine_newPayloadV3(executionPayload, new byte[0][]);
->>>>>>> e5917b85
+        ResultWrapper<PayloadStatusV1> result = await rpcModule.engine_newPayloadV3(executionPayload, new byte[0][], executionPayload.ParentBeaconBlockRoot?.BytesToArray()));
 
         Assert.That(result.ErrorCode, Is.EqualTo(ErrorCodes.UnsupportedFork));
     }
