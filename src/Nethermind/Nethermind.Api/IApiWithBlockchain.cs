// SPDX-FileCopyrightText: 2022 Demerzel Solutions Limited
// SPDX-License-Identifier: LGPL-3.0-only

#nullable enable
using System;
using Nethermind.Blockchain;
using Nethermind.Blockchain.Filters;
using Nethermind.Blockchain.FullPruning;
using Nethermind.Blockchain.Services;
using Nethermind.Config;
using Nethermind.Consensus;
using Nethermind.Consensus.Comparers;
using Nethermind.Consensus.Processing;
using Nethermind.Consensus.Producers;
using Nethermind.Consensus.Rewards;
using Nethermind.Consensus.Validators;
using Nethermind.Core;
using Nethermind.Evm.TransactionProcessing;
using Nethermind.Facade;
using Nethermind.Facade.Eth;
using Nethermind.JsonRpc;
using Nethermind.JsonRpc.Modules.Eth.GasPrice;
using Nethermind.State;
using Nethermind.Trie.ByPath;
using Nethermind.Trie.Pruning;
using Nethermind.TxPool;

namespace Nethermind.Api
{
    public interface IApiWithBlockchain : IApiWithStores, IBlockchainBridgeFactory
    {
        (IApiWithStores GetFromApi, IApiWithBlockchain SetInApi) ForInit => (this, this);
        (IApiWithStores GetFromApi, IApiWithBlockchain SetInApi) ForBlockchain => (this, this);
        (IApiWithBlockchain GetFromApi, IApiWithBlockchain SetInApi) ForProducer => (this, this);

        IBlockchainProcessor? BlockchainProcessor { get; set; }
        CompositeBlockPreprocessorStep BlockPreprocessor { get; }
        IBlockProcessingQueue? BlockProcessingQueue { get; set; }
        IBlockProcessor? MainBlockProcessor { get; set; }
        IBlockProducer? BlockProducer { get; set; }
        IBlockValidator? BlockValidator { get; set; }
        IEnode? Enode { get; set; }
        IFilterStore? FilterStore { get; set; }
        IFilterManager? FilterManager { get; set; }
        IUnclesValidator? UnclesValidator { get; set; }
        IHeaderValidator? HeaderValidator { get; set; }
        IManualBlockProductionTrigger ManualBlockProductionTrigger { get; }
<<<<<<< HEAD
        IReadOnlyTrieStore? ReadOnlyTrieStore { get; set; }
        IReadOnlyTrieStore? ReadOnlyStorageTrieStore { get; set; }
=======
>>>>>>> 36c11711
        IRewardCalculatorSource? RewardCalculatorSource { get; set; }
        /// <summary>
        /// PoS switcher for The Merge
        /// </summary>
        IPoSSwitcher PoSSwitcher { get; set; }
        ISealer? Sealer { get; set; }
        ISealValidator? SealValidator { get; set; }
        ISealEngine SealEngine { get; set; }
        /// <summary>
        /// Can be used only for processing blocks, on all other contexts use <see cref="StateReader"/> or <see cref="ChainHeadStateProvider"/>.
        /// </summary>
        /// <remarks>
        /// DO NOT USE OUTSIDE OF PROCESSING BLOCK CONTEXT!
        /// </remarks>
        IWorldState? WorldState { get; set; }
        IReadOnlyStateProvider? ChainHeadStateProvider { get; set; }
        IStateReader? StateReader { get; set; }
        IWorldStateManager? WorldStateManager { get; set; }
        ITransactionProcessor? TransactionProcessor { get; set; }
        ITrieStore? TrieStore { get; set; }
        ITxSender? TxSender { get; set; }
        INonceManager? NonceManager { get; set; }
        ITxPool? TxPool { get; set; }
        ITxPoolInfoProvider? TxPoolInfoProvider { get; set; }
        CompositeTxGossipPolicy TxGossipPolicy { get; }
        IWitnessCollector? WitnessCollector { get; set; }
        IWitnessRepository? WitnessRepository { get; set; }
        IHealthHintService? HealthHintService { get; set; }
        IRpcCapabilitiesProvider? RpcCapabilitiesProvider { get; set; }
        ITransactionComparerProvider? TransactionComparerProvider { get; set; }
        ITxValidator? TxValidator { get; set; }

        /// <summary>
        /// Manager of block finalization
        /// </summary>
        /// <remarks>
        /// Currently supported in <see cref="SealEngineType.AuRa"/> and Eth2Merge.
        /// </remarks>
        IBlockFinalizationManager? FinalizationManager { get; set; }
        void RegisterForBlockFinalized(EventHandler<FinalizeEventArgs> blocksFinalizedHandler);

        IGasLimitCalculator? GasLimitCalculator { get; set; }

        IBlockProducerEnvFactory? BlockProducerEnvFactory { get; set; }

        IGasPriceOracle? GasPriceOracle { get; set; }

        IEthSyncingInfo? EthSyncingInfo { get; set; }

        CompositePruningTrigger PruningTrigger { get; }

        IBlockProductionPolicy? BlockProductionPolicy { get; set; }
    }
}<|MERGE_RESOLUTION|>--- conflicted
+++ resolved
@@ -45,11 +45,6 @@
         IUnclesValidator? UnclesValidator { get; set; }
         IHeaderValidator? HeaderValidator { get; set; }
         IManualBlockProductionTrigger ManualBlockProductionTrigger { get; }
-<<<<<<< HEAD
-        IReadOnlyTrieStore? ReadOnlyTrieStore { get; set; }
-        IReadOnlyTrieStore? ReadOnlyStorageTrieStore { get; set; }
-=======
->>>>>>> 36c11711
         IRewardCalculatorSource? RewardCalculatorSource { get; set; }
         /// <summary>
         /// PoS switcher for The Merge
