// SPDX-FileCopyrightText: 2022 Demerzel Solutions Limited
// SPDX-License-Identifier: LGPL-3.0-only

#nullable enable
using System;
using Nethermind.Blockchain;
using Nethermind.Blockchain.Filters;
using Nethermind.Blockchain.FullPruning;
using Nethermind.Blockchain.Services;
using Nethermind.Config;
using Nethermind.Consensus;
using Nethermind.Consensus.Comparers;
using Nethermind.Consensus.Processing;
using Nethermind.Consensus.Producers;
using Nethermind.Consensus.Rewards;
using Nethermind.Consensus.Scheduler;
using Nethermind.Consensus.Validators;
using Nethermind.Core;
using Nethermind.Evm.TransactionProcessing;
using Nethermind.Facade;
using Nethermind.Facade.Eth;
using Nethermind.JsonRpc;
using Nethermind.JsonRpc.Modules.Eth.GasPrice;
using Nethermind.State;
using Nethermind.TxPool;

namespace Nethermind.Api
{
    public interface IApiWithBlockchain : IApiWithStores, IBlockchainBridgeFactory
    {
        (IApiWithStores GetFromApi, IApiWithBlockchain SetInApi) ForInit => (this, this);
        (IApiWithStores GetFromApi, IApiWithBlockchain SetInApi) ForBlockchain => (this, this);
        (IApiWithBlockchain GetFromApi, IApiWithBlockchain SetInApi) ForProducer => (this, this);

        IBlockchainProcessor? BlockchainProcessor { get; set; }
        CompositeBlockPreprocessorStep BlockPreprocessor { get; }
        IBlockProcessingQueue? BlockProcessingQueue { get; set; }
        IBlockProcessor? MainBlockProcessor { get; set; }
        IBlockProducer? BlockProducer { get; set; }
        IBlockValidator? BlockValidator { get; set; }
        IEnode? Enode { get; set; }
        IFilterStore? FilterStore { get; set; }
        IFilterManager? FilterManager { get; set; }
        IUnclesValidator? UnclesValidator { get; set; }
        IHeaderValidator? HeaderValidator { get; set; }
        IManualBlockProductionTrigger ManualBlockProductionTrigger { get; }
        IRewardCalculatorSource? RewardCalculatorSource { get; set; }
        /// <summary>
        /// PoS switcher for The Merge
        /// </summary>
        IPoSSwitcher PoSSwitcher { get; set; }
        ISealer? Sealer { get; set; }
        ISealValidator? SealValidator { get; set; }
        ISealEngine SealEngine { get; set; }
        IStateFactory? StateFactory { get; set; }
        IReadOnlyStateProvider? ChainHeadStateProvider { get; set; }
        IStateReader? StateReader { get; set; }
        ITransactionProcessor? TransactionProcessor { get; set; }
        ITxSender? TxSender { get; set; }
        INonceManager? NonceManager { get; set; }
        ITxPool? TxPool { get; set; }
        ITxPoolInfoProvider? TxPoolInfoProvider { get; set; }
        CompositeTxGossipPolicy TxGossipPolicy { get; }
        IWitnessCollector? WitnessCollector { get; set; }
        IWitnessRepository? WitnessRepository { get; set; }
        IHealthHintService? HealthHintService { get; set; }
        IRpcCapabilitiesProvider? RpcCapabilitiesProvider { get; set; }
        ITransactionComparerProvider? TransactionComparerProvider { get; set; }
        ITxValidator? TxValidator { get; set; }

        /// <summary>
        /// Manager of block finalization
        /// </summary>
        /// <remarks>
        /// Currently supported in <see cref="SealEngineType.AuRa"/> and Eth2Merge.
        /// </remarks>
        IBlockFinalizationManager? FinalizationManager { get; set; }

        /// <summary>
        /// Registers a handler for future <see cref="IBlockFinalizationManager.BlocksFinalized"/> event.
        /// </summary>
        void RegisterForBlockFinalized(EventHandler<FinalizeEventArgs> blocksFinalizedHandler);

        IGasLimitCalculator? GasLimitCalculator { get; set; }

        IBlockProducerEnvFactory? BlockProducerEnvFactory { get; set; }

        IGasPriceOracle? GasPriceOracle { get; set; }

        IEthSyncingInfo? EthSyncingInfo { get; set; }

        CompositePruningTrigger PruningTrigger { get; }

        IBlockProductionPolicy? BlockProductionPolicy { get; set; }
<<<<<<< HEAD

        IWorldState? WorldState { get; set; }
=======
        BackgroundTaskScheduler BackgroundTaskScheduler { get; set; }
>>>>>>> f262cb26
    }
}<|MERGE_RESOLUTION|>--- conflicted
+++ resolved
@@ -92,11 +92,9 @@
         CompositePruningTrigger PruningTrigger { get; }
 
         IBlockProductionPolicy? BlockProductionPolicy { get; set; }
-<<<<<<< HEAD
 
         IWorldState? WorldState { get; set; }
-=======
+
         BackgroundTaskScheduler BackgroundTaskScheduler { get; set; }
->>>>>>> f262cb26
     }
 }