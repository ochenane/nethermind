// SPDX-FileCopyrightText: 2022 Demerzel Solutions Limited
// SPDX-License-Identifier: LGPL-3.0-only

using System;
using Nethermind.Consensus.Processing;
using Nethermind.Trie;

namespace Nethermind.Api
{
    public class InitConfig : IInitConfig
    {
        public bool EnableUnsecuredDevWallet { get; set; } = false;
        public bool KeepDevWalletInMemory { get; set; } = false;
        public bool WebSocketsEnabled { get; set; } = true;
        public bool DiscoveryEnabled { get; set; } = true;
        public bool ProcessingEnabled { get; set; } = true;
        public bool PeerManagerEnabled { get; set; } = true;
        public bool IsMining { get; set; } = false;
        public string ChainSpecPath { get; set; } = "chainspec/foundation.json";
        public string HiveChainSpecPath { get; set; } = "chainspec/test.json";
        public string BaseDbPath { get; set; } = "db";
        public string LogFileName { get; set; } = "log.txt";
        public string? GenesisHash { get; set; }
        public string StaticNodesPath { get; set; } = "Data/static-nodes.json";
        public string? KzgSetupPath { get; set; } = null;
        public string LogDirectory { get; set; } = "logs";
        public string? LogRules { get; set; } = null;
        public bool StoreReceipts { get; set; } = true;
        public bool ReceiptsMigration { get; set; } = false;
        public DiagnosticMode DiagnosticMode { get; set; } = DiagnosticMode.None;
        public DumpOptions AutoDump { get; set; } = DumpOptions.Default;

        public string RpcDbUrl { get; set; } = String.Empty;
        public long? MemoryHint { get; set; }
        public bool DisableGcOnNewPayload { get; set; } = true;
        public bool DisableMallocOpts { get; set; } = false;
<<<<<<< HEAD
        public INodeStorage.KeyScheme StateDbKeyScheme { get; set; } = INodeStorage.KeyScheme.Current;
=======
        public long? ExitOnBlockNumber { get; set; } = null;
>>>>>>> be008123

        [Obsolete("Use DiagnosticMode with MemDb instead")]
        public bool UseMemDb
        {
            get => DiagnosticMode == DiagnosticMode.MemDb;
            // ReSharper disable once ValueParameterNotUsed
            set => DiagnosticMode = DiagnosticMode.MemDb;
        }
    }
}<|MERGE_RESOLUTION|>--- conflicted
+++ resolved
@@ -34,11 +34,8 @@
         public long? MemoryHint { get; set; }
         public bool DisableGcOnNewPayload { get; set; } = true;
         public bool DisableMallocOpts { get; set; } = false;
-<<<<<<< HEAD
         public INodeStorage.KeyScheme StateDbKeyScheme { get; set; } = INodeStorage.KeyScheme.Current;
-=======
         public long? ExitOnBlockNumber { get; set; } = null;
->>>>>>> be008123
 
         [Obsolete("Use DiagnosticMode with MemDb instead")]
         public bool UseMemDb
