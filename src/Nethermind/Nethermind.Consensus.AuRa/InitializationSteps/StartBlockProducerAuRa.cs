--- conflicted
+++ resolved
@@ -84,11 +84,7 @@
 
         BlockProducerEnv producerEnv = GetProducerChain(additionalTxSource);
 
-<<<<<<< HEAD
-        IGasLimitCalculator gasLimitCalculator = _api.AuraGasLimitCalculator = CreateGasLimitCalculator(producerEnv.ReadOnlyTxProcessingEnv);
-=======
-        IGasLimitCalculator gasLimitCalculator = _api.GasLimitCalculator = CreateGasLimitCalculator(_api);
->>>>>>> 62a4956e
+        IGasLimitCalculator gasLimitCalculator = _api.AuraGasLimitCalculator = CreateGasLimitCalculator(_api);
 
         IBlockProducer blockProducer = new AuRaBlockProducer(
             producerEnv.TxSource,
