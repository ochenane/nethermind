// SPDX-FileCopyrightText: 2022 Demerzel Solutions Limited
// SPDX-License-Identifier: LGPL-3.0-only

using Autofac;
using Nethermind.Api;
<<<<<<< HEAD
=======
using Nethermind.Blockchain;
using Nethermind.Config;
using Nethermind.Consensus.AuRa.Config;
>>>>>>> 62a4956e
using Nethermind.Consensus.AuRa.Contracts;
using Nethermind.Consensus.AuRa.Transactions;
using Nethermind.Consensus.AuRa.Validators;
using Nethermind.Consensus.Processing;
using Nethermind.Core.Caching;
using Nethermind.Core.Crypto;
using Nethermind.Int256;

namespace Nethermind.Consensus.AuRa.InitializationSteps
{
    public class AuRaNethermindApi : NethermindApi
    {
        public AuRaNethermindApi(ILifetimeScope container)
            : base(container)
        {
        }

        public new IAuRaBlockFinalizationManager? FinalizationManager
        {
            get => base.FinalizationManager as IAuRaBlockFinalizationManager;
            set => base.FinalizationManager = value;
        }

        private PermissionBasedTxFilter.Cache? _txFilterCache = null;
        public PermissionBasedTxFilter.Cache TxFilterCache => _txFilterCache ??= new PermissionBasedTxFilter.Cache();

        private IValidatorStore? _validatorStore = null;
        public IValidatorStore ValidatorStore => _validatorStore ??= new ValidatorStore(DbProvider!.BlockInfosDb);

        public LruCache<ValueHash256, UInt256> TransactionPermissionContractVersions { get; }
            = new(
                PermissionBasedTxFilter.Cache.MaxCacheSize,
                nameof(TransactionPermissionContract));


        private AuRaContractGasLimitOverride.Cache? _gasLimitCalculatorCache = null;
        public AuRaContractGasLimitOverride.Cache GasLimitCalculatorCache => _gasLimitCalculatorCache ??= new AuRaContractGasLimitOverride.Cache();

        public IReportingValidator? ReportingValidator { get; set; }

        public ReportingContractBasedValidator.Cache ReportingContractValidatorCache { get; } = new ReportingContractBasedValidator.Cache();
<<<<<<< HEAD
        public TxPriorityContract.LocalDataSource? TxPriorityContractLocalDataSource { get; set; }
        public IGasLimitCalculator? AuraGasLimitCalculator { get; set; }
=======


        private TxPriorityContract.LocalDataSource? _txPriorityContractLocalDataSource = null;
        public TxPriorityContract.LocalDataSource? TxPriorityContractLocalDataSource
        {
            get
            {
                if (_txPriorityContractLocalDataSource != null) return _txPriorityContractLocalDataSource;

                IAuraConfig config = this.Config<IAuraConfig>();
                string? auraConfigTxPriorityConfigFilePath = config.TxPriorityConfigFilePath;
                bool usesTxPriorityLocalData = auraConfigTxPriorityConfigFilePath is not null;
                if (usesTxPriorityLocalData)
                {
                    _txPriorityContractLocalDataSource = new TxPriorityContract.LocalDataSource(
                        auraConfigTxPriorityConfigFilePath,
                        EthereumJsonSerializer,
                        FileSystem,
                        LogManager);
                }

                return _txPriorityContractLocalDataSource;
            }
        }

        public ReadOnlyTxProcessingEnv CreateReadOnlyTransactionProcessorSource() =>
            new ReadOnlyTxProcessingEnv(WorldStateManager!, BlockTree!.AsReadOnly(), SpecProvider!, LogManager!);

>>>>>>> 62a4956e
    }
}<|MERGE_RESOLUTION|>--- conflicted
+++ resolved
@@ -3,12 +3,9 @@
 
 using Autofac;
 using Nethermind.Api;
-<<<<<<< HEAD
-=======
 using Nethermind.Blockchain;
 using Nethermind.Config;
 using Nethermind.Consensus.AuRa.Config;
->>>>>>> 62a4956e
 using Nethermind.Consensus.AuRa.Contracts;
 using Nethermind.Consensus.AuRa.Transactions;
 using Nethermind.Consensus.AuRa.Validators;
@@ -50,11 +47,7 @@
         public IReportingValidator? ReportingValidator { get; set; }
 
         public ReportingContractBasedValidator.Cache ReportingContractValidatorCache { get; } = new ReportingContractBasedValidator.Cache();
-<<<<<<< HEAD
-        public TxPriorityContract.LocalDataSource? TxPriorityContractLocalDataSource { get; set; }
         public IGasLimitCalculator? AuraGasLimitCalculator { get; set; }
-=======
-
 
         private TxPriorityContract.LocalDataSource? _txPriorityContractLocalDataSource = null;
         public TxPriorityContract.LocalDataSource? TxPriorityContractLocalDataSource
@@ -81,7 +74,5 @@
 
         public ReadOnlyTxProcessingEnv CreateReadOnlyTransactionProcessorSource() =>
             new ReadOnlyTxProcessingEnv(WorldStateManager!, BlockTree!.AsReadOnly(), SpecProvider!, LogManager!);
-
->>>>>>> 62a4956e
     }
 }