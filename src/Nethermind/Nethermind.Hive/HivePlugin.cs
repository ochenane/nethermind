// SPDX-FileCopyrightText: 2022 Demerzel Solutions Limited
// SPDX-License-Identifier: LGPL-3.0-only

using System;
using System.Threading;
using System.Threading.Tasks;
using Nethermind.Api;
using Nethermind.Api.Extensions;
using Nethermind.Logging;

namespace Nethermind.Hive
{
    public class HivePlugin : INethermindPlugin
    {
        private INethermindApi _api = null!;
<<<<<<< HEAD
        private ILogger _logger = null!;
=======
        private IHiveConfig _hiveConfig = null!;
        private ILogger _logger;
>>>>>>> 62a4956e
        private readonly CancellationTokenSource _disposeCancellationToken = new();

        public ValueTask DisposeAsync()
        {
            _disposeCancellationToken.Cancel();
            _disposeCancellationToken.Dispose();
            return ValueTask.CompletedTask;
        }

        public string Name => "Hive";

        public string Description => "Plugin used for executing Hive Ethereum Tests";

        public string Author => "Nethermind";
        public bool Enabled { get; }

        public HivePlugin(IHiveConfig hiveConfig)
        {
            Enabled = Environment.GetEnvironmentVariable("NETHERMIND_HIVE_ENABLED")?.ToLowerInvariant() == "true" || hiveConfig.Enabled;
        }

        public Task Init(INethermindApi api)
        {
            _api = api ?? throw new ArgumentNullException(nameof(api));
            _logger = _api.LogManager.GetClassLogger();

            return Task.CompletedTask;
        }

        public async Task InitNetworkProtocol()
        {
            if (Enabled)
            {
                if (_api.BlockTree is null) throw new ArgumentNullException(nameof(_api.BlockTree));
                if (_api.BlockProcessingQueue is null) throw new ArgumentNullException(nameof(_api.BlockProcessingQueue));
                if (_api.ConfigProvider is null) throw new ArgumentNullException(nameof(_api.ConfigProvider));
                if (_api.LogManager is null) throw new ArgumentNullException(nameof(_api.LogManager));
                if (_api.FileSystem is null) throw new ArgumentNullException(nameof(_api.FileSystem));
                if (_api.BlockValidator is null) throw new ArgumentNullException(nameof(_api.BlockValidator));

                _api.TxGossipPolicy.Policies.Clear();

                HiveRunner hiveRunner = new(
                    _api.BlockTree,
                    _api.BlockProcessingQueue,
                    _api.ConfigProvider,
                    _api.LogManager.GetClassLogger(),
                    _api.FileSystem,
                    _api.BlockValidator
                );

                if (_logger.IsInfo) _logger.Info("Hive is starting");

                await hiveRunner.Start(_disposeCancellationToken.Token);
            }
        }

        public Task InitRpcModules()
        {
            return Task.CompletedTask;
        }

    }
}<|MERGE_RESOLUTION|>--- conflicted
+++ resolved
@@ -13,12 +13,7 @@
     public class HivePlugin : INethermindPlugin
     {
         private INethermindApi _api = null!;
-<<<<<<< HEAD
-        private ILogger _logger = null!;
-=======
-        private IHiveConfig _hiveConfig = null!;
         private ILogger _logger;
->>>>>>> 62a4956e
         private readonly CancellationTokenSource _disposeCancellationToken = new();
 
         public ValueTask DisposeAsync()
