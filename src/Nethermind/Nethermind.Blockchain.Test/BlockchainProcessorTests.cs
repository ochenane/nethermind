// SPDX-FileCopyrightText: 2022 Demerzel Solutions Limited
// SPDX-License-Identifier: LGPL-3.0-only

using System;
using System.Collections.Concurrent;
using System.Collections.Generic;
using System.Linq;
using System.Threading;
using System.Threading.Tasks;
using FluentAssertions;
using Nethermind.Consensus.Processing;
using Nethermind.Core;
using Nethermind.Core.Attributes;
using Nethermind.Core.Crypto;
using Nethermind.Core.Test;
using Nethermind.Core.Test.Blockchain;
using Nethermind.Specs;
using Nethermind.Core.Test.Builders;
using Nethermind.Db;
using Nethermind.Evm.Tracing;
using Nethermind.Logging;
using Nethermind.State.Repositories;
using Nethermind.Db.Blooms;
using Nethermind.State;
using Nethermind.Trie;
using NSubstitute;
using NUnit.Framework;
using Nethermind.Trie.Pruning;

namespace Nethermind.Blockchain.Test
{
    [TestFixture]
    [Parallelizable(ParallelScope.Self)]
    public class BlockchainProcessorTests
    {
        private static readonly ILogManager _logManager = new NUnitLogManager(LogLevel.Trace);
        private class ProcessingTestContext
        {
            private ILogManager _logManager = BlockchainProcessorTests._logManager;

            private class BlockProcessorMock : IBlockProcessor
            {
                private ILogger _logger;

                private HashSet<Keccak> _allowed = new();

                private HashSet<Keccak> _allowedToFail = new();

                private HashSet<Keccak> _rootProcessed = new();

                public BlockProcessorMock(ILogManager logManager, IStateReader stateReader)
                {
                    _logger = logManager.GetClassLogger();
                    stateReader.When(it =>
                            it.RunTreeVisitor(Arg.Any<ITreeVisitor>(), Arg.Any<Keccak>(), Arg.Any<VisitingOptions>()))
                        .Do((info =>
                        {
                            // Simulate state root check
                            ITreeVisitor visitor = (ITreeVisitor)info[0];
                            Keccak stateRoot = (Keccak)info[1];
                            if (!_rootProcessed.Contains(stateRoot)) visitor.VisitMissingNode(stateRoot, new TrieVisitContext());
                        }));
                }

                public void Allow(Keccak hash)
                {
                    _logger.Info($"Allowing {hash} to process");
                    _allowed.Add(hash);
                }

                public void AllowToFail(Keccak hash)
                {
                    _logger.Info($"Allowing {hash} to fail");
                    _allowedToFail.Add(hash);
                }

                public Block[] Process(Keccak newBranchStateRoot, List<Block> suggestedBlocks, ProcessingOptions processingOptions, IBlockTracer blockTracer)
                {
                    if (blockTracer != NullBlockTracer.Instance)
                    {
                        // this is for block reruns on failure for diag tracing
                        throw new InvalidBlockException(suggestedBlocks[0]);
                    }

                    _logger.Info($"Processing {suggestedBlocks.Last().ToString(Block.Format.Short)}");
                    while (true)
                    {
                        bool notYet = false;
                        for (int i = 0; i < suggestedBlocks.Count; i++)
                        {
                            BlocksProcessing?.Invoke(this, new BlocksProcessingEventArgs(suggestedBlocks));
                            Block suggestedBlock = suggestedBlocks[i];
                            Keccak hash = suggestedBlock.Hash!;
                            if (!_allowed.Contains(hash))
                            {
                                if (_allowedToFail.Contains(hash))
                                {
                                    _allowedToFail.Remove(hash);
                                    BlockProcessed?.Invoke(this, new BlockProcessedEventArgs(suggestedBlocks.Last(), Array.Empty<TxReceipt>()));
                                    throw new InvalidBlockException(suggestedBlock);
                                }

                                notYet = true;
                                break;
                            }
                        }

                        if (notYet)
                        {
                            Thread.Sleep(20);
                        }
                        else
                        {
                            _rootProcessed.Add(suggestedBlocks.Last().StateRoot!);
                            BlockProcessed?.Invoke(this, new BlockProcessedEventArgs(suggestedBlocks.Last(), Array.Empty<TxReceipt>()));
                            return suggestedBlocks.ToArray();
                        }
                    }
                }

                public event EventHandler<BlocksProcessingEventArgs>? BlocksProcessing;

                public event EventHandler<BlockProcessedEventArgs>? BlockProcessed;

                public event EventHandler<TxProcessedEventArgs>? TransactionProcessed
                {
                    add { }
                    remove { }
                }
            }

            private class RecoveryStepMock : IBlockPreprocessorStep
            {
                private readonly ILogger _logger;
                private readonly ConcurrentDictionary<Keccak, object> _allowed = new();
                private readonly ConcurrentDictionary<Keccak, object> _allowedToFail = new();

                public RecoveryStepMock(ILogManager logManager)
                {
                    _logger = logManager.GetClassLogger();
                }

                public void Allow(Keccak hash)
                {
                    _logger.Info($"Allowing {hash} to recover");
                    _allowed[hash] = new object();
                }

                public void RecoverData(Block block)
                {
                    _logger.Info($"Recovering data for {block.ToString(Block.Format.Short)}");
                    if (block.Author is not null)
                    {
                        _logger.Info($"Data was already there for {block.ToString(Block.Format.Short)}");
                        return;
                    }

                    while (true)
                    {
                        Keccak blockHash = block.Hash!;
                        if (!_allowed.ContainsKey(blockHash))
                        {
                            if (_allowedToFail.ContainsKey(blockHash))
                            {
                                _allowedToFail.Remove(blockHash, out _);
                                throw new Exception();
                            }

                            Thread.Sleep(20);
                            continue;
                        }

                        block.Header.Author = Address.Zero;
                        _allowed.Remove(blockHash, out _);
                        return;
                    }
                }
            }

            private readonly BlockTree _blockTree;
            private readonly AutoResetEvent _resetEvent;
            private readonly AutoResetEvent _queueEmptyResetEvent;
            private readonly BlockProcessorMock _blockProcessor;
            private readonly RecoveryStepMock _recoveryStep;
            private readonly BlockchainProcessor _processor;
            private readonly ILogger _logger;

            private Keccak? _headBefore;
            private int _processingQueueEmptyFired;
<<<<<<< HEAD
            public const int ProcessingWait = 3000;
=======
            private const int ProcessingWait = 2000;
>>>>>>> ad4a5348

            public ProcessingTestContext(bool startProcessor)
            {
                _logger = _logManager.GetClassLogger();
<<<<<<< HEAD
                MemDb blockDb = new();
                MemDb blockInfoDb = new();
                MemDb headersDb = new();
                MemDb stateDb = new();
                IStateReader stateReader = Substitute.For<IStateReader>();

                _blockTree = new BlockTree(blockDb, headersDb, blockInfoDb, new ChainLevelInfoRepository(blockInfoDb), MainnetSpecProvider.Instance, NullBloomStorage.Instance, _logManager);
=======
                IStateReader stateReader = Substitute.For<IStateReader>();

                _blockTree = Build.A.BlockTree()
                    .WithoutSettingHead
                    .TestObject;
>>>>>>> ad4a5348
                _blockProcessor = new BlockProcessorMock(_logManager, stateReader);
                _recoveryStep = new RecoveryStepMock(_logManager);
                _processor = new BlockchainProcessor(_blockTree, _blockProcessor, _recoveryStep, stateReader, LimboLogs.Instance, BlockchainProcessor.Options.Default);
                _resetEvent = new AutoResetEvent(false);
                _queueEmptyResetEvent = new AutoResetEvent(false);

                _processor.ProcessingQueueEmpty += (_, _) =>
                {
                    _processingQueueEmptyFired++;
                    _queueEmptyResetEvent.Set();
                };

                _blockTree.NewHeadBlock += (_, args) =>
                {
                    _logger.Info($"Finished waiting for {args.Block.ToString(Block.Format.Short)} as block became the new head block");
                    _resetEvent.Set();
                };

                if (startProcessor)
                    _processor.Start();
            }

            public ProcessingTestContext IsProcessingBlocks(bool expectedIsProcessingBlocks, ulong maxInterval)
            {
                bool actual = _processor.IsProcessingBlocks(maxInterval);
                Assert.That(actual, Is.EqualTo(expectedIsProcessingBlocks));
                return this;
            }

            public ProcessingTestContext AndRecoveryQueueLimitHasBeenReached()
            {
                _processor.SoftMaxRecoveryQueueSizeInTx = 0;
                return this;
            }

            public AfterBlock Processed(Block block)
            {
                _headBefore = _blockTree.Head?.Hash;
                ManualResetEvent processedEvent = new(false);
                bool wasProcessed = false;
                _blockProcessor.BlockProcessed += (_, args) =>
                {
                    if (args.Block.Hash == block.Hash)
                    {
                        wasProcessed = true;
                        processedEvent.Set();
                    }
                };

                _logger.Info($"Waiting for {block.ToString(Block.Format.Short)} to process");
                _blockProcessor.Allow(block.Hash!);
                processedEvent.WaitOne(ProcessingWait);
                Assert.True(wasProcessed, $"Expected this block to get processed but it was not: {block.ToString(Block.Format.Short)}");

                return new AfterBlock(_logManager, this, block);
            }

            public AfterBlock ProcessedSkipped(Block block)
            {
                _headBefore = _blockTree.Head?.Hash;
                _logger.Info($"Waiting for {block.ToString(Block.Format.Short)} to be skipped");
                _blockProcessor.Allow(block.Hash!);
                return new AfterBlock(_logManager, this, block);
            }

            public AfterBlock ProcessedFail(Block block)
            {
                _headBefore = _blockTree.Head?.Hash;
                ManualResetEvent processedEvent = new(false);
                bool wasProcessed = false;
                _blockProcessor.BlockProcessed += (_, args) =>
                {
                    if (args.Block.Hash == block.Hash)
                    {
                        wasProcessed = true;
                        processedEvent.Set();
                    }
                };

                _logger.Info($"Waiting for {block.ToString(Block.Format.Short)} to fail processing");
                _blockProcessor.AllowToFail(block.Hash!);
                processedEvent.WaitOne(ProcessingWait);
                Assert.True(wasProcessed, $"Block was never processed {block.ToString(Block.Format.Short)}");
                Assert.That(_blockTree.Head?.Hash, Is.EqualTo(_headBefore), $"Processing did not fail - {block.ToString(Block.Format.Short)} became a new head block");
                _logger.Info($"Finished waiting for {block.ToString(Block.Format.Short)} to fail processing");
                return new AfterBlock(_logManager, this, block);
            }

            public ProcessingTestContext Suggested(Block block)
            {
                AddBlockResult result = _blockTree.SuggestBlock(block);
                if (result != AddBlockResult.Added)
                {
                    _logger.Info($"Finished waiting for {block.ToString(Block.Format.Short)} as block was ignored");
                    _resetEvent.Set();
                }

                return this;
            }

            public ProcessingTestContext SuggestedWithoutProcessingAndMoveToMain(Block block)
            {
                AddBlockResult result = _blockTree.SuggestBlock(block, BlockTreeSuggestOptions.None);
                if (result != AddBlockResult.Added)
                {
                    Assert.Fail($"Block {block} was expected to be added");
                }

                _blockTree.UpdateMainChain(new[] { block }, false);
                _blockProcessor.Allow(block.Hash!);
                _recoveryStep.Allow(block.Hash!);

                return this;
            }

            public ProcessingTestContext Suggested(BlockHeader block)
            {
                AddBlockResult result = _blockTree.SuggestHeader(block);
                if (result != AddBlockResult.Added)
                {
                    _logger.Info($"Finished waiting for {block.ToString(BlockHeader.Format.Short)} as block was ignored");
                    _resetEvent.Set();
                }

                return this;
            }

            public ProcessingTestContext Recovered(Block block)
            {
                _recoveryStep.Allow(block.Hash!);
                return this;
            }

            public ProcessingTestContext CountIs(int expectedCount)
            {
                var count = ((IBlockProcessingQueue)_processor).Count;
                Assert.That(expectedCount, Is.EqualTo(count));
                return this;
            }

            public AfterBlock FullyProcessed(Block block)
            {
                return Suggested(block)
                    .Recovered(block)
                    .Processed(block);
            }

            public AfterBlock FullyProcessedSkipped(Block block)
            {
                return Suggested(block)
                    .Recovered(block)
                    .ProcessedSkipped(block);
            }

            public AfterBlock FullyProcessedFail(Block block)
            {
                return Suggested(block)
                    .Recovered(block)
                    .ProcessedFail(block);
            }

            public ProcessingTestContext QueueIsEmpty(int count)
            {
                _queueEmptyResetEvent.WaitOne(ProcessingWait);
                Assert.That(_processingQueueEmptyFired, Is.EqualTo(count), $"Processing queue fired {_processingQueueEmptyFired} times.");
                return this;
            }

            public class AfterBlock
            {
                public const int IgnoreWait = 200;

                private readonly ILogger _logger;
                private readonly Block _block;
                private readonly ProcessingTestContext _processingTestContext;

                public AfterBlock(ILogManager logManager, ProcessingTestContext processingTestContext, Block block)
                {
                    _logger = logManager.GetClassLogger();
                    _processingTestContext = processingTestContext;
                    _block = block;
                }

                public ProcessingTestContext BecomesGenesis()
                {
                    _logger.Info($"Waiting for {_block.ToString(Block.Format.Short)} to become genesis block");
                    _processingTestContext._resetEvent.WaitOne(ProcessingWait);
                    Assert.That(_processingTestContext._blockTree.Genesis!.Hash, Is.EqualTo(_block.Header.Hash), "genesis");
                    return _processingTestContext;
                }

                public ProcessingTestContext BecomesNewHead()
                {
                    _logger.Info($"Waiting for {_block.ToString(Block.Format.Short)} to become the new head block");
                    _processingTestContext._resetEvent.WaitOne(ProcessingWait);
                    Assert.That(() => _processingTestContext._blockTree.Head!.Hash, Is.EqualTo(_block.Header.Hash).After(1000, 100));
                    return _processingTestContext;
                }

                public ProcessingTestContext IsKeptOnBranch()
                {
                    _logger.Info($"Waiting for {_block.ToString(Block.Format.Short)} to be ignored");
                    _processingTestContext._resetEvent.WaitOne(IgnoreWait);
                    Assert.That(_processingTestContext._blockTree.Head!.Hash, Is.EqualTo(_processingTestContext._headBefore), "head");
                    _logger.Info($"Finished waiting for {_block.ToString(Block.Format.Short)} to be ignored");
                    return _processingTestContext;
                }

                public ProcessingTestContext IsDeletedAsInvalid()
                {
                    _logger.Info($"Waiting for {_block.ToString(Block.Format.Short)} to be deleted");
                    _processingTestContext._resetEvent.WaitOne(IgnoreWait);
                    Assert.That(_processingTestContext._blockTree.Head!.Hash, Is.EqualTo(_processingTestContext._headBefore), "head");
                    _logger.Info($"Finished waiting for {_block.ToString(Block.Format.Short)} to be deleted");
                    Assert.Null(_processingTestContext._blockTree.FindBlock(_block.Hash, BlockTreeLookupOptions.None));
                    return _processingTestContext;
                }
            }

            public ProcessingTestContext Sleep(int milliseconds)
            {
                Thread.Sleep(milliseconds);
                return this;
            }
        }

        private static class When
        {
            public static ProcessingTestContext ProcessingBlocks => new(true);

            public static ProcessingTestContext ProcessorIsNotStarted => new(false);
        }

        private static readonly Block _block0 = Build.A.Block.WithNumber(0).WithNonce(0).WithDifficulty(0).TestObject;
        private static readonly Block _block1D2 = Build.A.Block.WithNumber(1).WithNonce(1).WithParent(_block0).WithDifficulty(2).TestObject;
        private static readonly Block _block2D4 = Build.A.Block.WithNumber(2).WithNonce(2).WithParent(_block1D2).WithDifficulty(2).TestObject;
        private static readonly Block _block3D6 = Build.A.Block.WithNumber(3).WithNonce(3).WithParent(_block2D4).WithDifficulty(2).TestObject;
        private static readonly Block _block4D8 = Build.A.Block.WithNumber(4).WithNonce(4).WithParent(_block3D6).WithDifficulty(2).TestObject;
        private static readonly Block _block5D10 = Build.A.Block.WithNumber(5).WithNonce(5).WithParent(_block4D8).WithDifficulty(2).TestObject;
        private static readonly Block _blockB2D4 = Build.A.Block.WithNumber(2).WithNonce(6).WithParent(_block1D2).WithDifficulty(2).TestObject;
        private static readonly Block _blockB3D8 = Build.A.Block.WithNumber(3).WithNonce(7).WithParent(_blockB2D4).WithDifficulty(4).TestObject;
        private static readonly Block _blockC2D100 = Build.A.Block.WithNumber(3).WithNonce(8).WithParent(_block1D2).WithDifficulty(98).TestObject;
        private static readonly Block _blockD2D200 = Build.A.Block.WithNumber(3).WithNonce(8).WithParent(_block1D2).WithDifficulty(198).TestObject;
        private static readonly Block _blockE2D300 = Build.A.Block.WithNumber(3).WithNonce(8).WithParent(_block1D2).WithDifficulty(298).TestObject;

        [Test, Timeout(Timeout.MaxTestTime)]
        public void Can_ignore_lower_difficulty()
        {
            When.ProcessingBlocks
                .FullyProcessed(_block0).BecomesGenesis()
                .FullyProcessed(_block1D2).BecomesNewHead()
                .FullyProcessed(_blockB2D4).BecomesNewHead()
                .FullyProcessed(_blockB3D8).BecomesNewHead()
                .FullyProcessedSkipped(_block2D4).IsKeptOnBranch()
                .FullyProcessedSkipped(_block3D6).IsKeptOnBranch();
        }

        [Test, Timeout(Timeout.MaxTestTime)]
        public void Can_ignore_same_difficulty()
        {
            When.ProcessingBlocks
                .FullyProcessed(_block0).BecomesGenesis()
                .FullyProcessed(_block1D2).BecomesNewHead()
                .FullyProcessed(_block2D4).BecomesNewHead()
                .FullyProcessedSkipped(_blockB2D4).IsKeptOnBranch();
        }

        [Test, Timeout(Timeout.MaxTestTime)]
        public void Can_process_sequence()
        {
            When.ProcessingBlocks
                .FullyProcessed(_block0).BecomesGenesis()
                .FullyProcessed(_block1D2).BecomesNewHead()
                .FullyProcessed(_block2D4).BecomesNewHead()
                .FullyProcessed(_block3D6).BecomesNewHead()
                .FullyProcessed(_block4D8).BecomesNewHead();
        }

        [Test, Timeout(Timeout.MaxTestTime)]
        [Explicit("Does not work on CI")]
        public void Will_update_metrics_on_processing()
        {
            long metricsBefore = Metrics.LastBlockProcessingTimeInMs;

            When.ProcessingBlocks
                .FullyProcessed(_block0).BecomesGenesis();

            long metricsAfter = Metrics.LastBlockProcessingTimeInMs;
            metricsAfter.Should().NotBe(metricsBefore);
        }

        [Test, Timeout(Timeout.MaxTestTime)]
        public void Can_process_fast_sync_transition()
        {
            When.ProcessingBlocks
                .FullyProcessed(_block0).BecomesGenesis()
                .FullyProcessed(_block1D2).BecomesNewHead()
                .FullyProcessed(_block2D4).BecomesNewHead()
                .Suggested(_block3D6.Header)
                .FullyProcessed(_block4D8).BecomesNewHead();
        }

        [Test]
        public async Task Can_process_fast_sync()
        {
            var logger = _logManager.GetClassLogger();
            BasicTestBlockchain testBlockchain = await BasicTestBlockchain.Create();
            await testBlockchain.BuildSomeBlocks(5);

<<<<<<< HEAD
            logger.Info("start test a");
            ProcessingTestContext a = When.ProcessingBlocks;
            logger.Info("start test b");
            ProcessingTestContext b = a.FullyProcessed(testBlockchain.BlockTree.FindBlock(0)).BecomesGenesis();
            logger.Info("start test b");
            ProcessingTestContext c = b.SuggestedWithoutProcessingAndMoveToMain(testBlockchain.BlockTree.FindBlock(1));
            logger.Info("start test c");
            ProcessingTestContext d = c.SuggestedWithoutProcessingAndMoveToMain(testBlockchain.BlockTree.FindBlock(2));
            logger.Info("start test d");
            ProcessingTestContext e = d.SuggestedWithoutProcessingAndMoveToMain(testBlockchain.BlockTree.FindBlock(3));
            logger.Info("start test e");
            ProcessingTestContext f = e.SuggestedWithoutProcessingAndMoveToMain(testBlockchain.BlockTree.FindBlock(4));
            logger.Info("start test f");
            ProcessingTestContext.AfterBlock g = f.FullyProcessed(testBlockchain.BlockTree.FindBlock(5));
            logger.Info("start test g");
            g.BecomesNewHead();
=======
            When.ProcessingBlocks
                .FullyProcessed(testBlockchain.BlockTree.FindBlock(0)!).BecomesGenesis()
                .SuggestedWithoutProcessingAndMoveToMain(testBlockchain.BlockTree.FindBlock(1)!)
                .SuggestedWithoutProcessingAndMoveToMain(testBlockchain.BlockTree.FindBlock(2)!)
                .SuggestedWithoutProcessingAndMoveToMain(testBlockchain.BlockTree.FindBlock(3)!)
                .SuggestedWithoutProcessingAndMoveToMain(testBlockchain.BlockTree.FindBlock(4)!)
                .FullyProcessed(testBlockchain.BlockTree.FindBlock(5)!).BecomesNewHead();
>>>>>>> ad4a5348
        }

        [Test, Timeout(Timeout.MaxTestTime)]
        public void Can_reorganize_just_head_block_twice()
        {
            When.ProcessingBlocks
                .FullyProcessed(_block0).BecomesGenesis()
                .FullyProcessed(_block1D2).BecomesNewHead()
                .FullyProcessed(_block2D4).BecomesNewHead()
                .FullyProcessed(_blockC2D100).BecomesNewHead()
                .FullyProcessed(_blockD2D200).BecomesNewHead()
                .FullyProcessed(_blockE2D300).BecomesNewHead();
        }

        [Test, Timeout(Timeout.MaxTestTime)]
        public void Can_reorganize_there_and_back()
        {
            When.ProcessingBlocks
                .FullyProcessed(_block0).BecomesGenesis()
                .FullyProcessed(_block1D2).BecomesNewHead()
                .FullyProcessed(_block2D4).BecomesNewHead()
                .FullyProcessed(_block3D6).BecomesNewHead()
                .FullyProcessedSkipped(_blockB2D4).IsKeptOnBranch()
                .FullyProcessed(_blockB3D8).BecomesNewHead()
                .FullyProcessedSkipped(_block4D8).IsKeptOnBranch()
                .FullyProcessed(_block5D10).BecomesNewHead();
        }

        [Test, Timeout(Timeout.MaxTestTime), Retry(3)]
        public void Can_reorganize_to_longer_path()
        {
            When.ProcessingBlocks
                .FullyProcessed(_block0).BecomesGenesis()
                .FullyProcessed(_block1D2).BecomesNewHead()
                .FullyProcessed(_blockB2D4).BecomesNewHead()
                .FullyProcessed(_blockB3D8).BecomesNewHead()
                .FullyProcessedSkipped(_block2D4).IsKeptOnBranch()
                .FullyProcessedSkipped(_block3D6).IsKeptOnBranch()
                .FullyProcessedSkipped(_block4D8).IsKeptOnBranch()
                .FullyProcessed(_block5D10).BecomesNewHead();
        }

        [Test, Timeout(Timeout.MaxTestTime)]
        public void Can_reorganize_to_same_length()
        {
            When.ProcessingBlocks
                .FullyProcessed(_block0).BecomesGenesis()
                .FullyProcessed(_block1D2).BecomesNewHead()
                .FullyProcessed(_block2D4).BecomesNewHead()
                .FullyProcessed(_block3D6).BecomesNewHead()
                .FullyProcessedSkipped(_blockB2D4).IsKeptOnBranch()
                .FullyProcessed(_blockB3D8).BecomesNewHead();
        }

        [Test, Timeout(Timeout.MaxTestTime)]
        public void Can_reorganize_to_shorter_path()
        {
            When.ProcessingBlocks
                .FullyProcessed(_block0).BecomesGenesis()
                .FullyProcessed(_block1D2).BecomesNewHead()
                .FullyProcessed(_block2D4).BecomesNewHead()
                .FullyProcessed(_block3D6).BecomesNewHead()
                .FullyProcessed(_blockC2D100).BecomesNewHead();
        }

        [Test, Timeout(Timeout.MaxTestTime)]
        [Retry(3)] // some flakiness
        public void Can_change_branch_on_invalid_block()
        {
            When.ProcessingBlocks
                .FullyProcessed(_block0).BecomesGenesis()
                .FullyProcessed(_block1D2).BecomesNewHead()
                .FullyProcessedFail(_block2D4).IsDeletedAsInvalid()
                .FullyProcessed(_blockB2D4).BecomesNewHead();
        }

        [Test(Description = "Covering scenario when we have an invalid block followed by its descendants." +
                            "All the descandant blocks should get discarded and an alternative branch should get selected." +
                            "BRANCH A | BLOCK 2 | INVALID |  DISCARD" +
                            "BRANCH A | BLOCK 3 |   VALID |  DISCARD" +
                            "BRANCH A | BLOCK 4 |   VALID |  DISCARD" +
                            "BRANCH B | BLOCK 2 |   VALID | NEW HEAD"), Timeout(Timeout.MaxTestTime)]
        public void Can_change_branch_on_invalid_block_when_invalid_branch_is_in_the_queue()
        {
            When.ProcessingBlocks
                .FullyProcessed(_block0).BecomesGenesis()
                .Suggested(_block1D2)
                .Suggested(_block2D4)
                .Suggested(_block3D6)
                .Suggested(_block4D8)
                .Recovered(_block1D2)
                .Recovered(_block2D4)
                .Recovered(_block3D6)
                .Recovered(_block4D8)
                .Processed(_block1D2).BecomesNewHead()
                .ProcessedFail(_block2D4).IsDeletedAsInvalid()
                .ProcessedSkipped(_block3D6).IsDeletedAsInvalid()
                .ProcessedSkipped(_block4D8).IsDeletedAsInvalid()
                .FullyProcessed(_blockB2D4).BecomesNewHead();
        }

        [Test, Timeout(Timeout.MaxTestTime)]
        public void Can_change_branch_on_invalid_block_when_invalid_branch_is_in_the_queue_and_recovery_queue_max_has_been_reached()
        {
            When.ProcessingBlocks
                .AndRecoveryQueueLimitHasBeenReached()
                .FullyProcessed(_block0).BecomesGenesis()
                .Suggested(_block1D2)
                .Suggested(_block2D4)
                .Suggested(_block3D6)
                .Suggested(_block4D8)
                .Recovered(_block1D2)
                .Recovered(_block2D4)
                .Processed(_block1D2).BecomesNewHead()
                .ProcessedFail(_block2D4).IsDeletedAsInvalid()
                .Recovered(_block3D6)
                .Recovered(_block4D8)
                .ProcessedSkipped(_block3D6).IsDeletedAsInvalid()
                .ProcessedSkipped(_block4D8).IsDeletedAsInvalid()
                .FullyProcessed(_blockB2D4).BecomesNewHead();
        }

        [Test, Timeout(Timeout.MaxTestTime)]
        [Ignore("Not implemented yet - scenario when from suggested blocks we can see that previously suggested will not be winning")]
        [Todo(Improve.Performance, "We can skip processing losing branches by implementing code to pass this test")]
        public void Never_process_branches_that_are_known_to_lose_in_the_future()
        {
            // this can be solved easily by resetting the hash to follow whenever suggesting a block that is not a child of the previously suggested block
            When.ProcessingBlocks
                .FullyProcessed(_block0).BecomesGenesis()
                .Suggested(_block1D2)
                .Suggested(_block2D4)
                .Suggested(_block3D6)
                .Suggested(_blockB2D4)
                .Suggested(_blockB3D8)
                .Recovered(_block1D2)
                .Recovered(_block2D4)
                .Recovered(_block3D6)
                .Recovered(_blockB2D4)
                .Recovered(_blockB3D8)
                .Processed(_block1D2).BecomesNewHead()
                .ProcessedSkipped(_block2D4).IsKeptOnBranch();
        }

        [Test, Timeout(Timeout.MaxTestTime)]
        public void IsProcessingBlocks_returns_true_when_processing_blocks()
        {
            When.ProcessingBlocks
                .IsProcessingBlocks(true, 1)
                .FullyProcessed(_block0).BecomesGenesis()
                .FullyProcessed(_block1D2).BecomesNewHead()
                .IsProcessingBlocks(true, 1)
                .FullyProcessed(_block2D4).BecomesNewHead()
                .IsProcessingBlocks(true, 1)
                .FullyProcessed(_block3D6).BecomesNewHead()
                .IsProcessingBlocks(true, 1);
        }

        [Test, Timeout(Timeout.MaxTestTime)]
        public void IsProcessingBlocks_returns_false_when_max_interval_elapsed()
        {
            When.ProcessingBlocks
                .IsProcessingBlocks(true, 1)
                .FullyProcessed(_block0).BecomesGenesis()
                .FullyProcessed(_block1D2).BecomesNewHead()
                .IsProcessingBlocks(true, 1)
                .FullyProcessed(_block2D4).BecomesNewHead()
                .Sleep(2000)
                .IsProcessingBlocks(false, 1)
                .FullyProcessed(_block3D6).BecomesNewHead()
                .IsProcessingBlocks(true, 1);
        }

        [Test, Timeout(Timeout.MaxTestTime)]
        public void ProcessorIsNotStarted_returns_false()
        {
            When.ProcessorIsNotStarted
                .IsProcessingBlocks(false, 10)
                .Sleep(1000)
                .IsProcessingBlocks(false, 10);
        }

        [Test, Timeout(Timeout.MaxTestTime)]
        public void QueueCount_returns_correctly()
        {
            When.ProcessingBlocks
                .QueueIsEmpty(1)
                .FullyProcessed(_block0)
                .BecomesGenesis()
                .QueueIsEmpty(2)


                .Suggested(_block1D2)
                .Recovered(_block1D2)
                .CountIs(1)

                .Suggested(_block2D4)
                .Suggested(_block3D6)
                .Recovered(_block2D4)
                .Recovered(_block3D6)
                .CountIs(3)

                .Processed(_block1D2)
                .BecomesNewHead()
                .Sleep(10)
                .CountIs(2)
                .ProcessedFail(_block2D4)
                .IsDeletedAsInvalid()
                .ProcessedSkipped(_block3D6)
                .IsDeletedAsInvalid()
                .Sleep(10)
                .CountIs(0)
                .QueueIsEmpty(3);
        }
    }
}<|MERGE_RESOLUTION|>--- conflicted
+++ resolved
@@ -187,30 +187,16 @@
 
             private Keccak? _headBefore;
             private int _processingQueueEmptyFired;
-<<<<<<< HEAD
-            public const int ProcessingWait = 3000;
-=======
             private const int ProcessingWait = 2000;
->>>>>>> ad4a5348
 
             public ProcessingTestContext(bool startProcessor)
             {
                 _logger = _logManager.GetClassLogger();
-<<<<<<< HEAD
-                MemDb blockDb = new();
-                MemDb blockInfoDb = new();
-                MemDb headersDb = new();
-                MemDb stateDb = new();
-                IStateReader stateReader = Substitute.For<IStateReader>();
-
-                _blockTree = new BlockTree(blockDb, headersDb, blockInfoDb, new ChainLevelInfoRepository(blockInfoDb), MainnetSpecProvider.Instance, NullBloomStorage.Instance, _logManager);
-=======
                 IStateReader stateReader = Substitute.For<IStateReader>();
 
                 _blockTree = Build.A.BlockTree()
                     .WithoutSettingHead
                     .TestObject;
->>>>>>> ad4a5348
                 _blockProcessor = new BlockProcessorMock(_logManager, stateReader);
                 _recoveryStep = new RecoveryStepMock(_logManager);
                 _processor = new BlockchainProcessor(_blockTree, _blockProcessor, _recoveryStep, stateReader, LimboLogs.Instance, BlockchainProcessor.Options.Default);
@@ -520,24 +506,6 @@
             BasicTestBlockchain testBlockchain = await BasicTestBlockchain.Create();
             await testBlockchain.BuildSomeBlocks(5);
 
-<<<<<<< HEAD
-            logger.Info("start test a");
-            ProcessingTestContext a = When.ProcessingBlocks;
-            logger.Info("start test b");
-            ProcessingTestContext b = a.FullyProcessed(testBlockchain.BlockTree.FindBlock(0)).BecomesGenesis();
-            logger.Info("start test b");
-            ProcessingTestContext c = b.SuggestedWithoutProcessingAndMoveToMain(testBlockchain.BlockTree.FindBlock(1));
-            logger.Info("start test c");
-            ProcessingTestContext d = c.SuggestedWithoutProcessingAndMoveToMain(testBlockchain.BlockTree.FindBlock(2));
-            logger.Info("start test d");
-            ProcessingTestContext e = d.SuggestedWithoutProcessingAndMoveToMain(testBlockchain.BlockTree.FindBlock(3));
-            logger.Info("start test e");
-            ProcessingTestContext f = e.SuggestedWithoutProcessingAndMoveToMain(testBlockchain.BlockTree.FindBlock(4));
-            logger.Info("start test f");
-            ProcessingTestContext.AfterBlock g = f.FullyProcessed(testBlockchain.BlockTree.FindBlock(5));
-            logger.Info("start test g");
-            g.BecomesNewHead();
-=======
             When.ProcessingBlocks
                 .FullyProcessed(testBlockchain.BlockTree.FindBlock(0)!).BecomesGenesis()
                 .SuggestedWithoutProcessingAndMoveToMain(testBlockchain.BlockTree.FindBlock(1)!)
@@ -545,7 +513,6 @@
                 .SuggestedWithoutProcessingAndMoveToMain(testBlockchain.BlockTree.FindBlock(3)!)
                 .SuggestedWithoutProcessingAndMoveToMain(testBlockchain.BlockTree.FindBlock(4)!)
                 .FullyProcessed(testBlockchain.BlockTree.FindBlock(5)!).BecomesNewHead();
->>>>>>> ad4a5348
         }
 
         [Test, Timeout(Timeout.MaxTestTime)]
