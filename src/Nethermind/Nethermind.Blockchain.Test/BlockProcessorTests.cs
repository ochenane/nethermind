--- conflicted
+++ resolved
@@ -67,11 +67,7 @@
         {
             MemColumnsDb<StateColumns> stateDb = new();
             IDb codeDb = new MemDb();
-<<<<<<< HEAD
             TrieStoreByPath trieStore = new TrieStoreByPath(stateDb, LimboLogs.Instance);
-=======
-            TrieStore trieStore = new TrieStore(stateDb, LimboLogs.Instance);
->>>>>>> ad4a5348
 
             IWorldState stateProvider = new WorldState(trieStore, codeDb, LimboLogs.Instance);
             ITransactionProcessor transactionProcessor = Substitute.For<ITransactionProcessor>();
