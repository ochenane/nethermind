--- conflicted
+++ resolved
@@ -3,12 +3,14 @@
 
 using System;
 using System.Collections.Generic;
+using System.Diagnostics.CodeAnalysis;
 using System.Linq;
 using Nethermind.Core;
 using Nethermind.Core.Crypto;
 using Nethermind.Core.Specs;
 using Nethermind.Int256;
 using Nethermind.Merge.Plugin.Handlers;
+using Nethermind.Serialization.Json;
 using Nethermind.Serialization.Rlp;
 using Nethermind.State.Proofs;
 using System.Text.Json;
@@ -97,16 +99,14 @@
     /// Gets or sets <see cref="Block.BlobGasUsed"/> as defined in
     /// <see href="https://eips.ethereum.org/EIPS/eip-4844">EIP-4844</see>.
     /// </summary>
+    [JsonIgnore(Condition = JsonIgnoreCondition.WhenWritingNull)]
     public ulong? BlobGasUsed { get; set; }
 
     /// <summary>
     /// Gets or sets <see cref="Block.ExcessBlobGas"/> as defined in
     /// <see href="https://eips.ethereum.org/EIPS/eip-4844">EIP-4844</see>.
     /// </summary>
-<<<<<<< HEAD
     [JsonIgnore(Condition = JsonIgnoreCondition.WhenWritingNull)]
-    public UInt256? ExcessDataGas { get; set; }
-=======
     public ulong? ExcessBlobGas { get; set; }
 
     /// <summary>
@@ -115,7 +115,6 @@
     /// </summary>
     [JsonIgnore]
     public Keccak? ParentBeaconBlockRoot { get; set; }
->>>>>>> 63070a3e
 
     /// <summary>
     /// Creates the execution block from payload.
@@ -165,7 +164,6 @@
         }
     }
 
-
     private Transaction[]? _transactions = null;
 
     /// <summary>
