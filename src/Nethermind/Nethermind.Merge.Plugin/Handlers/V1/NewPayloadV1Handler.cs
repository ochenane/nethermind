//  Copyright (c) 2021 Demerzel Solutions Limited
//  This file is part of the Nethermind library.
// 
//  The Nethermind library is free software: you can redistribute it and/or modify
//  it under the terms of the GNU Lesser General Public License as published by
//  the Free Software Foundation, either version 3 of the License, or
//  (at your option) any later version.
// 
//  The Nethermind library is distributed in the hope that it will be useful,
//  but WITHOUT ANY WARRANTY; without even the implied warranty of
//  MERCHANTABILITY or FITNESS FOR A PARTICULAR PURPOSE. See the
//  GNU Lesser General Public License for more details.
// 
//  You should have received a copy of the GNU Lesser General Public License
//  along with the Nethermind. If not, see <http://www.gnu.org/licenses/>.
// 

using System;
using System.Collections.Concurrent;
using System.Collections.Generic;
using System.Threading.Tasks;
using Nethermind.Api;
using Nethermind.Blockchain;
using Nethermind.Blockchain.Find;
using Nethermind.Consensus;
using Nethermind.Consensus.Processing;
using Nethermind.Consensus.Validators;
using Nethermind.Core;
using Nethermind.Core.Caching;
using Nethermind.Core.Crypto;
using Nethermind.Crypto;
using Nethermind.Evm.Tracing;
using Nethermind.Facade.Eth;
using Nethermind.JsonRpc;
using Nethermind.Logging;
using Nethermind.Merge.Plugin.Data;
using Nethermind.Merge.Plugin.Data.V1;
using Nethermind.Merge.Plugin.Synchronization;
using Nethermind.Synchronization;
using Nethermind.Synchronization.ParallelSync;

namespace Nethermind.Merge.Plugin.Handlers.V1
{
    /// <summary>
    /// https://hackmd.io/@n0ble/kintsugi-spec
    /// Verifies the payload according to the execution environment rule set (EIP-3675)
    /// and returns the status of the verification and the hash of the last valid block
    /// </summary>
    public class NewPayloadV1Handler : IAsyncHandler<BlockRequestResult, PayloadStatusV1>
    {
        private readonly IBlockValidator _blockValidator;
        private readonly IBlockTree _blockTree;
        private readonly IBlockchainProcessor _processor;
        private readonly IEthSyncingInfo _ethSyncingInfo;
        private readonly IInitConfig _initConfig;
        private readonly IPoSSwitcher _poSSwitcher;
        private readonly IBeaconSyncStrategy _beaconSyncStrategy;
        private readonly IBeaconPivot _beaconPivot;
        private readonly IBlockCacheService _blockCacheService;
        private readonly ISyncProgressResolver _syncProgressResolver;
        private readonly IMergeSyncController _mergeSyncController;
        private readonly ILogger _logger;
        private readonly LruCache<Keccak, bool> _latestBlocks = new(50, "LatestBlocks");
        private readonly ConcurrentDictionary<Keccak, Keccak> _lastValidHashes = new();
        private readonly long _state = 0;

        public NewPayloadV1Handler(
            IBlockValidator blockValidator,
            IBlockTree blockTree,
            IBlockchainProcessor processor,
            IEthSyncingInfo ethSyncingInfo,
            IInitConfig initConfig,
            IPoSSwitcher poSSwitcher,
            IBeaconSyncStrategy beaconSyncStrategy,
            IBeaconPivot beaconPivot,
            IBlockCacheService blockCacheService,
            ISyncProgressResolver syncProgressResolver,
            IMergeSyncController mergeSyncController,
            ILogManager logManager)
        {
            _blockValidator = blockValidator ?? throw new ArgumentNullException(nameof(blockValidator));
            _blockTree = blockTree;
            _processor = processor;
            _ethSyncingInfo = ethSyncingInfo;
            _initConfig = initConfig;
            _poSSwitcher = poSSwitcher;
            _beaconSyncStrategy = beaconSyncStrategy;
            _beaconPivot = beaconPivot;
            _blockCacheService = blockCacheService;
            _syncProgressResolver = syncProgressResolver;
            _mergeSyncController = mergeSyncController;
            _logger = logManager.GetClassLogger();
        }

        public async Task<ResultWrapper<PayloadStatusV1>> HandleAsync(BlockRequestResult request)
        {
            string requestStr = $"a new payload: {request}";
            if (_logger.IsInfo) { _logger.Info($"Received {requestStr}"); }

            request.TryGetBlock(out Block? block);
            if (block == null)
            {
                if (_logger.IsWarn)
                    _logger.Warn($"Invalid block. Result of {requestStr}");

                return NewPayloadV1Result.Invalid(null, $"Block {request} could not be parsed as a block");
            }

            if (_blockValidator.ValidateHash(block.Header) == false)
            {
                if (_logger.IsWarn)
                    _logger.Warn($"InvalidBlockHash. Result of {requestStr}");

                return NewPayloadV1Result.InvalidBlockHash;
            }
            
            BlockHeader? parentHeader = _blockTree.FindHeader(request.ParentHash, BlockTreeLookupOptions.None);
            bool parentExists = parentHeader != null;
            bool parentProcessed = parentExists && _blockTree.WasProcessed(parentHeader!.Number,
<<<<<<< HEAD
                parentHeader.Hash ?? parentHeader.CalculateHash());
            bool beaconPivotExists = _beaconPivot.BeaconPivotExists();
=======
                parentHeader!.Hash ?? parentHeader.CalculateHash());
>>>>>>> 39db4319
            if (!parentExists)
            {
                // possible that headers sync finished before this was called, so blocks in cache weren't inserted
                if (!_beaconSyncStrategy.IsBeaconSyncFinished(parentHeader))
                {
                    bool inserted = TryInsertDanglingBlock(block);
                    if (_logger.IsInfo)
                    {
                        if (inserted)
                            _logger.Info(
                                $"BeaconSync not finished - block {block} inserted");
                        else
                            _logger.Info(
                                $"BeaconSync not finished - block {block} accepted");
                    }

                    return inserted ? NewPayloadV1Result.Syncing : NewPayloadV1Result.Accepted;
                }

                _logger.Info($"Inserted block into cache without parent {block}");
                _blockCacheService.Add(block);
                return NewPayloadV1Result.Accepted;
            }

            if (!parentProcessed)
            {
                BlockTreeInsertOptions insertOptions = BlockTreeInsertOptions.BeaconBlockInsert;
                _blockTree.Insert(block, true, insertOptions);
                if (_logger.IsInfo) _logger.Info("Syncing... Parent wasn't processed. Inserting block.");
                return NewPayloadV1Result.Syncing;
            }

            if (_poSSwitcher.TerminalTotalDifficulty == null ||
                (parentHeader?.TotalDifficulty ?? 0) < _poSSwitcher.TerminalTotalDifficulty)
            {
                if (_logger.IsWarn)
                    _logger.Warn(
                        $"Invalid terminal block. Nethermind TTD {_poSSwitcher.TerminalTotalDifficulty}, Parent TD: {parentHeader!.TotalDifficulty}. Request: {requestStr}");

                return NewPayloadV1Result.InvalidTerminalBlock;
            }

            _mergeSyncController.StopSyncing();
            (ValidationResult ValidationResult, string? Message) result =
                ValidateBlockAndProcess(block, out Block? processedBlock, parentHeader);
            if ((result.ValidationResult & ValidationResult.AlreadyKnown) != 0 ||
                result.ValidationResult == ValidationResult.Invalid)
            {
                bool isValid = (result.ValidationResult & ValidationResult.Valid) != 0;
                if (_logger.IsInfo)
                {
                    string resultStr = isValid ? "Valid" : "Invalid";
                    _logger.Info($"{resultStr}. Result of {requestStr}");
                }

                return ResultWrapper<PayloadStatusV1>.Success(BuildExecutePayloadResult(request, isValid, parentHeader,
                    result.Message));
            }

            if (processedBlock == null)
            {
                if (_logger.IsInfo) { _logger.Info($"Invalid block processed. Result of {requestStr}"); }

                return ResultWrapper<PayloadStatusV1>.Success(BuildExecutePayloadResult(request, false, parentHeader,
                    $"Processed block is null, request {request}"));
            }

            if (_logger.IsInfo)
                _logger.Info($"Valid. Result of {requestStr}");

            return NewPayloadV1Result.Valid(request.BlockHash);
        }

        private (ValidationResult ValidationResult, string? Message) ValidateBlockAndProcess(Block block,
            out Block? processedBlock, BlockHeader parent)
        {
            string? validationMessage = null;
            processedBlock = null;

            bool isRecentBlock = _latestBlocks.TryGet(block.Hash!, out bool isValid);
            if (isRecentBlock)
            {
                if (isValid == false && _logger.IsWarn)
                {
                    validationMessage = $"Invalid block {block} sent from latestBlock cache";
                    _logger.Warn(validationMessage);
                }

                return (ValidationResult.AlreadyKnown |
                        (isValid ? ValidationResult.Valid : ValidationResult.Invalid), validationMessage);
            }
            else
            {
                // during the fast sync we could find the header on canonical chain which means that this header is valid
                if (_blockTree.IsMainChain(block.Header))
                {
                    return (ValidationResult.Valid | ValidationResult.AlreadyKnown, validationMessage);
                }

                processedBlock = _blockTree.FindBlock(block.Hash!, BlockTreeLookupOptions.None);
                if (processedBlock != null && _blockTree.WasProcessed(processedBlock.Number, processedBlock.Hash))
                {
                    return (ValidationResult.Valid | ValidationResult.AlreadyKnown, validationMessage);
                }

                bool validAndProcessed = ValidateAndProcess(block, parent!, out processedBlock);

                _latestBlocks.Set(block.Hash!, validAndProcessed);
                return (validAndProcessed ? ValidationResult.Valid : ValidationResult.Invalid, validationMessage);
            }
        }

        private bool ValidateAndProcess(Block block, BlockHeader parent, out Block? processedBlock)
        {
            bool valid = ValidateBlock(block, parent, out processedBlock);
            if (!valid) return false;

            _blockTree.SuggestBlock(block, BlockTreeSuggestOptions.None, false);
            processedBlock = _processor.Process(block, GetProcessingOptions(), NullBlockTracer.Instance);
            if (processedBlock == null)
            {
                if (_logger.IsWarn)
                {
                    _logger.Warn(
                        $"Block {block.ToString(Block.Format.FullHashAndNumber)} cannot be processed and wont be accepted to the tree.");
                }

                return false;
            }

            return true;
        }

        private bool ValidateBlock(Block block, BlockHeader parent, out Block? processedBlock)
        {
            block.Header.TotalDifficulty = parent.TotalDifficulty + block.Difficulty;
            processedBlock = null;
            block.Header.IsPostMerge = true;
            bool isValid = _blockValidator.ValidateSuggestedBlock(block);
            if (!isValid)
            {
                if (_logger.IsWarn)
                {
                    _logger.Warn(
                        $"Block validator rejected the block {block.ToString(Block.Format.FullHashAndNumber)}");
                }
            }

            return isValid;
        }

        private ProcessingOptions GetProcessingOptions()
        {
            ProcessingOptions options = ProcessingOptions.EthereumMerge;
            if (_initConfig.StoreReceipts)
            {
                options |= ProcessingOptions.StoreReceipts;
            }

            return options;
        }

        private PayloadStatusV1 BuildExecutePayloadResult(BlockRequestResult request, bool isValid, BlockHeader? parent,
            string? validationMessage)
        {
            PayloadStatusV1 payloadStatus = new();
            if (isValid)
            {
                payloadStatus.Status = PayloadStatus.Valid;
                payloadStatus.LatestValidHash = request.BlockHash;
            }
            else
            {
                payloadStatus.ValidationError = validationMessage;
                payloadStatus.Status = PayloadStatus.Invalid;
                if (_lastValidHashes.ContainsKey(request.ParentHash))
                {
                    if (_lastValidHashes.TryRemove(request.ParentHash, out Keccak? lastValidHash))
                    {
                        _lastValidHashes.TryAdd(request.BlockHash, lastValidHash);
                    }

                    payloadStatus.LatestValidHash = lastValidHash;
                }
                else
                {
                    if (parent != null)
                    {
                        _lastValidHashes.TryAdd(request.BlockHash, request.ParentHash);
                        payloadStatus.LatestValidHash = request.ParentHash;
                    }
                    else
                    {
                        payloadStatus.LatestValidHash = _blockTree.HeadHash;
                    }
                }
            }

            return payloadStatus;
        }

        private bool IsParentProcessed(BlockHeader blockHeader)
        {
            BlockHeader? parent =
                _blockTree.FindParentHeader(blockHeader, BlockTreeLookupOptions.TotalDifficultyNotNeeded);
            if (parent != null)
            {
                return _blockTree.WasProcessed(parent.Number, parent.Hash ?? parent.CalculateHash());
            }

            return false;
        }

        private bool TryInsertDanglingBlock(Block block)
        {
            BlockTreeInsertOptions insertOptions = BlockTreeInsertOptions.BeaconBlockInsert;

            if (!_blockTree.IsKnownBeaconBlock(block.Number, block.Hash ?? block.CalculateHash()))
            {
                // last block inserted is parent of current block, part of the same chain
                if (block.ParentHash == _blockCacheService.ProcessDestination)
                {
                    _blockTree.Insert(block, true, insertOptions);
                }
                else
                {
                    Block? current = block;
                    Stack<Block> stack = new();
                    while (current != null)
                    {
                        stack.Push(current);
                        if (current.Hash == _beaconPivot.PivotHash ||
                            _blockTree.IsKnownBeaconBlock(current.Number, current.Hash))
                        {
                            break;
                        }

                        _blockCacheService.BlockCache.TryGetValue(current.ParentHash, out Block? parentBlock);
                        current = parentBlock;
                    }

                    if (current == null)
                    {
                        // block not part of beacon pivot chain, save in cache
                        _blockCacheService.Add(block);
                        return false;
                    }

                    while (stack.TryPop(out Block? child))
                    {
                        _blockTree.Insert(child, true, insertOptions);
                    }
                }

                _blockCacheService.ProcessDestination = block.Hash;
            }

            return true;
        }
        
        // TODO: beaconsync this should be moved to be part of the forward beacon sync
        private void TryProcessChainFromStateSyncBlock(BlockHeader parentHeader, Block block)
        {
            long state = _state == 0 ? _syncProgressResolver.FindBestFullState() : _state;
            if (state > 0)
            {
                bool shouldProcess = block.Number > state;
                if (shouldProcess)
                {
                    Stack<Block> stack = new();
                    Block? current = block;
                    BlockHeader parent = parentHeader;

                    while (current.Number > state)
                    {
                        if (_blockTree.FindLevel(current.Number) is not null
                        && _blockTree.WasProcessed(current.Number, current.Hash))
                        {
                            break;
                        }

                        if (_logger.IsInfo)
                            _logger.Info($"TryProcessChainFromStateSyncBlock - Adding block to stack {block}");
                        stack.Push(current);
                        current = _blockTree.FindBlock(parent.Hash,
                            BlockTreeLookupOptions.TotalDifficultyNotNeeded);
                        parent = _blockTree.FindHeader(current.ParentHash);
                        current.Header.TotalDifficulty = parent.TotalDifficulty + current.Difficulty;
                    }

                    while (stack.TryPop(out Block child))
                    {
                        // ToDo Sarah block validaor?
                        if (_logger.IsInfo)
                            _logger.Info(
                                $"TryProcessChainFromStateSyncBlock - Add block to processing queue {block} from stack");
                        _blockTree.SuggestBlock(child);
                    }
                }
            }
        }

        [Flags]
        private enum ValidationResult
        {
            Invalid = 0,
            Valid = 1,
            AlreadyKnown = 2
        }
    }
}<|MERGE_RESOLUTION|>--- conflicted
+++ resolved
@@ -117,12 +117,7 @@
             BlockHeader? parentHeader = _blockTree.FindHeader(request.ParentHash, BlockTreeLookupOptions.None);
             bool parentExists = parentHeader != null;
             bool parentProcessed = parentExists && _blockTree.WasProcessed(parentHeader!.Number,
-<<<<<<< HEAD
                 parentHeader.Hash ?? parentHeader.CalculateHash());
-            bool beaconPivotExists = _beaconPivot.BeaconPivotExists();
-=======
-                parentHeader!.Hash ?? parentHeader.CalculateHash());
->>>>>>> 39db4319
             if (!parentExists)
             {
                 // possible that headers sync finished before this was called, so blocks in cache weren't inserted
@@ -382,7 +377,7 @@
 
             return true;
         }
-        
+
         // TODO: beaconsync this should be moved to be part of the forward beacon sync
         private void TryProcessChainFromStateSyncBlock(BlockHeader parentHeader, Block block)
         {
