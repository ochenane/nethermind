﻿//  Copyright (c) 2021 Demerzel Solutions Limited
//  This file is part of the Nethermind library.
// 
//  The Nethermind library is free software: you can redistribute it and/or modify
//  it under the terms of the GNU Lesser General Public License as published by
//  the Free Software Foundation, either version 3 of the License, or
//  (at your option) any later version.
// 
//  The Nethermind library is distributed in the hope that it will be useful,
//  but WITHOUT ANY WARRANTY; without even the implied warranty of
//  MERCHANTABILITY or FITNESS FOR A PARTICULAR PURPOSE. See the
//  GNU Lesser General Public License for more details.
// 
//  You should have received a copy of the GNU Lesser General Public License
//  along with the Nethermind. If not, see <http://www.gnu.org/licenses/>.
// 

using System;
using System.Collections.Generic;
using System.Threading.Tasks;
using Nethermind.Blockchain;
using Nethermind.Blockchain.Find;
using Nethermind.Consensus;
using Nethermind.Consensus.Producers;
using Nethermind.Core;
using Nethermind.Core.Crypto;
using Nethermind.Core.Extensions;
using Nethermind.Crypto;
using Nethermind.Facade.Eth;
using Nethermind.JsonRpc;
using Nethermind.Logging;
using Nethermind.Merge.Plugin.Data.V1;
using Nethermind.Merge.Plugin.Synchronization;
using Nethermind.Synchronization;

namespace Nethermind.Merge.Plugin.Handlers.V1
{
    /// <summary>
    /// https://github.com/ethereum/execution-apis/blob/main/src/engine/specification.md
    /// Propagates the change in the fork choice to the execution client
    /// </summary>
    public class ForkchoiceUpdatedV1Handler : IForkchoiceUpdatedV1Handler
    {
        private readonly IBlockTree _blockTree;
        private readonly IManualBlockFinalizationManager _manualBlockFinalizationManager;
        private readonly IPoSSwitcher _poSSwitcher;
        private readonly IEthSyncingInfo _ethSyncingInfo;
        private readonly IBlockConfirmationManager _blockConfirmationManager;
        private readonly IPayloadPreparationService _payloadPreparationService;
        private readonly IBlockCacheService _blockCacheService;
        private readonly IBeaconSyncStrategy _beaconSyncStrategy;
        private readonly IMergeSyncController _mergeSyncController;
        private readonly IBeaconPivot _beaconPivot;
        private readonly ILogger _logger;
        private bool synced = false;

        public ForkchoiceUpdatedV1Handler(
            IBlockTree blockTree,
            IManualBlockFinalizationManager manualBlockFinalizationManager,
            IPoSSwitcher poSSwitcher,
            IEthSyncingInfo ethSyncingInfo,
            IBlockConfirmationManager blockConfirmationManager,
            IPayloadPreparationService payloadPreparationService,
            IBlockCacheService blockCacheService,
            IBeaconSyncStrategy beaconSyncStrategy,
            IMergeSyncController mergeSyncController,
            IBeaconPivot beaconPivot,
            ILogManager logManager)
        {
            _blockTree = blockTree ?? throw new ArgumentNullException(nameof(blockTree));
            _manualBlockFinalizationManager = manualBlockFinalizationManager ??
                                              throw new ArgumentNullException(nameof(manualBlockFinalizationManager));
            _poSSwitcher = poSSwitcher ?? throw new ArgumentNullException(nameof(poSSwitcher));
            _ethSyncingInfo = ethSyncingInfo ?? throw new ArgumentNullException(nameof(ethSyncingInfo));
            _blockConfirmationManager = blockConfirmationManager ??
                                        throw new ArgumentNullException(nameof(blockConfirmationManager));
            _payloadPreparationService = payloadPreparationService;
            _blockCacheService = blockCacheService;
            _beaconSyncStrategy = beaconSyncStrategy;
            _mergeSyncController = mergeSyncController;
            _beaconPivot = beaconPivot;
            _logger = logManager.GetClassLogger();
        }

        public async Task<ResultWrapper<ForkchoiceUpdatedV1Result>> Handle(ForkchoiceStateV1 forkchoiceState,
            PayloadAttributes? payloadAttributes)
        {
            string requestStr = $"{forkchoiceState} {payloadAttributes}";
<<<<<<< HEAD
=======

>>>>>>> 0cba5467
            Block? newHeadBlock = EnsureHeadBlockHash(forkchoiceState.HeadBlockHash);
            if (newHeadBlock == null)
            {
                if (_blockCacheService.BlockCache.TryGetValue(forkchoiceState.HeadBlockHash, out Block? block))
                {
                    _mergeSyncController.InitSyncing(block.Header);
                    _blockCacheService.SyncingHead = forkchoiceState.HeadBlockHash;
                    
                    if (_logger.IsInfo) { _logger.Info($"Syncing... Request: {requestStr}"); }
                    return ForkchoiceUpdatedV1Result.Syncing;
                }
                
                if (_logger.IsWarn) { _logger.Info($"Syncing... Unknown forkchoiceState head hash... Request: {requestStr}"); }
                return ForkchoiceUpdatedV1Result.Syncing;
            }
            
            if (!_beaconSyncStrategy.IsBeaconSyncFinished(newHeadBlock.Header))
            {
                _blockCacheService.SyncingHead = forkchoiceState.HeadBlockHash;
                if (_logger.IsInfo) { _logger.Info($"Syncing... Request: {requestStr}"); }
                return ForkchoiceUpdatedV1Result.Syncing;
            }

            // TODO: beaconsync investigate why this would occur
            if (newHeadBlock.Header.TotalDifficulty == 0)
            {
                newHeadBlock.Header.TotalDifficulty = _blockTree.BackFillTotalDifficulty(_beaconPivot.PivotNumber, newHeadBlock.Number);
            }
            
            if (_logger.IsInfo) _logger.Info($"Block {newHeadBlock} was processed");

                (BlockHeader? finalizedHeader, string? finalizationErrorMsg) =
                ValidateHashForFinalization(forkchoiceState.FinalizedBlockHash);
            if (finalizationErrorMsg != null)
            {
                if (_logger.IsWarn)
                    _logger.Warn($"Invalid finalized block hash {finalizationErrorMsg}. Request: {requestStr}");

                return ForkchoiceUpdatedV1Result.Error(finalizationErrorMsg, ErrorCodes.InvalidParams);
            }

            (BlockHeader? confirmedHeader, string? safeBlockErrorMsg) =
                ValidateSafeBlockHash(forkchoiceState.SafeBlockHash);
            if (safeBlockErrorMsg != null)
            {
                if (_logger.IsWarn)
                    _logger.Warn($"Invalid safe block hash {finalizationErrorMsg}. Request: {requestStr}");

                return ForkchoiceUpdatedV1Result.Error(safeBlockErrorMsg, ErrorCodes.InvalidParams);
            }

            (Block[]? blocks, string? setHeadErrorMsg) =
                EnsureNewHeadHeader(newHeadBlock);
            if (setHeadErrorMsg != null)
            {
                if (_logger.IsWarn)
                    _logger.Warn($"Invalid new head block {setHeadErrorMsg}. Request: {requestStr}");

                return ForkchoiceUpdatedV1Result.Error(setHeadErrorMsg, ErrorCodes.InvalidParams);
            }

            if (_poSSwitcher.TerminalTotalDifficulty == null ||
                newHeadBlock!.Header.TotalDifficulty < _poSSwitcher.TerminalTotalDifficulty)
            {
                if (_logger.IsWarn)
                    _logger.Warn(
                        $"Invalid terminal block. Nethermind TTD {_poSSwitcher.TerminalTotalDifficulty}, NewHeadBlock TD: {newHeadBlock!.Header.TotalDifficulty}. Request: {requestStr}");
                return ForkchoiceUpdatedV1Result.InvalidTerminalBlock;
            }
 
            if (payloadAttributes != null && newHeadBlock!.Timestamp >= payloadAttributes.Timestamp)
            {
                if (_logger.IsWarn)
                    _logger.Warn(
                        $"Invalid payload attributes timestamp {payloadAttributes.Timestamp}, block timestamp {newHeadBlock!.Timestamp}. Request: {requestStr}");

                return ForkchoiceUpdatedV1Result.Error(
                    $"Invalid payload attributes timestamp {payloadAttributes.Timestamp}, block timestamp {newHeadBlock!.Timestamp}. Request: {requestStr}",
                    ErrorCodes.InvalidParams);
            }

            bool newHeadTheSameAsCurrentHead = _blockTree.Head!.Hash == newHeadBlock.Hash;
            if (_blockTree.IsMainChain(forkchoiceState.HeadBlockHash) && !newHeadTheSameAsCurrentHead)
            {
                if (_logger.IsInfo) { _logger.Info($"VALID. ForkchoiceUpdated ignored - already in canonical chain. Request: {requestStr}"); }
                return ForkchoiceUpdatedV1Result.Valid(null, forkchoiceState.HeadBlockHash);
            }

            EnsureTerminalBlock(forkchoiceState, blocks);

            if (ShouldFinalize(forkchoiceState.FinalizedBlockHash))
            {
                _manualBlockFinalizationManager.MarkFinalized(newHeadBlock!.Header, finalizedHeader!);
            }
            else if (_manualBlockFinalizationManager.LastFinalizedHash != Keccak.Zero)
                if (_logger.IsWarn)
                    _logger.Warn(
                        $"Cannot finalize block. The current finalized block is: {_manualBlockFinalizationManager.LastFinalizedHash}, the requested hash: {forkchoiceState.FinalizedBlockHash}");


            // In future safeBlockHash will be added to JSON-RPC
            _blockConfirmationManager.Confirm(confirmedHeader!.Hash!);
            string? payloadId = null;

            bool headUpdated = false;
            bool shouldUpdateHead = blocks != null && !newHeadTheSameAsCurrentHead;
            if (shouldUpdateHead)
            {
                _blockTree.UpdateMainChain(blocks!, true, true);
                headUpdated = _blockTree.Head == newHeadBlock;
            }

            if (headUpdated && shouldUpdateHead)
            {
                _poSSwitcher.ForkchoiceUpdated(newHeadBlock!.Header, forkchoiceState.FinalizedBlockHash);
                if (_logger.IsInfo) _logger.Info($"Block {forkchoiceState.HeadBlockHash} was set as head");
            }
            else if (headUpdated == false && shouldUpdateHead)
            {
                if (_logger.IsWarn) _logger.Warn($"Block {forkchoiceState.FinalizedBlockHash} was not set as head.");
            }

            if (payloadAttributes != null)
            {
                payloadId = _payloadPreparationService.StartPreparingPayload(newHeadBlock!.Header, payloadAttributes);
            }

            if (_logger.IsInfo) { _logger.Info($"Valid. Request: {requestStr}"); }
            return ForkchoiceUpdatedV1Result.Valid(payloadId, forkchoiceState.HeadBlockHash);
         }

        // This method will detect reorg in terminal PoW block
        private void EnsureTerminalBlock(ForkchoiceStateV1 forkchoiceState, Block[]? blocks)
        {
            // we can reorg terminal block only if we haven't finalized PoS yet and we're not finalizing PoS now 
            // https://github.com/ethereum/EIPs/blob/d896145678bd65d3eafd8749690c1b5228875c39/EIPS/eip-3675.md#ability-to-jump-between-terminal-pow-blocks
            bool notFinalizingPoS = forkchoiceState.FinalizedBlockHash == Keccak.Zero;
            bool notFinalizedPoS = _manualBlockFinalizationManager.LastFinalizedHash == Keccak.Zero;
            if (notFinalizingPoS && notFinalizedPoS && blocks != null)
            {
                BlockHeader? parent = null;
                for (int i = 0; i < blocks.Length; ++i)
                {
                    if (blocks[i].TotalDifficulty < _poSSwitcher.TerminalTotalDifficulty)
                        parent = blocks[i].Header;
                    else
                    {
                        if (_poSSwitcher.TryUpdateTerminalBlock(blocks[i].Header, parent))
                        {
                            if (_logger.IsInfo)
                                _logger.Info($"Terminal block {blocks[i].Header} updated during the forkchoice");
                        }

                        break;
                    }
                }
            }
        }

        private Block? EnsureHeadBlockHash(Keccak headBlockHash)
        {
            Block? block = _blockTree.FindBlock(headBlockHash, BlockTreeLookupOptions.None);
            if (block is null)
            {
                if (_logger.IsWarn) _logger.Warn($"Syncing... Block {headBlockHash} not found.");
            }

            return block;
        }

        private (BlockHeader? BlockHeader, string? ErrorMsg) ValidateSafeBlockHash(Keccak confirmedBlockHash)
        {
            string? errorMsg = null;
            BlockHeader? blockHeader = _blockTree.FindHeader(confirmedBlockHash, BlockTreeLookupOptions.None);
            if (blockHeader is null)
            {
                errorMsg = $"Block {confirmedBlockHash} not found for confirmation.";
                if (_logger.IsWarn) _logger.Warn(errorMsg);
            }

            return (blockHeader, errorMsg);
        }

        private (Block[]? Blocks, string? ErrorMsg) EnsureNewHeadHeader(Block newHeadBlock)
        {
            string? errorMsg = null;
            if (_blockTree.Head!.Hash == newHeadBlock!.Hash)
            {
                return (null, errorMsg);
            }

            if (!TryGetBranch(newHeadBlock, out Block[] branchOfBlocks))
            {
                errorMsg =
                    $"Block's {newHeadBlock} main chain predecessor cannot be found and it will not be set as head.";
                if (_logger.IsWarn) _logger.Warn(errorMsg);
            }

            return (branchOfBlocks, errorMsg);
        }

        private (BlockHeader? BlockHeader, string? ErrorMsg) ValidateHashForFinalization(Keccak finalizedBlockHash)
        {
            string? errorMsg = null;
            BlockHeader? blockHeader = _blockTree.FindHeader(finalizedBlockHash, BlockTreeLookupOptions.None);

            if (ShouldFinalize(finalizedBlockHash))
            {
                blockHeader = _blockTree.FindHeader(finalizedBlockHash, BlockTreeLookupOptions.None);
                if (blockHeader is null)
                {
                    errorMsg = $"Block {finalizedBlockHash} not found for finalization.";
                    if (_logger.IsWarn) _logger.Warn(errorMsg);
                }
            }

            return (blockHeader, errorMsg);
        }

        private bool ShouldFinalize(Keccak finalizedBlockHash) => finalizedBlockHash != Keccak.Zero;

        private bool TryGetBranch(Block newHeadBlock, out Block[] blocks)
        {
            List<Block> blocksList = new() { newHeadBlock };
            Block? predecessor = newHeadBlock;

            while (!_blockTree.IsMainChain(predecessor.Header))
            {
                predecessor = _blockTree.FindParent(predecessor, BlockTreeLookupOptions.None);
                if (predecessor == null)
                {
                    blocks = Array.Empty<Block>();
                    return false;
                }

                blocksList.Add(predecessor);
            }

            blocksList.Reverse();
            blocks = blocksList.ToArray();
            return true;
        }
    }
}<|MERGE_RESOLUTION|>--- conflicted
+++ resolved
@@ -86,10 +86,6 @@
             PayloadAttributes? payloadAttributes)
         {
             string requestStr = $"{forkchoiceState} {payloadAttributes}";
-<<<<<<< HEAD
-=======
-
->>>>>>> 0cba5467
             Block? newHeadBlock = EnsureHeadBlockHash(forkchoiceState.HeadBlockHash);
             if (newHeadBlock == null)
             {
