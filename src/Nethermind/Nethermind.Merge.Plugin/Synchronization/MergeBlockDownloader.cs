﻿//  Copyright (c) 2021 Demerzel Solutions Limited
//  This file is part of the Nethermind library.
// 
//  The Nethermind library is free software: you can redistribute it and/or modify
//  it under the terms of the GNU Lesser General Public License as published by
//  the Free Software Foundation, either version 3 of the License, or
//  (at your option) any later version.
// 
//  The Nethermind library is distributed in the hope that it will be useful,
//  but WITHOUT ANY WARRANTY; without even the implied warranty of
//  MERCHANTABILITY or FITNESS FOR A PARTICULAR PURPOSE. See the
//  GNU Lesser General Public License for more details.
// 
//  You should have received a copy of the GNU Lesser General Public License
//  along with the Nethermind. If not, see <http://www.gnu.org/licenses/>.
// 

using System;
using System.Threading;
using System.Threading.Tasks;
using Nethermind.Blockchain;
using Nethermind.Blockchain.Receipts;
using Nethermind.Consensus;
using Nethermind.Consensus.Validators;
using Nethermind.Core;
using Nethermind.Core.Specs;
using Nethermind.Crypto;
using Nethermind.Logging;
using Nethermind.Merge.Plugin.InvalidChainTracker;
using Nethermind.Synchronization;
using Nethermind.Synchronization.Blocks;
using Nethermind.Synchronization.ParallelSync;
using Nethermind.Synchronization.Peers;
using Nethermind.Synchronization.Reporting;

namespace Nethermind.Merge.Plugin.Synchronization
{
    public class MergeBlockDownloader : BlockDownloader
    {
        private readonly IBeaconPivot _beaconPivot;
        private readonly IBlockTree _blockTree;
        private readonly ILogger _logger;
        private readonly IReceiptsRecovery _receiptsRecovery;
        private readonly IBlockValidator _blockValidator;
        private readonly ISpecProvider _specProvider;
        private readonly ISyncReport _syncReport;
        private readonly IReceiptStorage _receiptStorage;
        private readonly IChainLevelHelper _chainLevelHelper;
        private readonly IPoSSwitcher _poSSwitcher;
        private readonly IInvalidChainTracker _invalidChainTracker;
        private int _sinceLastTimeout;

        public MergeBlockDownloader(IPoSSwitcher posSwitcher,
            IBeaconPivot beaconPivot,
            ISyncFeed<BlocksRequest?>? feed,
            ISyncPeerPool? syncPeerPool,
            IBlockTree? blockTree,
            IBlockValidator? blockValidator,
            ISealValidator? sealValidator,
            ISyncReport? syncReport,
            IReceiptStorage? receiptStorage,
            ISpecProvider specProvider,
            IBetterPeerStrategy betterPeerStrategy,
            IChainLevelHelper chainLevelHelper,
            IInvalidChainTracker invalidChainTracker,
            ILogManager logManager)
            : base(feed, syncPeerPool, blockTree, blockValidator, sealValidator, syncReport, receiptStorage,
                specProvider, new MergeBlocksSyncPeerAllocationStrategyFactory(posSwitcher, logManager),
                betterPeerStrategy, logManager)
        {
            _blockTree = blockTree ?? throw new ArgumentNullException(nameof(blockTree));
            _specProvider = specProvider ?? throw new ArgumentNullException(nameof(specProvider));
            _chainLevelHelper = chainLevelHelper ?? throw new ArgumentNullException(nameof(chainLevelHelper));
            _poSSwitcher = posSwitcher ?? throw new ArgumentNullException(nameof(posSwitcher));
            _blockValidator = blockValidator ?? throw new ArgumentNullException(nameof(blockValidator));
            _syncReport = syncReport ?? throw new ArgumentNullException(nameof(syncReport));
            _receiptStorage = receiptStorage ?? throw new ArgumentNullException(nameof(receiptStorage));
            _beaconPivot = beaconPivot;
            _receiptsRecovery = new ReceiptsRecovery(new EthereumEcdsa(specProvider.ChainId, logManager), specProvider);
            _invalidChainTracker = invalidChainTracker;
            _logger = logManager.GetClassLogger();
        }

        public override async Task<long> DownloadBlocks(PeerInfo? bestPeer, BlocksRequest blocksRequest,
            CancellationToken cancellation)
        {
            if (_beaconPivot.BeaconPivotExists() == false && _poSSwitcher.HasEverReachedTerminalBlock() == false)
                return await base.DownloadBlocks(bestPeer, blocksRequest, cancellation);

            if (bestPeer == null)
            {
                string message = $"Not expecting best peer to be null inside the {nameof(BlockDownloader)}";
                if (_logger.IsError) _logger.Error(message);
                throw new ArgumentNullException(message);
            }

            DownloaderOptions options = blocksRequest.Options;
            bool downloadReceipts = (options & DownloaderOptions.WithReceipts) == DownloaderOptions.WithReceipts;
            bool shouldProcess = (options & DownloaderOptions.Process) == DownloaderOptions.Process;
            bool shouldMoveToMain = (options & DownloaderOptions.MoveToMain) == DownloaderOptions.MoveToMain;

            int blocksSynced = 0;
            long currentNumber = _blockTree.BestKnownNumber;
            if (_logger.IsTrace)
                _logger.Trace(
                    $"MergeBlockDownloader GetCurrentNumber: currentNumber {currentNumber}, beaconPivotExists: {_beaconPivot.BeaconPivotExists()}, BestSuggestedBody: {_blockTree.BestSuggestedBody.Number}, BestKnownNumber: {_blockTree.BestKnownNumber}, BestPeer: {bestPeer}, BestKnownBeaconNumber {_blockTree.BestKnownBeaconNumber}");

            bool HasMoreToSync()
                => currentNumber < _blockTree.BestKnownBeaconNumber &&
                   bestPeer.HeadNumber > currentNumber;

            while (HasMoreToSync())
            {
                if (_logger.IsDebug)
                    _logger.Debug($"Continue full sync with {bestPeer} (our best {_blockTree.BestKnownNumber})");
                
                int requestSize = Math.Min(_syncBatchSize.Current, bestPeer.MaxHeadersPerRequest());

                if (_logger.IsTrace)
                    _logger.Trace(
                        $"Full sync request {currentNumber}+{requestSize} to peer {bestPeer} with {bestPeer.HeadNumber} blocks. Got {currentNumber} and asking for {requestSize} more.");

                if (cancellation.IsCancellationRequested) return blocksSynced; // check before every heavy operation
                Block[]? blocks;
                TxReceipt[]?[]? receipts;
                if (_logger.IsTrace)
                    _logger.Trace(
                        $"Downloading blocks from peer. CurrentNumber: {currentNumber}, BeaconPivot: {_beaconPivot.PivotNumber}, BestPeer: {bestPeer}, RequestSize: {requestSize}");
                
                BlockHeader[] headers = _chainLevelHelper.GetNextHeaders(requestSize);
                if (headers == null || headers.Length == 0)
                    break;
                
                BlockDownloadContext context = new(_specProvider, bestPeer, headers, downloadReceipts,
                _receiptsRecovery);
                
                if (cancellation.IsCancellationRequested) return blocksSynced; // check before every heavy operation

                if (!_chainLevelHelper.TrySetNextBlocks(requestSize, context)) {
                    await RequestBodies(bestPeer, cancellation, context);
                }
                blocks = context.Blocks;

                if (downloadReceipts)
                {
                    if (cancellation.IsCancellationRequested)
                        return blocksSynced; // check before every heavy operation
                    await RequestReceipts(bestPeer, cancellation, context);
                }

                _sinceLastTimeout++;
                if (_sinceLastTimeout > 2)
                {
                    _syncBatchSize.Expand();
                }
                
                receipts = context.ReceiptsForBlocks;

                if (blocks == null || blocks.Length == 0)
                    break;

                for (int blockIndex = 0; blockIndex < blocks.Length; blockIndex++)
                {
                    if (cancellation.IsCancellationRequested)
                    {
                        if (_logger.IsTrace) _logger.Trace("Peer sync cancelled");
                        break;
                    }

                    Block currentBlock = blocks[blockIndex];
                    if (_logger.IsTrace) _logger.Trace($"Received {currentBlock} from {bestPeer}");

                    // can move this to block tree now?
                    if (!_blockValidator.ValidateSuggestedBlock(currentBlock))
                    {
                        throw new EthSyncException(
                            $"{bestPeer} sent an invalid block {currentBlock.ToString(Block.Format.Short)}.");
                    }

                    if (downloadReceipts)
                    {
                        TxReceipt[]? contextReceiptsForBlock = receipts![blockIndex];
                        if (currentBlock.Header.HasBody && contextReceiptsForBlock == null)
                        {
                            throw new EthSyncException(
                                $"{bestPeer} didn't send receipts for block {currentBlock.ToString(Block.Format.Short)}.");
                        }
                    }
<<<<<<< HEAD

                    bool blockExists =
                        _blockTree.FindBlock(currentBlock.Hash, BlockTreeLookupOptions.TotalDifficultyNotNeeded) !=
                        null;
                    bool isKnownBlock = _blockTree.IsKnownBlock(currentBlock.Number, currentBlock.Hash) != null;

=======
                    
                    bool isKnownBeaconBlock = _blockTree.IsKnownBeaconBlock(currentBlock.Number, currentBlock.Hash);
>>>>>>> 616c17a6
                    BlockTreeSuggestOptions suggestOptions =
                        shouldProcess ? BlockTreeSuggestOptions.ShouldProcess : BlockTreeSuggestOptions.None;
                    if (_logger.IsTrace)
                        _logger.Trace(
                            $"Current block {currentBlock}, BeaconPivot: {_beaconPivot.PivotNumber}, IsKnownBeaconBlock: {isKnownBeaconBlock}");
                    
                    if (isKnownBeaconBlock)
                        suggestOptions |= BlockTreeSuggestOptions.FillBeaconBlock;
                    
                    if (_logger.IsTrace)
                        _logger.Trace(
                            $"MergeBlockDownloader - SuggestBlock {currentBlock}, IsKnownBeaconBlock {isKnownBeaconBlock} ShouldProcess: {shouldProcess}");

                    AddBlockResult addResult = _blockTree.SuggestBlock(currentBlock, suggestOptions);
                    if (addResult == AddBlockResult.InvalidBlock)
                    {
                        _invalidChainTracker.OnInvalidBlock(currentBlock.Hash, currentBlock.ParentHash);
                    }
                    
                    if (HandleAddResult(bestPeer, currentBlock.Header, blockIndex == 0, addResult))
                    {
                        if (shouldProcess == false)
                            _blockTree.UpdateMainChain(new[] { currentBlock }, false);
                        TryUpdateTerminalBlock(currentBlock.Header, shouldProcess);

                        if (downloadReceipts)
                        {
                            TxReceipt[]? contextReceiptsForBlock = receipts![blockIndex];
                            if (contextReceiptsForBlock != null)
                            {
                                _receiptStorage.Insert(currentBlock, contextReceiptsForBlock);
                            }
                            else
                            {
                                // this shouldn't now happen with new validation above, still lets keep this check 
                                if (currentBlock.Header.HasBody)
                                {
                                    if (_logger.IsError) _logger.Error($"{currentBlock} is missing receipts");
                                }
                            }
                        }

                        blocksSynced++;
                    }

                    if (shouldMoveToMain)
                    {
                        _blockTree.UpdateMainChain(new[] { currentBlock }, false);
                    }

                    currentNumber += 1;
                }

                if (blocksSynced > 0)
                {
                    _syncReport.FullSyncBlocksDownloaded.Update(_blockTree.BestSuggestedHeader?.Number ?? 0);
                    _syncReport.FullSyncBlocksKnown = bestPeer.HeadNumber;
                }
                else
                {
                    break;
                }
            }

            return blocksSynced;
        }

        protected override void TryUpdateTerminalBlock(BlockHeader header, bool shouldProcess)
        {
            if (shouldProcess == false) // if we're processing the block we will find TerminalBlock after processing
                _poSSwitcher.TryUpdateTerminalBlock(header);
        }

        protected override bool ImprovementRequirementSatisfied(PeerInfo? bestPeer)
        {
            return bestPeer!.TotalDifficulty > (_blockTree.BestSuggestedHeader?.TotalDifficulty ?? 0) &&
                   _poSSwitcher.HasEverReachedTerminalBlock() == false;
        }
    }
}<|MERGE_RESOLUTION|>--- conflicted
+++ resolved
@@ -186,17 +186,8 @@
                                 $"{bestPeer} didn't send receipts for block {currentBlock.ToString(Block.Format.Short)}.");
                         }
                     }
-<<<<<<< HEAD
-
-                    bool blockExists =
-                        _blockTree.FindBlock(currentBlock.Hash, BlockTreeLookupOptions.TotalDifficultyNotNeeded) !=
-                        null;
-                    bool isKnownBlock = _blockTree.IsKnownBlock(currentBlock.Number, currentBlock.Hash) != null;
-
-=======
                     
                     bool isKnownBeaconBlock = _blockTree.IsKnownBeaconBlock(currentBlock.Number, currentBlock.Hash);
->>>>>>> 616c17a6
                     BlockTreeSuggestOptions suggestOptions =
                         shouldProcess ? BlockTreeSuggestOptions.ShouldProcess : BlockTreeSuggestOptions.None;
                     if (_logger.IsTrace)
