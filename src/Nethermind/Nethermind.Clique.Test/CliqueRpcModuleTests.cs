//  Copyright (c) 2021 Demerzel Solutions Limited
//  This file is part of the Nethermind library.
// 
//  The Nethermind library is free software: you can redistribute it and/or modify
//  it under the terms of the GNU Lesser General Public License as published by
//  the Free Software Foundation, either version 3 of the License, or
//  (at your option) any later version.
// 
//  The Nethermind library is distributed in the hope that it will be useful,
//  but WITHOUT ANY WARRANTY; without even the implied warranty of
//  MERCHANTABILITY or FITNESS FOR A PARTICULAR PURPOSE. See the
//  GNU Lesser General Public License for more details.
// 
//  You should have received a copy of the GNU Lesser General Public License
//  along with the Nethermind. If not, see <http://www.gnu.org/licenses/>.

using FluentAssertions;
using Nethermind.Blockchain;
using Nethermind.Blockchain.Find;
using Nethermind.Consensus;
using Nethermind.Consensus.Clique;
using Nethermind.Consensus.Processing;
using Nethermind.Consensus.Transactions;
using Nethermind.Core;
using Nethermind.Core.Crypto;
using Nethermind.Core.Test.Builders;
using Nethermind.Crypto;
using Nethermind.Db;
using Nethermind.Logging;
using Nethermind.State;
using Nethermind.Specs;
using NSubstitute;
using NUnit.Framework;

namespace Nethermind.Clique.Test
{
    [Parallelizable(ParallelScope.All)]
    [TestFixture]
    public class CliqueRpcModuleTests
    {
        [Test]
        public void Sets_clique_block_producer_properly()
        {
            CliqueConfig cliqueConfig = new();
            IBlockTree blockTree = Substitute.For<IBlockTree>();
            Signer signer = new(ChainId.Ropsten, TestItem.PrivateKeyA, LimboLogs.Instance);
            CliqueBlockProducer producer = new(
                Substitute.For<ITxSource>(),
                Substitute.For<IBlockchainProcessor>(),
                Substitute.For<IStateProvider>(),
                blockTree,
                Substitute.For<ITimestamper>(),
                Substitute.For<ICryptoRandom>(),
                Substitute.For<ISnapshotManager>(),
                new CliqueSealer(signer, cliqueConfig, Substitute.For<ISnapshotManager>(), LimboLogs.Instance),
                new TargetAdjustedGasLimitCalculator(GoerliSpecProvider.Instance, new MiningConfig()),
                MainnetSpecProvider.Instance, 
                cliqueConfig,
                LimboLogs.Instance);
            
            SnapshotManager snapshotManager = new(CliqueConfig.Default, new MemDb(), Substitute.For<IBlockTree>(), NullEthereumEcdsa.Instance, LimboLogs.Instance);
            
<<<<<<< HEAD
            CliqueRpcModule bridge = new CliqueRpcModule(producer, snapshotManager, blockTree);
=======
            CliqueRpcRpcModule bridge = new(producer, snapshotManager, blockTree);
>>>>>>> 1c8b669a
            Assert.DoesNotThrow(() => bridge.CastVote(TestItem.AddressB, true));
            Assert.DoesNotThrow(() => bridge.UncastVote(TestItem.AddressB));
            Assert.DoesNotThrow(() => bridge.CastVote(TestItem.AddressB, false));
            Assert.DoesNotThrow(() => bridge.UncastVote(TestItem.AddressB));
        }
        
        [Test]
        public void Can_ask_for_block_signer()
        {
            ISnapshotManager snapshotManager = Substitute.For<ISnapshotManager>();
            IBlockFinder blockFinder = Substitute.For<IBlockFinder>();
            BlockHeader header = Build.A.BlockHeader.TestObject;
            blockFinder.FindHeader(Arg.Any<Keccak>()).Returns(header);
            snapshotManager.GetBlockSealer(header).Returns(TestItem.AddressA);
<<<<<<< HEAD
            CliqueRpcModule rpcModule = new CliqueRpcModule(Substitute.For<ICliqueBlockProducer>(), snapshotManager, blockFinder);
=======
            CliqueRpcRpcModule rpcModule = new(Substitute.For<ICliqueBlockProducer>(), snapshotManager, blockFinder);
>>>>>>> 1c8b669a
            rpcModule.clique_getBlockSigner(Keccak.Zero).Result.ResultType.Should().Be(ResultType.Success);
            rpcModule.clique_getBlockSigner(Keccak.Zero).Data.Should().Be(TestItem.AddressA);
        }
        
        [Test]
        public void Can_ask_for_block_signer_when_block_is_unknown()
        {
            ISnapshotManager snapshotManager = Substitute.For<ISnapshotManager>();
            IBlockFinder blockFinder = Substitute.For<IBlockFinder>();
            blockFinder.FindHeader(Arg.Any<Keccak>()).Returns((BlockHeader)null);
<<<<<<< HEAD
            CliqueRpcModule rpcModule = new CliqueRpcModule(Substitute.For<ICliqueBlockProducer>(), snapshotManager, blockFinder);
=======
            CliqueRpcRpcModule rpcModule = new(Substitute.For<ICliqueBlockProducer>(), snapshotManager, blockFinder);
>>>>>>> 1c8b669a
            rpcModule.clique_getBlockSigner(Keccak.Zero).Result.ResultType.Should().Be(ResultType.Failure);
        }
        
        [Test]
        public void Can_ask_for_block_signer_when_hash_is_null()
        {
            ISnapshotManager snapshotManager = Substitute.For<ISnapshotManager>();
            IBlockFinder blockFinder = Substitute.For<IBlockFinder>();
<<<<<<< HEAD
            CliqueRpcModule rpcModule = new CliqueRpcModule(Substitute.For<ICliqueBlockProducer>(), snapshotManager, blockFinder);
=======
            CliqueRpcRpcModule rpcModule = new(Substitute.For<ICliqueBlockProducer>(), snapshotManager, blockFinder);
>>>>>>> 1c8b669a
            rpcModule.clique_getBlockSigner(null).Result.ResultType.Should().Be(ResultType.Failure);
        }
    }
}<|MERGE_RESOLUTION|>--- conflicted
+++ resolved
@@ -60,11 +60,7 @@
             
             SnapshotManager snapshotManager = new(CliqueConfig.Default, new MemDb(), Substitute.For<IBlockTree>(), NullEthereumEcdsa.Instance, LimboLogs.Instance);
             
-<<<<<<< HEAD
-            CliqueRpcModule bridge = new CliqueRpcModule(producer, snapshotManager, blockTree);
-=======
-            CliqueRpcRpcModule bridge = new(producer, snapshotManager, blockTree);
->>>>>>> 1c8b669a
+            CliqueRpcModule bridge = new(producer, snapshotManager, blockTree);
             Assert.DoesNotThrow(() => bridge.CastVote(TestItem.AddressB, true));
             Assert.DoesNotThrow(() => bridge.UncastVote(TestItem.AddressB));
             Assert.DoesNotThrow(() => bridge.CastVote(TestItem.AddressB, false));
@@ -79,11 +75,7 @@
             BlockHeader header = Build.A.BlockHeader.TestObject;
             blockFinder.FindHeader(Arg.Any<Keccak>()).Returns(header);
             snapshotManager.GetBlockSealer(header).Returns(TestItem.AddressA);
-<<<<<<< HEAD
-            CliqueRpcModule rpcModule = new CliqueRpcModule(Substitute.For<ICliqueBlockProducer>(), snapshotManager, blockFinder);
-=======
-            CliqueRpcRpcModule rpcModule = new(Substitute.For<ICliqueBlockProducer>(), snapshotManager, blockFinder);
->>>>>>> 1c8b669a
+            CliqueRpcModule rpcModule = new(Substitute.For<ICliqueBlockProducer>(), snapshotManager, blockFinder);
             rpcModule.clique_getBlockSigner(Keccak.Zero).Result.ResultType.Should().Be(ResultType.Success);
             rpcModule.clique_getBlockSigner(Keccak.Zero).Data.Should().Be(TestItem.AddressA);
         }
@@ -94,11 +86,7 @@
             ISnapshotManager snapshotManager = Substitute.For<ISnapshotManager>();
             IBlockFinder blockFinder = Substitute.For<IBlockFinder>();
             blockFinder.FindHeader(Arg.Any<Keccak>()).Returns((BlockHeader)null);
-<<<<<<< HEAD
-            CliqueRpcModule rpcModule = new CliqueRpcModule(Substitute.For<ICliqueBlockProducer>(), snapshotManager, blockFinder);
-=======
-            CliqueRpcRpcModule rpcModule = new(Substitute.For<ICliqueBlockProducer>(), snapshotManager, blockFinder);
->>>>>>> 1c8b669a
+            CliqueRpcModule rpcModule = new(Substitute.For<ICliqueBlockProducer>(), snapshotManager, blockFinder);
             rpcModule.clique_getBlockSigner(Keccak.Zero).Result.ResultType.Should().Be(ResultType.Failure);
         }
         
@@ -107,11 +95,7 @@
         {
             ISnapshotManager snapshotManager = Substitute.For<ISnapshotManager>();
             IBlockFinder blockFinder = Substitute.For<IBlockFinder>();
-<<<<<<< HEAD
-            CliqueRpcModule rpcModule = new CliqueRpcModule(Substitute.For<ICliqueBlockProducer>(), snapshotManager, blockFinder);
-=======
-            CliqueRpcRpcModule rpcModule = new(Substitute.For<ICliqueBlockProducer>(), snapshotManager, blockFinder);
->>>>>>> 1c8b669a
+            CliqueRpcModule rpcModule = new(Substitute.For<ICliqueBlockProducer>(), snapshotManager, blockFinder);
             rpcModule.clique_getBlockSigner(null).Result.ResultType.Should().Be(ResultType.Failure);
         }
     }
