--- conflicted
+++ resolved
@@ -281,16 +281,11 @@
                                 + Rlp.LengthOf(item.Timestamp)
                                 + Rlp.LengthOf(item.ExtraData)
                                 + (item.BaseFeePerGas.IsZero ? 0 : Rlp.LengthOf(item.BaseFeePerGas))
-<<<<<<< HEAD
-                                + (item.WithdrawalsRoot is null && item.ExcessDataGas is null ? 0 : Rlp.LengthOfKeccakRlp)
-                                + (item.DataGasUsed is null ? 0 : Rlp.LengthOf(item.DataGasUsed.Value))
-                                + (item.ExcessDataGas is null ? 0 : Rlp.LengthOf(item.ExcessDataGas.Value))
-                                + (item.ParentBeaconBlockRoot is null ? 0 : Rlp.LengthOfKeccakRlp);
-=======
+                                + (item.WithdrawalsRoot is null && item.BlobGasUsed is null ? 0 : Rlp.LengthOfKeccakRlp)
+                                + (item.ParentBeaconBlockRoot is null ? 0 : Rlp.LengthOfKeccakRlp)
                                 + (item.WithdrawalsRoot is null && item.BlobGasUsed is null && item.ExcessBlobGas is null ? 0 : Rlp.LengthOfKeccakRlp)
                                 + (item.BlobGasUsed is null ? 0 : Rlp.LengthOf(item.BlobGasUsed.Value))
                                 + (item.ExcessBlobGas is null ? 0 : Rlp.LengthOf(item.ExcessBlobGas.Value));
->>>>>>> a3029b83
 
             if (notForSealing)
             {
