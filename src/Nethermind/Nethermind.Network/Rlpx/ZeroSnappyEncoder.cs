// SPDX-FileCopyrightText: 2022 Demerzel Solutions Limited
// SPDX-License-Identifier: LGPL-3.0-only

using System;
using DotNetty.Buffers;
using DotNetty.Codecs;
using DotNetty.Transport.Channels;
using Nethermind.Logging;
using Snappier;

namespace Nethermind.Network.Rlpx;

public class ZeroSnappyEncoder : MessageToByteEncoder<IByteBuffer>
{
    private readonly ILogger _logger;

    public ZeroSnappyEncoder(ILogManager logManager)
    {
        _logger = logManager?.GetClassLogger<ZeroSnappyEncoder>() ?? throw new ArgumentNullException(nameof(logManager));
    }

    protected override void Encode(IChannelHandlerContext context, IByteBuffer input, IByteBuffer output)
    {
<<<<<<< HEAD
        byte packetType = input.ReadByte();

        output.EnsureWritable(1, true);
        output.WriteByte(packetType);

        output.EnsureWritable(Snappy.GetMaxCompressedLength(input.ReadableBytes), true);

        if (_logger.IsTrace) _logger.Trace($"Compressing with Snappy a message of length {input.ReadableBytes}");

        int length = Snappy.Compress(
            input.Array.AsSpan(input.ArrayOffset + input.ReaderIndex, input.ReadableBytes),
            output.Array.AsSpan(output.ArrayOffset + output.WriterIndex));

        input.SetReaderIndex(input.ReaderIndex + input.ReadableBytes);
        output.SetWriterIndex(output.WriterIndex + length);
=======
        private readonly ILogger _logger;

        public ZeroSnappyEncoder(ILogManager logManager)
        {
            _logger = logManager?.GetClassLogger<ZeroSnappyEncoder>() ?? throw new ArgumentNullException(nameof(logManager));
        }

        protected override void Encode(IChannelHandlerContext context, IByteBuffer input, IByteBuffer output)
        {
            byte packetType = input.ReadByte();

            output.EnsureWritable(1 + SnappyCodec.GetMaxCompressedLength(input.ReadableBytes));
            output.WriteByte(packetType);

            if (_logger.IsTrace) _logger.Trace($"Compressing with Snappy a message of length {input.ReadableBytes}");
            int length = SnappyCodec.Compress(
                input.Array,
                input.ArrayOffset + input.ReaderIndex,
                input.ReadableBytes,
                output.Array,
                output.ArrayOffset + output.WriterIndex);

            input.SetReaderIndex(input.ReaderIndex + input.ReadableBytes);
            output.SetWriterIndex(output.WriterIndex + length);
        }
>>>>>>> f0ea7fcd
    }
}<|MERGE_RESOLUTION|>--- conflicted
+++ resolved
@@ -21,13 +21,10 @@
 
     protected override void Encode(IChannelHandlerContext context, IByteBuffer input, IByteBuffer output)
     {
-<<<<<<< HEAD
         byte packetType = input.ReadByte();
 
-        output.EnsureWritable(1, true);
+        output.EnsureWritable(1 + Snappy.GetMaxCompressedLength(input.ReadableBytes));
         output.WriteByte(packetType);
-
-        output.EnsureWritable(Snappy.GetMaxCompressedLength(input.ReadableBytes), true);
 
         if (_logger.IsTrace) _logger.Trace($"Compressing with Snappy a message of length {input.ReadableBytes}");
 
@@ -37,32 +34,5 @@
 
         input.SetReaderIndex(input.ReaderIndex + input.ReadableBytes);
         output.SetWriterIndex(output.WriterIndex + length);
-=======
-        private readonly ILogger _logger;
-
-        public ZeroSnappyEncoder(ILogManager logManager)
-        {
-            _logger = logManager?.GetClassLogger<ZeroSnappyEncoder>() ?? throw new ArgumentNullException(nameof(logManager));
-        }
-
-        protected override void Encode(IChannelHandlerContext context, IByteBuffer input, IByteBuffer output)
-        {
-            byte packetType = input.ReadByte();
-
-            output.EnsureWritable(1 + SnappyCodec.GetMaxCompressedLength(input.ReadableBytes));
-            output.WriteByte(packetType);
-
-            if (_logger.IsTrace) _logger.Trace($"Compressing with Snappy a message of length {input.ReadableBytes}");
-            int length = SnappyCodec.Compress(
-                input.Array,
-                input.ArrayOffset + input.ReaderIndex,
-                input.ReadableBytes,
-                output.Array,
-                output.ArrayOffset + output.WriterIndex);
-
-            input.SetReaderIndex(input.ReaderIndex + input.ReadableBytes);
-            output.SetWriterIndex(output.WriterIndex + length);
-        }
->>>>>>> f0ea7fcd
     }
 }