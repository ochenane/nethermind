﻿//  Copyright (c) 2021 Demerzel Solutions Limited
//  This file is part of the Nethermind library.
// 
//  The Nethermind library is free software: you can redistribute it and/or modify
//  it under the terms of the GNU Lesser General Public License as published by
//  the Free Software Foundation, either version 3 of the License, or
//  (at your option) any later version.
// 
//  The Nethermind library is distributed in the hope that it will be useful,
//  but WITHOUT ANY WARRANTY; without even the implied warranty of
//  MERCHANTABILITY or FITNESS FOR A PARTICULAR PURPOSE. See the
//  GNU Lesser General Public License for more details.
// 
//  You should have received a copy of the GNU Lesser General Public License
//  along with the Nethermind. If not, see <http://www.gnu.org/licenses/>.

using System;
using System.Collections.Generic;
using System.Diagnostics;
using System.Diagnostics.CodeAnalysis;
using System.Linq;
using System.Threading;
using System.Threading.Tasks;
using Nethermind.Core;
using Nethermind.Core.Crypto;
using Nethermind.Logging;
using Nethermind.Network.P2P.EventArg;
using Nethermind.Network.P2P.Messages;
using Nethermind.Network.Rlpx;
using Nethermind.Stats;
using Nethermind.Stats.Model;

namespace Nethermind.Network.P2P.ProtocolHandlers
{
    public class P2PProtocolHandler : ProtocolHandlerBase, IPingSender, IP2PProtocolHandler
    {
        private TaskCompletionSource<Packet> _pongCompletionSource;
        private readonly INodeStatsManager _nodeStatsManager;
        private bool _sentHello;
        private List<Capability> _agreedCapabilities { get; }
        private List<Capability> _availableCapabilities { get; set; }


        public P2PProtocolHandler(
            ISession session,
            PublicKey localNodeId,
            INodeStatsManager nodeStatsManager,
            IMessageSerializationService serializer,
            ILogManager logManager) : base(session, nodeStatsManager, serializer, logManager)
        {
            _nodeStatsManager = nodeStatsManager ?? throw new ArgumentNullException(nameof(nodeStatsManager));
            LocalNodeId = localNodeId;
            ListenPort = session.LocalPort;
            _agreedCapabilities = new List<Capability>();
            _availableCapabilities = new List<Capability>();
        }

        public IReadOnlyList<Capability> AgreedCapabilities { get { return _agreedCapabilities; } }
        public IReadOnlyList<Capability> AvailableCapabilities { get { return _availableCapabilities; } }
        public int ListenPort { get; }
        public PublicKey LocalNodeId { get; }
        public string RemoteClientId { get; private set; }
        public bool HasAvailableCapability(Capability capability) => _availableCapabilities.Contains(capability);
        public bool HasAgreedCapability(Capability capability) => _agreedCapabilities.Contains(capability);
        public void AddSupportedCapability(Capability capability)
        {
            if (SupportedCapabilities.Contains(capability))
            {
                return;
            }

            SupportedCapabilities.Add(capability);
        }

        public override event EventHandler<ProtocolInitializedEventArgs> ProtocolInitialized;

        public override event EventHandler<ProtocolEventArgs> SubprotocolRequested;

        public override void Init()
        {
            SendHello();

            // We are expecting to receive Hello message anytime from the handshake completion,
            // irrespective of sending Hello from our side
            CheckProtocolInitTimeout().ContinueWith(x =>
            {
                if (x.IsFaulted && Logger.IsError)
                {
                    Logger.Error("Error during p2pProtocol handler timeout logic", x.Exception);
                }
            });
        }

        private byte _protocolVersion = 5;
        
        public override byte ProtocolVersion => _protocolVersion;

        public override string ProtocolCode => Protocol.P2P;

        public override int MessageIdSpaceSize => 0x10;

        public override void HandleMessage(Packet msg)
        {
            switch (msg.PacketType)
            {
                case P2PMessageCode.Hello:
                {
                    Metrics.HellosReceived++;
                    HandleHello(Deserialize<HelloMessage>(msg.Data));
                    
                    // We need to initialize subprotocols in alphabetical order. Protocols are using AdaptiveId,
                    // which should be constant for the whole session. Some protocols (like Eth) are sending messages
                    // on initialization and we need to avoid changing theirs AdaptiveId by initializing protocols,
                    // which are alphabetically before already initialized ones.
                    foreach (Capability capability in
                        _agreedCapabilities.GroupBy(c => c.ProtocolCode).Select(c => c.OrderBy(v => v.Version).Last()).OrderBy(c => c.ProtocolCode))
                    {
                        if (Logger.IsTrace) Logger.Trace($"{Session} Starting protocolHandler for {capability.ProtocolCode} v{capability.Version} on {Session.RemotePort}");
                        SubprotocolRequested?.Invoke(this, new ProtocolEventArgs(capability.ProtocolCode, capability.Version));
                    }

                    break;
                }
                case P2PMessageCode.Disconnect:
                {
                    DisconnectMessage disconnectMessage = Deserialize<DisconnectMessage>(msg.Data);
                    ReportIn(disconnectMessage);
                    if (Logger.IsTrace)
                    {
                        string reason = Enum.IsDefined(typeof(DisconnectReason), (byte) disconnectMessage.Reason)
                            ? ((DisconnectReason) disconnectMessage.Reason).ToString()
                            : disconnectMessage.Reason.ToString();
                        Logger.Trace($"{Session} Received disconnect ({reason}) on {Session.RemotePort}");
                    }

                    Close(disconnectMessage.Reason);
                    break;
                }
                case P2PMessageCode.Ping:
                {
                    if (Logger.IsTrace) Logger.Trace($"{Session} Received PING on {Session.RemotePort}");
                    HandlePing();
                    break;
                }
                case P2PMessageCode.Pong:
                {
                    if (Logger.IsTrace) Logger.Trace($"{Session} Received PONG on {Session.RemotePort}");
                    HandlePong(msg);
                    break;
                }
                case P2PMessageCode.AddCapability:
                {
                    AddCapabilityMessage message = Deserialize<AddCapabilityMessage>(msg.Data);
                    Capability capability = message.Capability;
                    _agreedCapabilities.Add(message.Capability);
                    SupportedCapabilities.Add(message.Capability);
                    if (Logger.IsTrace)
                        Logger.Trace($"{Session.RemoteNodeId} Starting handler for {capability} on {Session.RemotePort}");
                    SubprotocolRequested?.Invoke(this, new ProtocolEventArgs(capability.ProtocolCode, capability.Version));
                    break;
                }
                default:
                    Logger.Error($"{Session.RemoteNodeId} Unhandled packet type: {msg.PacketType}");
                    break;
            }
        }

        private void HandleHello(HelloMessage hello)
        {
            ReportIn(hello);
            bool isInbound = !_sentHello;

            if (Logger.IsTrace) Logger.Trace($"{Session} P2P received hello.");

            if (!hello.NodeId.Equals(Session.RemoteNodeId))
            {
                if (Logger.IsDebug)
                    Logger.Debug($"Inconsistent Node ID details - expected {Session.RemoteNodeId}, " +
                                 $"received hello with {hello.NodeId} " +
                                 $"on {(isInbound ? "IN connection" : "OUT connection")}");
                // it does not really matter if there is mismatch - we do not use it anywhere
//                throw new NodeDetailsMismatchException();
            }

            RemoteClientId = hello.ClientId;
            Session.Node.ClientId = hello.ClientId;

            if(Logger.IsTrace) Logger.Trace(!_sentHello
                ? $"{Session.RemoteNodeId} P2P initiating inbound {hello.Protocol}.{hello.P2PVersion} " +
                  $"on {hello.ListenPort} ({hello.ClientId})"
                : $"{Session.RemoteNodeId} P2P initiating outbound {hello.Protocol}.{hello.P2PVersion} " +
                  $"on {hello.ListenPort} ({hello.ClientId})");

            // https://github.com/ethereum/EIPs/blob/master/EIPS/eip-8.md
            // Clients implementing a newer version simply send a packet with higher version and possibly additional list elements.
            // * If such a packet is received by a node with lower version,
            //   it will blindly assume that the remote end is backwards-compatible and respond with the old handshake.
            // * If the packet is received by a node with equal version,
            //   new features of the protocol can be used.
            // * If the packet is received by a node with higher version,
            //   it can enable backwards-compatibility logic or drop the connection.

            _protocolVersion = hello.P2PVersion;

            List<Capability> capabilities = hello.Capabilities;
            _availableCapabilities = new List<Capability>(capabilities);
            foreach (Capability theirCapability in capabilities)
            {
                if (SupportedCapabilities.Contains(theirCapability))
                {
                    if (Logger.IsTrace)
                        Logger.Trace($"{Session.RemoteNodeId} Agreed on {theirCapability.ProtocolCode} v{theirCapability.Version}");
                    _agreedCapabilities.Add(theirCapability);
                }
                else
                {
                    if (Logger.IsTrace)
                        Logger.Trace($"{Session.RemoteNodeId} Capability not supported " +
                                     $"{theirCapability.ProtocolCode} v{theirCapability.Version}");
                }
            }

            if (_agreedCapabilities.Count == 0)
            {
                Session.InitiateDisconnect(
                    DisconnectReason.UselessPeer,
                    $"capabilities: {string.Join(", ", capabilities)}");
            }

            ReceivedProtocolInitMsg(hello);

            P2PProtocolInitializedEventArgs eventArgs = new(this)
            {
                P2PVersion = ProtocolVersion,
                ClientId = RemoteClientId,
                Capabilities = capabilities,
                ListenPort = hello.ListenPort
            };
            
            ProtocolInitialized?.Invoke(this, eventArgs);
        }

        [SuppressMessage("ReSharper", "HeuristicUnreachableCode")]
        public async Task<bool> SendPing()
        {
            // ReSharper disable once AssignNullToNotNullAttribute
            TaskCompletionSource<Packet> previousSource =
                Interlocked.CompareExchange(ref _pongCompletionSource, new TaskCompletionSource<Packet>(), null);
            // ReSharper disable once ConditionIsAlwaysTrueOrFalse
            if (previousSource != null)
            {
                if (Logger.IsWarn) Logger.Warn($"Another ping request in process: {Session.Node:c}");
                return true;
            }
            
            Task<Packet> pongTask = _pongCompletionSource.Task;

            if (Logger.IsTrace) Logger.Trace($"{Session} P2P sending ping on {Session.RemotePort} ({RemoteClientId})");
            Send(PingMessage.Instance);
            _nodeStatsManager.ReportEvent(Session.Node, NodeStatsEventType.P2PPingOut);
            Stopwatch stopwatch = Stopwatch.StartNew();

            CancellationTokenSource delayCancellation = new();
            try
            {
                Task firstTask = await Task.WhenAny(pongTask, Task.Delay(Timeouts.P2PPing, delayCancellation.Token));
                if (firstTask != pongTask)
                {
                    _nodeStatsManager.ReportTransferSpeedEvent(
                        Session.Node,
                        TransferSpeedType.Latency,
                        (long) Timeouts.P2PPing.TotalMilliseconds);
                    return false;
                }

                long latency = stopwatch.ElapsedMilliseconds;
                _nodeStatsManager.ReportTransferSpeedEvent(Session.Node, TransferSpeedType.Latency, latency);
                return true;
            }
            finally
            {
                delayCancellation?.Cancel(); // do not remove ? -> ReSharper issue
                _pongCompletionSource = null;
            }
        }

        public override void DisconnectProtocol(DisconnectReason disconnectReason, string details)
        {
            if (Logger.IsTrace)
                Logger.Trace($"Sending disconnect {disconnectReason} ({details}) to {Session.Node:s}");
            DisconnectMessage message = new(disconnectReason);
            Send(message);
            if(NetworkDiagTracer.IsEnabled)
                NetworkDiagTracer.ReportDisconnect(Session.Node.Address, $"Local {disconnectReason} {details}");
        }

        protected override TimeSpan InitTimeout => Timeouts.P2PHello;

        public static readonly IEnumerable<Capability> DefaultCapabilities = new Capability[]
        {
<<<<<<< HEAD
            new Capability(Protocol.Eth, 62),
            new Capability(Protocol.Eth, 63),
            new Capability(Protocol.Eth, 64),
            new Capability(Protocol.Eth, 65),
            new Capability(Protocol.Eth, 66),
=======
            new(Protocol.Eth, 62),
            new(Protocol.Eth, 63),
            new(Protocol.Eth, 64),
            new(Protocol.Eth, 65),
            new(Protocol.Eth, 66),
            // new Capability(Protocol.Les, 3)
>>>>>>> 1c8b669a
        };

        private readonly List<Capability> SupportedCapabilities = DefaultCapabilities.ToList();
        
        private void SendHello()
        {
            if (Logger.IsTrace)
            {
                Logger.Trace($"{Session} {Name} sending hello with Client ID {ClientVersion.Description}, " +
                             $"protocol {Name}, listen port {ListenPort}");
            }

            HelloMessage helloMessage = new()
            {
                Capabilities = SupportedCapabilities,
                ClientId = ClientVersion.Description,
                NodeId = LocalNodeId,
                ListenPort = ListenPort,
                P2PVersion = ProtocolVersion
            };

            _sentHello = true;
            Send(helloMessage);
            Metrics.HellosSent++;
        }

        private void HandlePing()
        {
            ReportIn("Ping");
            if (Logger.IsTrace) Logger.Trace($"{Session} P2P responding to ping");
            Send(PongMessage.Instance);
        }

        private void Close(int disconnectReasonId)
        {
            DisconnectReason disconnectReason = (DisconnectReason) disconnectReasonId;

            if (disconnectReason != DisconnectReason.TooManyPeers &&
                disconnectReason != DisconnectReason.Other &&
                disconnectReason != DisconnectReason.DisconnectRequested)
            {
                if (Logger.IsDebug) Logger.Debug($"{Session} received disconnect [{disconnectReason}]");
            }
            else
            {
                if (Logger.IsTrace) Logger.Trace($"{Session} P2P received disconnect [{disconnectReason}]");
            }

            // Received disconnect message, triggering direct TCP disconnection
            Session.MarkDisconnected(disconnectReason, DisconnectType.Remote, "message");
        }

        public override string Name => Protocol.P2P;
        
        private void HandlePong(Packet msg)
        {
            ReportIn("Pong");
            if (Logger.IsTrace) Logger.Trace($"{Session} sending P2P pong");
            _nodeStatsManager.ReportEvent(Session.Node, NodeStatsEventType.P2PPingIn);
            _pongCompletionSource?.TrySetResult(msg);
        }

        public override void Dispose()
        {
        }
    }
}<|MERGE_RESOLUTION|>--- conflicted
+++ resolved
@@ -298,20 +298,12 @@
 
         public static readonly IEnumerable<Capability> DefaultCapabilities = new Capability[]
         {
-<<<<<<< HEAD
-            new Capability(Protocol.Eth, 62),
-            new Capability(Protocol.Eth, 63),
-            new Capability(Protocol.Eth, 64),
-            new Capability(Protocol.Eth, 65),
-            new Capability(Protocol.Eth, 66),
-=======
             new(Protocol.Eth, 62),
             new(Protocol.Eth, 63),
             new(Protocol.Eth, 64),
             new(Protocol.Eth, 65),
             new(Protocol.Eth, 66),
             // new Capability(Protocol.Les, 3)
->>>>>>> 1c8b669a
         };
 
         private readonly List<Capability> SupportedCapabilities = DefaultCapabilities.ToList();
