//  Copyright (c) 2021 Demerzel Solutions Limited
//  This file is part of the Nethermind library.
//
//  The Nethermind library is free software: you can redistribute it and/or modify
//  it under the terms of the GNU Lesser General Public License as published by
//  the Free Software Foundation, either version 3 of the License, or
//  (at your option) any later version.
//
//  The Nethermind library is distributed in the hope that it will be useful,
//  but WITHOUT ANY WARRANTY; without even the implied warranty of
//  MERCHANTABILITY or FITNESS FOR A PARTICULAR PURPOSE. See the
//  GNU Lesser General Public License for more details.
//
//  You should have received a copy of the GNU Lesser General Public License
//  along with the Nethermind. If not, see <http://www.gnu.org/licenses/>.

using System;
using System.Collections.Concurrent;
using System.Collections.Generic;
using System.Numerics;
using Nethermind.Config;
using Nethermind.Consensus;
using Nethermind.Core.Specs;
using Nethermind.Logging;
using Nethermind.Network.P2P;
using Nethermind.Network.P2P.EventArg;
using Nethermind.Network.P2P.Messages;
using Nethermind.Network.P2P.ProtocolHandlers;
using Nethermind.Network.P2P.Subprotocols.Eth.V62;
using Nethermind.Network.P2P.Subprotocols.Eth.V63;
using Nethermind.Network.P2P.Subprotocols.Eth.V64;
using Nethermind.Network.P2P.Subprotocols.Eth.V65;
using Nethermind.Network.P2P.Subprotocols.Eth.V66;
using Nethermind.Network.P2P.Subprotocols.Eth.V67;
using Nethermind.Network.P2P.Subprotocols.Les;
using Nethermind.Network.P2P.Subprotocols.Snap;
using Nethermind.Network.P2P.Subprotocols.Wit;
using Nethermind.Network.Rlpx;
using Nethermind.Stats;
using Nethermind.Stats.Model;
using Nethermind.Synchronization;
using Nethermind.Synchronization.Peers;
using Nethermind.TxPool;

namespace Nethermind.Network
{
    public class ProtocolsManager : IProtocolsManager
    {
        private readonly ConcurrentDictionary<Guid, SyncPeerProtocolHandlerBase> _syncPeers = new();

        private readonly ConcurrentDictionary<Node, ConcurrentDictionary<Guid, ProtocolHandlerBase>> _hangingSatelliteProtocols =
            new();

        private readonly ConcurrentDictionary<Guid, ISession> _sessions = new();
        private readonly ISyncPeerPool _syncPool;
        private readonly ISyncServer _syncServer;
        private readonly ITxPool _txPool;
        private readonly IPooledTxsRequestor _pooledTxsRequestor;
        private readonly IDiscoveryApp _discoveryApp;
        private readonly IMessageSerializationService _serializer;
        private readonly IRlpxHost _rlpxHost;
        private readonly INodeStatsManager _stats;
        private readonly IProtocolValidator _protocolValidator;
        private readonly INetworkStorage _peerStorage;
        private readonly ISpecProvider _specProvider;
        private readonly IGossipPolicy _gossipPolicy;
        private readonly ILogManager _logManager;
        private readonly ILogger _logger;
        private readonly IDictionary<string, Func<ISession, int, IProtocolHandler>> _protocolFactories;
        private readonly HashSet<Capability> _capabilities = new();
        public event EventHandler<ProtocolInitializedEventArgs> P2PProtocolInitialized;

        public ProtocolsManager(
            ISyncPeerPool syncPeerPool,
            ISyncServer syncServer,
            ITxPool txPool,
            IPooledTxsRequestor pooledTxsRequestor,
            IDiscoveryApp discoveryApp,
            IMessageSerializationService serializationService,
            IRlpxHost rlpxHost,
            INodeStatsManager nodeStatsManager,
            IProtocolValidator protocolValidator,
            INetworkStorage peerStorage,
            ISpecProvider specProvider,
            IGossipPolicy gossipPolicy,
            ILogManager logManager)
        {
            _syncPool = syncPeerPool ?? throw new ArgumentNullException(nameof(syncPeerPool));
            _syncServer = syncServer ?? throw new ArgumentNullException(nameof(syncServer));
            _txPool = txPool ?? throw new ArgumentNullException(nameof(txPool));
            _pooledTxsRequestor = pooledTxsRequestor ?? throw new ArgumentNullException(nameof(pooledTxsRequestor));
            _discoveryApp = discoveryApp ?? throw new ArgumentNullException(nameof(discoveryApp));
            _serializer = serializationService ?? throw new ArgumentNullException(nameof(serializationService));
            _rlpxHost = rlpxHost ?? throw new ArgumentNullException(nameof(rlpxHost));
            _stats = nodeStatsManager ?? throw new ArgumentNullException(nameof(nodeStatsManager));
            _protocolValidator = protocolValidator ?? throw new ArgumentNullException(nameof(protocolValidator));
            _peerStorage = peerStorage ?? throw new ArgumentNullException(nameof(peerStorage));
            _specProvider = specProvider ?? throw new ArgumentNullException(nameof(specProvider));
            _gossipPolicy = gossipPolicy ?? throw new ArgumentNullException(nameof(gossipPolicy));
            _logManager = logManager ?? throw new ArgumentNullException(nameof(logManager));
            _logger = _logManager?.GetClassLogger() ?? throw new ArgumentNullException(nameof(logManager));

            _protocolFactories = GetProtocolFactories();
            rlpxHost.SessionCreated += SessionCreated;
        }

        private void SessionCreated(object sender, SessionEventArgs e)
        {
            _sessions.TryAdd(e.Session.SessionId, e.Session);
            e.Session.Initialized += SessionInitialized;
            e.Session.Disconnected += SessionDisconnected;
        }

        private void SessionDisconnected(object sender, DisconnectEventArgs e)
        {
            ISession session = (ISession)sender;
            session.Initialized -= SessionInitialized;
            session.Disconnected -= SessionDisconnected;

            if (_syncPeers.TryRemove(session.SessionId, out var removed))
            {
                _syncPool.RemovePeer(removed);
                _txPool.RemovePeer(removed.Node.Id);
                if (session.BestStateReached == SessionState.Initialized)
                {
                    if (_logger.IsDebug) _logger.Debug($"{session.Direction} {session.Node:s} disconnected {e.DisconnectType} {e.DisconnectReason} {e.Details}");
                }
            }

            if (_hangingSatelliteProtocols.TryGetValue(session.Node, out var registrations))
            {
                registrations.TryRemove(session.SessionId, out _);
            }

            _sessions.TryRemove(session.SessionId, out session);
        }

        private void SessionInitialized(object sender, EventArgs e)
        {
            ISession session = (ISession)sender;
            InitProtocol(session, Protocol.P2P, session.P2PVersion, true);
        }

        private void InitProtocol(ISession session, string protocolCode, int version, bool addCapabilities = false)
        {
            if (session.State < SessionState.Initialized)
            {
                throw new InvalidOperationException($"{nameof(InitProtocol)} called on {session}");
            }

            if (session.State != SessionState.Initialized)
            {
                return;
            }

            string code = protocolCode.ToLowerInvariant();
            if (!_protocolFactories.TryGetValue(code, out Func<ISession, int, IProtocolHandler> protocolFactory))
            {
                throw new NotSupportedException($"Protocol {code} {version} is not supported");
            }

            IProtocolHandler protocolHandler = protocolFactory(session, version);
            protocolHandler.SubprotocolRequested += (s, e) => InitProtocol(session, e.ProtocolCode, e.Version);
            session.AddProtocolHandler(protocolHandler);
            if (addCapabilities)
            {
                foreach (Capability capability in _capabilities)
                {
                    session.AddSupportedCapability(capability);
                }
            }

            protocolHandler.Init();
        }

        public void AddProtocol(string code, Func<ISession, IProtocolHandler> factory)
        {
            if (_protocolFactories.ContainsKey(code))
            {
                throw new InvalidOperationException($"Protocol {code} was already added.");
            }

            _protocolFactories[code] = (session, _) => factory(session);
        }

        private IDictionary<string, Func<ISession, int, IProtocolHandler>> GetProtocolFactories()
            => new Dictionary<string, Func<ISession, int, IProtocolHandler>>
            {
                [Protocol.P2P] = (session, _) =>
                {
                    P2PProtocolHandler handler = new(session, _rlpxHost.LocalNodeId, _stats, _serializer, _logManager);
                    session.PingSender = handler;
                    InitP2PProtocol(session, handler);

                    return handler;
                },
                [Protocol.Eth] = (session, version) =>
                {
                    var ethHandler = version switch
                    {
                        62 => new Eth62ProtocolHandler(session, _serializer, _stats, _syncServer, _txPool, _gossipPolicy, _logManager),
                        63 => new Eth63ProtocolHandler(session, _serializer, _stats, _syncServer, _txPool, _gossipPolicy, _logManager),
                        64 => new Eth64ProtocolHandler(session, _serializer, _stats, _syncServer, _txPool, _gossipPolicy, _specProvider, _logManager),
                        65 => new Eth65ProtocolHandler(session, _serializer, _stats, _syncServer, _txPool, _pooledTxsRequestor, _gossipPolicy, _specProvider, _logManager),
                        66 => new Eth66ProtocolHandler(session, _serializer, _stats, _syncServer, _txPool, _pooledTxsRequestor, _gossipPolicy, _specProvider, _logManager),
                        67 => new Eth67ProtocolHandler(session, _serializer, _stats, _syncServer, _txPool, _pooledTxsRequestor, _gossipPolicy, _specProvider, _logManager),
                        _ => throw new NotSupportedException($"Eth protocol version {version} is not supported.")
                    };

                    InitSyncPeerProtocol(session, ethHandler);
                    return ethHandler;
                },
                [Protocol.Snap] = (session, version) =>
                {
                    var handler = version switch
                    {
                        1 => new SnapProtocolHandler(session, _stats, _serializer, _logManager),
                        _ => throw new NotSupportedException($"{Protocol.Snap}.{version} is not supported.")
                    };
                    InitSatelliteProtocol(session, handler);

                    return handler;
                },
                [Protocol.Wit] = (session, version) =>
                {
                    var handler = version switch
                    {
                        0 => new WitProtocolHandler(session, _serializer, _stats, _syncServer, _logManager),
                        _ => throw new NotSupportedException($"{Protocol.Wit}.{version} is not supported.")
                    };
                    InitSatelliteProtocol(session, handler);

                    return handler;
                },
                [Protocol.Les] = (session, version) =>
                {
                    LesProtocolHandler handler = new(session, _serializer, _stats, _syncServer, _logManager);
                    InitSyncPeerProtocol(session, handler);

                    return handler;
                }
            };

        private void InitSatelliteProtocol(ISession session, ProtocolHandlerBase handler)
        {
            session.Node.EthDetails = handler.Name;
            handler.ProtocolInitialized += (sender, args) =>
            {
                if (!RunBasicChecks(session, handler.ProtocolCode, handler.ProtocolVersion)) return;
                // SyncPeerProtocolInitializedEventArgs typedArgs = (SyncPeerProtocolInitializedEventArgs)args;
                // _stats.ReportSyncPeerInitializeEvent(handler.ProtocolCode, session.Node, new SyncPeerNodeDetails
                // {
                //     ChainId = typedArgs.ChainId,
                //     BestHash = typedArgs.BestHash,
                //     GenesisHash = typedArgs.GenesisHash,
                //     ProtocolVersion = typedArgs.ProtocolVersion,
                //     TotalDifficulty = (BigInteger)typedArgs.TotalDifficulty
                // });
                bool isValid = _protocolValidator.DisconnectOnInvalid(handler.ProtocolCode, session, args);
                if (isValid)
                {
                    var peer = _syncPool.GetPeer(session.Node);
                    if (peer != null)
                    {
                        peer.SyncPeer.RegisterSatelliteProtocol(handler.ProtocolCode, handler);
                        if (handler.IsPriority) _syncPool.SetPeerPriority(session.Node.Id);
                        if (_logger.IsDebug) _logger.Debug($"{handler.ProtocolCode} satellite protocol registered for sync peer {session}.");
                    }
                    else
                    {
                        _hangingSatelliteProtocols.AddOrUpdate(session.Node,
<<<<<<< HEAD
                            new ConcurrentDictionary<Guid, ProtocolHandlerBase>(new[] {new KeyValuePair<Guid, ProtocolHandlerBase>(session.SessionId, handler)}),
=======
                            new ConcurrentDictionary<Guid, ProtocolHandlerBase>(new[] { new KeyValuePair<Guid, ProtocolHandlerBase>(session.SessionId, handler) }),
>>>>>>> 8d6b1c17
                            (node, dict) =>
                        {
                            dict[session.SessionId] = handler;
                            return dict;
                        });

                        if (_logger.IsDebug) _logger.Debug($"{handler.ProtocolCode} satellite protocol sync peer {session} not found.");
                    }

                    if (_logger.IsTrace) _logger.Trace($"Finalized {handler.ProtocolCode.ToUpper()} protocol initialization on {session} - adding sync peer {session.Node:s}");
                }
                else
                {
                    if (_logger.IsTrace) _logger.Trace($"|NetworkTrace| {handler.ProtocolCode}{handler.ProtocolVersion} is invalid on {session}");
                }
            };
        }

        private void InitP2PProtocol(ISession session, P2PProtocolHandler handler)
        {
            handler.ProtocolInitialized += (sender, args) =>
            {
                P2PProtocolInitializedEventArgs typedArgs = (P2PProtocolInitializedEventArgs)args;
                if (!RunBasicChecks(session, Protocol.P2P, handler.ProtocolVersion)) return;

                if (handler.ProtocolVersion >= 5)
                {
                    if (_logger.IsTrace) _logger.Trace($"{handler.ProtocolCode}.{handler.ProtocolVersion} established on {session} - enabling snappy");
                    session.EnableSnappy();
                }
                else
                {
                    if (_logger.IsTrace) _logger.Trace($"{handler.ProtocolCode}.{handler.ProtocolVersion} established on {session} - disabling snappy");
                }

                _stats.ReportP2PInitializationEvent(session.Node, new P2PNodeDetails
                {
                    ClientId = typedArgs.ClientId,
                    Capabilities = typedArgs.Capabilities.ToArray(),
                    P2PVersion = typedArgs.P2PVersion,
                    ListenPort = typedArgs.ListenPort
                });

                AddNodeToDiscovery(session, typedArgs);

                _protocolValidator.DisconnectOnInvalid(Protocol.P2P, session, args);

                if (_logger.IsTrace) _logger.Trace($"Finalized P2P protocol initialization on {session}");
                P2PProtocolInitialized?.Invoke(this, typedArgs);
            };
        }

        private void InitSyncPeerProtocol(ISession session, SyncPeerProtocolHandlerBase handler)
        {
            session.Node.EthDetails = handler.Name;
            handler.ProtocolInitialized += (sender, args) =>
            {
                if (!RunBasicChecks(session, handler.ProtocolCode, handler.ProtocolVersion)) return;
                SyncPeerProtocolInitializedEventArgs typedArgs = (SyncPeerProtocolInitializedEventArgs)args;
                _stats.ReportSyncPeerInitializeEvent(handler.ProtocolCode, session.Node, new SyncPeerNodeDetails
                {
                    ChainId = typedArgs.ChainId,
                    BestHash = typedArgs.BestHash,
                    GenesisHash = typedArgs.GenesisHash,
                    ProtocolVersion = typedArgs.ProtocolVersion,
                    TotalDifficulty = (BigInteger)typedArgs.TotalDifficulty
                });
                bool isValid = _protocolValidator.DisconnectOnInvalid(handler.ProtocolCode, session, args);
                if (isValid)
                {
                    if (_syncPeers.TryAdd(session.SessionId, handler))
                    {
                        if (_hangingSatelliteProtocols.TryGetValue(handler.Node, out var handlerDictionary))
                        {
                            foreach (KeyValuePair<Guid, ProtocolHandlerBase> registration in handlerDictionary)
                            {
                                handler.RegisterSatelliteProtocol(registration.Value);
                                if (registration.Value.IsPriority) handler.IsPriority = true;
                                if (_logger.IsDebug) _logger.Debug($"{handler.ProtocolCode} satellite protocol registered for sync peer {session}. Sync peer has priority: {handler.IsPriority}");
                            }
                        }

                        _syncPool.AddPeer(handler);
                        if (handler.IncludeInTxPool) _txPool.AddPeer(handler);
                        if (_logger.IsDebug) _logger.Debug($"{handler.ClientId} sync peer {session} created.");
                    }
                    else
                    {
                        if (_logger.IsTrace) _logger.Trace($"Not able to add a sync peer on {session} for {session.Node:s}");
                        session.InitiateDisconnect(DisconnectReason.AlreadyConnected, "sync peer");
                    }

                    if (_logger.IsTrace) _logger.Trace($"Finalized {handler.ProtocolCode.ToUpper()} protocol initialization on {session} - adding sync peer {session.Node:s}");

                    //Add/Update peer to the storage and to sync manager
                    _peerStorage.UpdateNode(new NetworkNode(session.Node.Id, session.Node.Host, session.Node.Port, _stats.GetOrAdd(session.Node).NewPersistedNodeReputation));
                }
                else
                {
                    if (_logger.IsTrace) _logger.Trace($"|NetworkTrace| {handler.ProtocolCode}{handler.ProtocolVersion} is invalid on {session}");
                }
            };
        }

        private bool RunBasicChecks(ISession session, string protocolCode, int protocolVersion)
        {
            if (session.IsClosing)
            {
                if (_logger.IsDebug) _logger.Debug($"|NetworkTrace| {protocolCode}.{protocolVersion} initialized in {session}");
                return false;
            }

            if (_logger.IsTrace) _logger.Trace($"|NetworkTrace| {protocolCode}.{protocolVersion} initialized in {session}");
            return true;
        }

        /// <summary>
        /// In case of IN connection we don't know what is the port node is listening on until we receive the Hello message
        /// </summary>
        private void AddNodeToDiscovery(ISession session, P2PProtocolInitializedEventArgs eventArgs)
        {
            if (eventArgs.ListenPort == 0)
            {
                if (_logger.IsTrace) _logger.Trace($"Listen port is 0, node is not listening: {session}");
                return;
            }

            if (session.Node.Port != eventArgs.ListenPort)
            {
                if (_logger.IsDebug) _logger.Debug($"Updating listen port for {session:s} to: {eventArgs.ListenPort}");
                session.Node.Port = eventArgs.ListenPort;
            }

            //In case peer was initiated outside of discovery and discovery is enabled, we are adding it to discovery for future use (e.g. trusted peer)
            _discoveryApp.AddNodeToDiscovery(session.Node);
        }

        public void AddSupportedCapability(Capability capability)
        {
            _capabilities.Add(capability);
        }

        public void RemoveSupportedCapability(Capability capability)
        {
            if (_capabilities.Remove(capability))
            {
                if (_logger.IsDebug) _logger.Debug($"Removed supported capability: {capability}");
            }
        }

        public void SendNewCapability(Capability capability)
        {
            AddCapabilityMessage message = new(capability);
            foreach ((Guid _, ISession session) in _sessions)
            {
                if (session.HasAgreedCapability(capability))
                {
                    continue;
                }

                if (!session.HasAvailableCapability(capability))
                {
                    continue;
                }

                session.DeliverMessage(message);
            }
        }
    }
}<|MERGE_RESOLUTION|>--- conflicted
+++ resolved
@@ -269,11 +269,7 @@
                     else
                     {
                         _hangingSatelliteProtocols.AddOrUpdate(session.Node,
-<<<<<<< HEAD
-                            new ConcurrentDictionary<Guid, ProtocolHandlerBase>(new[] {new KeyValuePair<Guid, ProtocolHandlerBase>(session.SessionId, handler)}),
-=======
                             new ConcurrentDictionary<Guid, ProtocolHandlerBase>(new[] { new KeyValuePair<Guid, ProtocolHandlerBase>(session.SessionId, handler) }),
->>>>>>> 8d6b1c17
                             (node, dict) =>
                         {
                             dict[session.SessionId] = handler;
