// SPDX-FileCopyrightText: 2022 Demerzel Solutions Limited
// SPDX-License-Identifier: LGPL-3.0-only

using System;
using System.Buffers;
using System.Diagnostics;
using System.Diagnostics.CodeAnalysis;
using Nethermind.Core.Extensions;

namespace Nethermind.Trie
{
    public static class Nibbles
    {
        private static readonly byte PathPointerOdd = 0xfe;

        public static Nibble[] FromBytes(params byte[] bytes)
        {
            return FromBytes(bytes.AsSpan());
        }

        public static Nibble[] FromBytes(ReadOnlySpan<byte> bytes)
        {
            Nibble[] nibbles = new Nibble[2 * bytes.Length];
            for (int i = 0; i < bytes.Length; i++)
            {
                nibbles[i * 2] = new Nibble((byte)((bytes[i] & 240) >> 4));
                nibbles[i * 2 + 1] = new Nibble((byte)(bytes[i] & 15));
            }

            return nibbles;
        }

        public static void BytesToNibbleBytes(ReadOnlySpan<byte> bytes, Span<byte> nibbles)
        {
            if (nibbles.Length != 2 * bytes.Length)
            {
                ThrowArgumentException();
            }

            for (int i = 0; i < bytes.Length; i++)
            {
                nibbles[i * 2] = (byte)((bytes[i] & 240) >> 4);
                nibbles[i * 2 + 1] = (byte)(bytes[i] & 15);
            }

            [DoesNotReturn]
            [StackTraceHidden]
            static void ThrowArgumentException()
            {
                throw new ArgumentException("Nibbles length must be twice the bytes length");
            }
        }

        public static byte[] BytesToNibbleBytes(Span<byte> bytes)
        {
            Span<byte> nibbles =  stackalloc byte[2 * bytes.Length];
            BytesToNibbleBytes(bytes, nibbles);
            return nibbles.ToArray();
        }

        public static Nibble[] FromHexString(string hexString)
        {
            if (hexString is null)
            {
                throw new ArgumentNullException($"{nameof(hexString)}");
            }

            int startIndex = hexString.StartsWith("0x") ? 2 : 0;
            int numberChars = hexString.Length - startIndex;

            Nibble[] nibbles = new Nibble[numberChars];
            for (int i = 0; i < numberChars; i++)
            {
                nibbles[i] = new Nibble(hexString[i + startIndex]);
            }

            return nibbles;
        }

        public static byte[] ToPackedByteArray(this Nibble[] nibbles)
        {
            int oddity = nibbles.Length % 2;
            byte[] bytes = new byte[nibbles.Length / 2 + oddity];
            for (int i = oddity; i < bytes.Length - oddity; i++)
            {
                bytes[i] = ToByte(nibbles[2 * i + oddity], nibbles[2 * i + 1 + oddity]);
            }

            if (oddity == 1)
            {
                bytes[0] = ToByte(0, nibbles[0]);
            }

            return bytes;
        }

        public static byte ToByte(Nibble highNibble, Nibble lowNibble)
        {
            return (byte)(((byte)highNibble << 4) | (byte)lowNibble);
        }

        public static byte[] ToBytes(ReadOnlySpan<byte> nibbles)
        {
            return ToBytes(nibbles.AsSpan());
        }

        public static byte[] ToBytes(Span<byte> nibbles)
        {
            byte[] bytes = new byte[nibbles.Length / 2];
            for (int i = 0; i < bytes.Length; i++)
            {
                bytes[i] = ToByte(nibbles[2 * i], nibbles[2 * i + 1]);
            }

            return bytes;
        }

<<<<<<< HEAD
        public static byte[] ToEncodedStorageBytes(byte[] nibbles)
        {
            return ToEncodedStorageBytes(nibbles.AsSpan());
        }

        public static byte[] ToEncodedStorageBytes(Span<byte> nibbles)
        {
            int oddity = nibbles.Length % 2;
            byte[] bytes = new byte[nibbles.Length / 2 + oddity + 1];
            for (int i = 0; i < nibbles.Length / 2; i++)
            {
                bytes[i + oddity + 1] = ToByte(nibbles[2 * i + oddity], nibbles[2 * i + 1 + oddity]);
            }
            if (oddity == 1)
                bytes[1] = ToByte(0, nibbles[0]);

            bytes[0] = (byte)(PathPointerOdd | oddity);

            return bytes;
        }

        public static byte[] ToCompactHexEncoding(byte[] nibbles)
=======
        public static byte[] ToCompactHexEncoding(ReadOnlySpan<byte> nibbles)
>>>>>>> c7526030
        {
            int oddity = nibbles.Length % 2;
            byte[] bytes = new byte[nibbles.Length / 2 + 1];
            for (int i = 0; i < bytes.Length - 1; i++)
            {
                bytes[i + 1] = ToByte(nibbles[2 * i + oddity], nibbles[2 * i + 1 + oddity]);
            }

            if (oddity == 1)
            {
                bytes[0] = ToByte(1, nibbles[0]);
            }

            return bytes;
        }

<<<<<<< HEAD
        public static byte[] NibblesToByteStorage(Span<byte> nibbles)
        {
            int oddity = nibbles.Length % 2;
            byte[] bytes = new byte[nibbles.Length / 2 + 1];
            for (int i = 0; i < bytes.Length - 1; i++)
            {
                bytes[i + 1] = ToByte(nibbles[2 * i + oddity], nibbles[2 * i + 1 + oddity]);
            }
            if (oddity == 1)
            {
                bytes[0] = ToByte(1, nibbles[0]);
            }
            return bytes;
        }

        public static byte[] BytesToNibblesStorage(Span<byte> bytes)
        {
            Span<byte> nibbles = stackalloc byte[bytes.Length * 2];
            BytesToNibbleBytes(bytes, nibbles);
            int oddity = nibbles[0];
            return oddity == 1 ? nibbles[1..].ToArray() : nibbles[2..].ToArray();
        }

        public static void NibblesToByteStorage(Span<byte> nibbles, in Span<byte> bytes)
        {
            Debug.Assert(bytes.Length == nibbles.Length / 2 + 1);
            int oddity = nibbles.Length % 2;
            for (int i = 0; i < bytes.Length - 1; i++)
            {
                bytes[i + 1] = ToByte(nibbles[2 * i + oddity], nibbles[2 * i + 1 + oddity]);
            }
            if (oddity == 1)
            {
                bytes[0] = ToByte(1, nibbles[0]);
            }
        }

        public static void BytesToNibblesStorage(Span<byte> bytes, in Span<byte> nibbles)
        {
            Debug.Assert(nibbles.Length == bytes.Length * 2);
            BytesToNibbleBytes(bytes, nibbles);
        }

        public static byte[] CompactToHexEncode(byte[] compactPath)
        {
            if (compactPath.Length == 0)
            {
                return compactPath;
            }
            int nibblesCount = compactPath.Length * 2 + 1;
            byte[] array = ArrayPool<byte>.Shared.Rent(nibblesCount);
            try
            {
                Span<byte> nibbles = array.Slice(0, nibblesCount);
                BytesToNibbleBytes(compactPath, nibbles.Slice(0, 2 * compactPath.Length));
                nibbles[^1] = 16;

                if (nibbles[0] < 2)
                {
                    nibbles = nibbles[..^1];
                }

                int chop = 2 - (nibbles[0] & 1);
                return nibbles[chop..].ToArray();
            }
            finally
            {
                ArrayPool<byte>.Shared.Return(array);
            }
        }

        public static Span<byte> IncrementNibble(this Span<byte> nibbles, bool trimHighest = false)
        {
            if (nibbles.Length == 0)
                return nibbles;

            int omitted = 0;

            for (int i = nibbles.Length - 1; i >= 0; i--)
            {
                if (nibbles[i] == 0x0f)
                {
                    nibbles[i] = 0;
                    omitted++;
                    continue;
                }
                else
                {
                    nibbles[i]++;
                    break;
                }
            }
            return trimHighest ?
                nibbles.Slice(0, nibbles.Length - omitted) :
                nibbles;
        }
=======
        public static byte[] EncodePath(ReadOnlySpan<byte> input) => input.Length == 64 ? ToBytes(input) : ToCompactHexEncoding(input);
>>>>>>> c7526030
    }
}<|MERGE_RESOLUTION|>--- conflicted
+++ resolved
@@ -115,7 +115,6 @@
             return bytes;
         }
 
-<<<<<<< HEAD
         public static byte[] ToEncodedStorageBytes(byte[] nibbles)
         {
             return ToEncodedStorageBytes(nibbles.AsSpan());
@@ -138,9 +137,6 @@
         }
 
         public static byte[] ToCompactHexEncoding(byte[] nibbles)
-=======
-        public static byte[] ToCompactHexEncoding(ReadOnlySpan<byte> nibbles)
->>>>>>> c7526030
         {
             int oddity = nibbles.Length % 2;
             byte[] bytes = new byte[nibbles.Length / 2 + 1];
@@ -157,7 +153,6 @@
             return bytes;
         }
 
-<<<<<<< HEAD
         public static byte[] NibblesToByteStorage(Span<byte> nibbles)
         {
             int oddity = nibbles.Length % 2;
@@ -254,8 +249,5 @@
                 nibbles.Slice(0, nibbles.Length - omitted) :
                 nibbles;
         }
-=======
-        public static byte[] EncodePath(ReadOnlySpan<byte> input) => input.Length == 64 ? ToBytes(input) : ToCompactHexEncoding(input);
->>>>>>> c7526030
     }
 }