--- conflicted
+++ resolved
@@ -23,13 +23,9 @@
         public bool IsStorage { get; internal set; }
 
         public int? BranchChildIndex { get; internal set; }
-<<<<<<< HEAD
-        
-=======
         public bool ExpectAccounts { get; init; }
         public bool Parallel { get; init; }
 
->>>>>>> f7870851
         public TrieVisitContext Clone() => (TrieVisitContext) MemberwiseClone();
     }
 }