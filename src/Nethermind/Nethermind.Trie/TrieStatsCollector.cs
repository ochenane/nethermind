// SPDX-FileCopyrightText: 2022 Demerzel Solutions Limited
// SPDX-License-Identifier: LGPL-3.0-only

using System;
using System.Threading;
using Nethermind.Core;
using Nethermind.Core.Crypto;
using Nethermind.Logging;

namespace Nethermind.Trie
{
    public class TrieStatsCollector : ITreeVisitor
    {
        private readonly IKeyValueStore _codeKeyValueStore;
        private int _lastAccountNodeCount = 0;

        private readonly ILogger _logger;

        public TrieStatsCollector(IKeyValueStore codeKeyValueStore, ILogManager logManager)
        {
            _codeKeyValueStore = codeKeyValueStore ?? throw new ArgumentNullException(nameof(codeKeyValueStore));
            _logger = logManager.GetClassLogger();
        }

        public TrieStats Stats { get; } = new();

        public bool IsFullDbScan => true;

        public bool ShouldVisit(Hash256 nextNode)
        {
            return true;
        }

        public void VisitTree(Hash256 rootHash, TrieVisitContext trieVisitContext) { }

        public void VisitMissingNode(in TreePath path, Hash256 nodeHash, TrieVisitContext trieVisitContext)
        {
            if (trieVisitContext.IsStorage)
            {
                Interlocked.Increment(ref Stats._missingStorage);
            }
            else
            {
                Interlocked.Increment(ref Stats._missingState);
            }

            IncrementLevel(trieVisitContext);
        }

        public void VisitBranch(in TreePath path, TrieNode node, TrieVisitContext trieVisitContext)
        {
            if (trieVisitContext.IsStorage)
            {
                Interlocked.Add(ref Stats._storageSize, node.FullRlp.Length);
                Interlocked.Increment(ref Stats._storageBranchCount);
            }
            else
            {
                Interlocked.Add(ref Stats._stateSize, node.FullRlp.Length);
                Interlocked.Increment(ref Stats._stateBranchCount);
            }

            IncrementLevel(trieVisitContext);
        }

        public void VisitExtension(in TreePath path, TrieNode node, TrieVisitContext trieVisitContext)
        {
            if (trieVisitContext.IsStorage)
            {
                Interlocked.Add(ref Stats._storageSize, node.FullRlp.Length);
                Interlocked.Increment(ref Stats._storageExtensionCount);
            }
            else
            {
                Interlocked.Add(ref Stats._stateSize, node.FullRlp.Length);
                Interlocked.Increment(ref Stats._stateExtensionCount);
            }

            IncrementLevel(trieVisitContext);
        }

<<<<<<< HEAD
        public void VisitLeaf(in TreePath path, TrieNode node, TrieVisitContext trieVisitContext, byte[] value = null)
=======
        public void VisitLeaf(TrieNode node, TrieVisitContext trieVisitContext, ReadOnlySpan<byte> value)
>>>>>>> 44e0b5c6
        {
            if (Stats.NodesCount - _lastAccountNodeCount > 1_000_000)
            {
                _lastAccountNodeCount = Stats.NodesCount;
                _logger.Warn($"Collected info from {Stats.NodesCount} nodes. Missing CODE {Stats.MissingCode} STATE {Stats.MissingState} STORAGE {Stats.MissingStorage}");
            }

            if (trieVisitContext.IsStorage)
            {
                Interlocked.Add(ref Stats._storageSize, node.FullRlp.Length);
                Interlocked.Increment(ref Stats._storageLeafCount);
            }
            else
            {
                Interlocked.Add(ref Stats._stateSize, node.FullRlp.Length);
                Interlocked.Increment(ref Stats._accountCount);
            }

            IncrementLevel(trieVisitContext);
        }

        public void VisitCode(in TreePath path, Hash256 codeHash, TrieVisitContext trieVisitContext)
        {
            byte[] code = _codeKeyValueStore[codeHash.Bytes];
            if (code is not null)
            {
                Interlocked.Add(ref Stats._codeSize, code.Length);
                Interlocked.Increment(ref Stats._codeCount);
            }
            else
            {
                Interlocked.Increment(ref Stats._missingCode);
            }

            IncrementLevel(trieVisitContext, Stats._codeLevels);
        }

        private void IncrementLevel(TrieVisitContext trieVisitContext)
        {
            int[] levels = trieVisitContext.IsStorage ? Stats._storageLevels : Stats._stateLevels;
            IncrementLevel(trieVisitContext, levels);
        }

        private static void IncrementLevel(TrieVisitContext trieVisitContext, int[] levels)
        {
            Interlocked.Increment(ref levels[trieVisitContext.Level]);
        }
    }
}<|MERGE_RESOLUTION|>--- conflicted
+++ resolved
@@ -79,11 +79,7 @@
             IncrementLevel(trieVisitContext);
         }
 
-<<<<<<< HEAD
-        public void VisitLeaf(in TreePath path, TrieNode node, TrieVisitContext trieVisitContext, byte[] value = null)
-=======
-        public void VisitLeaf(TrieNode node, TrieVisitContext trieVisitContext, ReadOnlySpan<byte> value)
->>>>>>> 44e0b5c6
+        public void VisitLeaf(in TreePath path, TrieNode node, TrieVisitContext trieVisitContext, ReadOnlySpan<byte> value)
         {
             if (Stats.NodesCount - _lastAccountNodeCount > 1_000_000)
             {
