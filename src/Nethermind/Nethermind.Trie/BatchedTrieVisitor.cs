--- conflicted
+++ resolved
@@ -291,13 +291,8 @@
     {
         using ArrayPoolList<(TreePath, TrieNode, SmallTrieVisitContext)> nextToProcesses = new(_maxBatchSize);
         using ArrayPoolList<int> resolveOrdering = new(_maxBatchSize);
-<<<<<<< HEAD
         ArrayPoolList<(TreePath, TrieNode, SmallTrieVisitContext)>? currentBatch;
-        while ((currentBatch = GetNextBatch()) != null)
-=======
-        ArrayPoolList<(TrieNode, SmallTrieVisitContext)>? currentBatch;
         while ((currentBatch = GetNextBatch()) is not null)
->>>>>>> 44e0b5c6
         {
             // Storing the idx separately as the ordering is important to reduce memory (approximate dfs ordering)
             // but the path ordering is important for read amplification
