// SPDX-FileCopyrightText: 2022 Demerzel Solutions Limited
// SPDX-License-Identifier: LGPL-3.0-only

using System;
using Nethermind.Core;
using Nethermind.Core.Crypto;

namespace Nethermind.Trie.Pruning
{
    /// <summary>
    /// Safe to be reused for the same wrapped store.
    /// </summary>
    public class ReadOnlyTrieStore : IReadOnlyTrieStore
    {
        private readonly TrieStore _trieStore;
        private readonly IKeyValueStore? _readOnlyStore;
        private readonly ReadOnlyValueStore _publicStore;

        public ReadOnlyTrieStore(TrieStore trieStore, IKeyValueStore? readOnlyStore)
        {
            _trieStore = trieStore ?? throw new ArgumentNullException(nameof(trieStore));
            _readOnlyStore = readOnlyStore;
            _publicStore = new ReadOnlyValueStore(_trieStore.AsKeyValueStore());
        }

        public TrieNode FindCachedOrUnknown(Keccak hash) =>
            _trieStore.FindCachedOrUnknown(hash, true);

        public TrieNode FindCachedOrUnknown(Keccak hash, Span<byte> nodePath, Span<byte> storagePrefix) =>
            _trieStore.FindCachedOrUnknown(hash, true);
        public TrieNode FindCachedOrUnknown(Span<byte> nodePath, byte[] storagePrefix, Keccak rootHash)
        {
            throw new NotImplementedException();
        }

        public byte[] LoadRlp(Keccak hash, ReadFlags readFlags = ReadFlags.None) => _trieStore.LoadRlp(hash, _readOnlyStore, readFlags);

        public bool IsPersisted(in ValueKeccak keccak) => _trieStore.IsPersisted(keccak);

        public byte[]? TryLoadRlp(Span<byte> path, IKeyValueStore? keyValueStore)
        {
            throw new NotImplementedException();
        }
        public TrieNodeResolverCapability Capability => TrieNodeResolverCapability.Hash;

        public IReadOnlyTrieStore AsReadOnly(IKeyValueStore keyValueStore)
        {
            return new ReadOnlyTrieStore(_trieStore, keyValueStore);
        }

        public void CommitNode(long blockNumber, NodeCommitInfo nodeCommitInfo, WriteFlags flags = WriteFlags.None) { }

        public void FinishBlockCommit(TrieType trieType, long blockNumber, TrieNode? root, WriteFlags flags = WriteFlags.None) { }

        public event EventHandler<ReorgBoundaryReached> ReorgBoundaryReached
        {
            add { }
            remove { }
        }

        public IKeyValueStore AsKeyValueStore() => _publicStore;

        public void Dispose() { }

<<<<<<< HEAD
        public byte[]? LoadRlp(Span<byte> nodePath, Keccak rootHash)
        {
            throw new NotImplementedException();
        }

        public void SaveNodeDirectly(long blockNumber, TrieNode trieNode, IKeyValueStore? keyValueStore, bool withDelete = false, WriteFlags writeFlags = WriteFlags.None)
        {
            throw new NotImplementedException();
        }
        public void ClearCache()
        {
            _trieStore.ClearCache();
        }

        public bool ExistsInDB(Keccak hash, byte[] nodePathNibbles) => _trieStore.ExistsInDB(hash, nodePathNibbles);

        public byte[]? this[ReadOnlySpan<byte> key] => _trieStore[key];

        public void DeleteByRange(Span<byte> startKey, Span<byte> endKey) { }

        public bool CanAccessByPath() => _trieStore.CanAccessByPath();
        public void MarkPrefixDeleted(long blockNumber, ReadOnlySpan<byte> keyPrefix)
        {
            throw new NotImplementedException();
        }

        public byte[]? Get(ReadOnlySpan<byte> key, ReadFlags flags) => _trieStore.Get(key, flags);
=======
        public void Set(ReadOnlySpan<byte> key, byte[]? value, WriteFlags flags = WriteFlags.None) { }

        private class ReadOnlyValueStore : IKeyValueStore
        {
            private readonly IKeyValueStore _keyValueStore;

            public ReadOnlyValueStore(IKeyValueStore keyValueStore)
            {
                _keyValueStore = keyValueStore;
            }

            public byte[]? Get(ReadOnlySpan<byte> key, ReadFlags flags = ReadFlags.None) => _keyValueStore.Get(key, flags);

            public void Set(ReadOnlySpan<byte> key, byte[]? value, WriteFlags flags = WriteFlags.None) { }
        }
>>>>>>> c7526030
    }
}<|MERGE_RESOLUTION|>--- conflicted
+++ resolved
@@ -62,7 +62,6 @@
 
         public void Dispose() { }
 
-<<<<<<< HEAD
         public byte[]? LoadRlp(Span<byte> nodePath, Keccak rootHash)
         {
             throw new NotImplementedException();
@@ -80,17 +79,6 @@
         public bool ExistsInDB(Keccak hash, byte[] nodePathNibbles) => _trieStore.ExistsInDB(hash, nodePathNibbles);
 
         public byte[]? this[ReadOnlySpan<byte> key] => _trieStore[key];
-
-        public void DeleteByRange(Span<byte> startKey, Span<byte> endKey) { }
-
-        public bool CanAccessByPath() => _trieStore.CanAccessByPath();
-        public void MarkPrefixDeleted(long blockNumber, ReadOnlySpan<byte> keyPrefix)
-        {
-            throw new NotImplementedException();
-        }
-
-        public byte[]? Get(ReadOnlySpan<byte> key, ReadFlags flags) => _trieStore.Get(key, flags);
-=======
         public void Set(ReadOnlySpan<byte> key, byte[]? value, WriteFlags flags = WriteFlags.None) { }
 
         private class ReadOnlyValueStore : IKeyValueStore
@@ -104,8 +92,16 @@
 
             public byte[]? Get(ReadOnlySpan<byte> key, ReadFlags flags = ReadFlags.None) => _keyValueStore.Get(key, flags);
 
+        public void DeleteByRange(Span<byte> startKey, Span<byte> endKey) { }
+
+        public bool CanAccessByPath() => _trieStore.CanAccessByPath();
+        public void MarkPrefixDeleted(long blockNumber, ReadOnlySpan<byte> keyPrefix)
+        {
+            throw new NotImplementedException();
+        }
+
+        public byte[]? Get(ReadOnlySpan<byte> key, ReadFlags flags) => _trieStore.Get(key, flags);
             public void Set(ReadOnlySpan<byte> key, byte[]? value, WriteFlags flags = WriteFlags.None) { }
         }
->>>>>>> c7526030
     }
 }