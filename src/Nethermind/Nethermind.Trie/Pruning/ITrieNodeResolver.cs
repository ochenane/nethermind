--- conflicted
+++ resolved
@@ -28,7 +28,12 @@
         /// <param name="hash"></param>
         /// <returns></returns>
         byte[]? LoadRlp(Hash256 hash, ReadFlags flags = ReadFlags.None);
-<<<<<<< HEAD
+        /// <summary>
+        /// Loads RLP of the node.
+        /// </summary>
+        /// <param name="hash"></param>
+        /// <returns></returns>
+        byte[]? TryLoadRlp(Hash256 hash, ReadFlags flags = ReadFlags.None);
         byte[]? LoadRlp(Span<byte> nodePath, Hash256 rootHash = null);
         byte[]? TryLoadRlp(Span<byte> path, IKeyValueStore? keyValueStore);
 
@@ -41,14 +46,5 @@
     {
         Hash,
         Path
-=======
-
-        /// <summary>
-        /// Loads RLP of the node.
-        /// </summary>
-        /// <param name="hash"></param>
-        /// <returns></returns>
-        byte[]? TryLoadRlp(Hash256 hash, ReadFlags flags = ReadFlags.None);
->>>>>>> 9b6dbab0
     }
 }