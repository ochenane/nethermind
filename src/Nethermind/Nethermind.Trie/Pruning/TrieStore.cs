// SPDX-FileCopyrightText: 2022 Demerzel Solutions Limited
// SPDX-License-Identifier: LGPL-3.0-only

using System;
using System.Collections.Concurrent;
using System.Collections.Generic;
using System.Diagnostics;
using System.Linq;
using System.Threading;
using System.Threading.Tasks;
using Nethermind.Core;
using Nethermind.Core.Caching;
using Nethermind.Core.Collections;
using Nethermind.Core.Crypto;
using Nethermind.Core.Extensions;
using Nethermind.Logging;

namespace Nethermind.Trie.Pruning
{
    /// <summary>
    /// Trie store helps to manage trie commits block by block.
    /// If persistence and pruning are needed they have a chance to execute their behaviour on commits.
    /// </summary>
    public class TrieStore : ITrieStore
    {
        internal class DirtyNodesCache
        {
            private readonly TrieStore _trieStore;
            private readonly bool _storeByHash;
            public readonly long KeyMemoryUsage;

            public DirtyNodesCache(TrieStore trieStore)
            {
                _trieStore = trieStore;
                // If the nodestore indicated that path is not required,
                // we will use a map with hash as its key instead of the full Key to reduce memory usage.
                _storeByHash = !trieStore._nodeStorage.RequirePath;
                KeyMemoryUsage = _storeByHash ? 0 : Key.MemoryUsage; // 0 because previously it was not counted.
            }

            public void SaveInCache(in Key key, TrieNode node)
            {
                Debug.Assert(node.Keccak is not null, "Cannot store in cache nodes without resolved key.");
                if (TryAdd(key, node))
                {
                    Metrics.CachedNodesCount = Interlocked.Increment(ref _count);
                    _trieStore.MemoryUsedByDirtyCache += node.GetMemorySize(false) + KeyMemoryUsage;
                }
            }

            public TrieNode FindCachedOrUnknown(in Key key)
            {
                if (TryGetValue(key, out TrieNode trieNode))
                {
                    Metrics.LoadedFromCacheNodesCount++;
                }
                else
                {
                    trieNode = new TrieNode(NodeType.Unknown, key.Keccak);
                    if (_trieStore._logger.IsTrace) _trieStore._logger.Trace($"Creating new node {trieNode}");
                    SaveInCache(key, trieNode);
                }

                return trieNode;
            }

            public TrieNode FromCachedRlpOrUnknown(in Key key)
            {
                // ReSharper disable once ConditionIsAlwaysTrueOrFalse
                if (TryGetValue(key, out TrieNode trieNode))
                {
                    if (trieNode!.FullRlp.IsNull)
                    {
                        // // this happens in SyncProgressResolver
                        // throw new InvalidAsynchronousStateException("Read only trie store is trying to read a transient node.");
                        return new TrieNode(NodeType.Unknown, key.Keccak);
                    }

                    // we returning a copy to avoid multithreaded access
                    trieNode = new TrieNode(NodeType.Unknown, key.Keccak, trieNode.FullRlp);
                    trieNode.ResolveNode(_trieStore.GetTrieStore(key.Address), key.Path);
                    trieNode.Keccak = key.Keccak;

                    Metrics.LoadedFromCacheNodesCount++;
                }
                else
                {
                    trieNode = new TrieNode(NodeType.Unknown, key.Keccak);
                }

                if (_trieStore._logger.IsTrace) _trieStore._logger.Trace($"Creating new node {trieNode}");
                return trieNode;
            }

            private readonly ConcurrentDictionary<Key, TrieNode> _byKeyObjectCache = new();
            private readonly ConcurrentDictionary<ValueHash256, TrieNode> _byHashObjectCache = new();

            public bool IsNodeCached(in Key key)
            {
                if (_storeByHash) return _byHashObjectCache.ContainsKey(key.Keccak);
                return _byKeyObjectCache.ContainsKey(key);
            }

            public IEnumerable<KeyValuePair<Key, TrieNode>> AllNodes
            {
                get
                {
                    if (_storeByHash)
                    {
                        return _byHashObjectCache.Select(
                            pair => new KeyValuePair<Key, TrieNode>(new Key(null, TreePath.Empty, pair.Key.ToCommitment()), pair.Value));
                    }

                    return _byKeyObjectCache;
                }
            }

            public bool TryGetValue(in Key key, out TrieNode node)
            {
                if (_storeByHash)
                {
                    return _byHashObjectCache.TryGetValue(key.Keccak, out node);
                }
                return _byKeyObjectCache.TryGetValue(key, out node);
            }
<<<<<<< HEAD

            public bool TryAdd(in Key key, TrieNode node)
            {
                if (_storeByHash)
                {
                    return _byHashObjectCache.TryAdd(key.Keccak, node);
                }
                return _byKeyObjectCache.TryAdd(key, node);
            }

            public void Remove(in Key key)
            {
                if (_storeByHash)
                {
=======

            public bool TryAdd(in Key key, TrieNode node)
            {
                if (_storeByHash)
                {
                    return _byHashObjectCache.TryAdd(key.Keccak, node);
                }
                return _byKeyObjectCache.TryAdd(key, node);
            }

            public void Remove(in Key key)
            {
                if (_storeByHash)
                {
>>>>>>> ddc1dadd
                    if (_byHashObjectCache.Remove(key.Keccak, out _))
                    {
                        Metrics.CachedNodesCount = Interlocked.Decrement(ref _count);
                    }

                    return;
                }
                if (_byKeyObjectCache.Remove(key, out _))
                {
                    Metrics.CachedNodesCount = Interlocked.Decrement(ref _count);
                }
            }

            public MapLock AcquireMapLock()
            {
                if (_storeByHash)
                {
                    return new MapLock()
                    {
                        _storeByHash = _storeByHash,
                        _byHashLock = _byHashObjectCache.AcquireLock()
                    };
                }
                return new MapLock()
                {
                    _storeByHash = _storeByHash,
                    _byKeyLock = _byKeyObjectCache.AcquireLock()
                };
            }

            private int _count = 0;

            public int Count => _count;

            public void Dump()
            {
                if (_trieStore._logger.IsTrace)
                {
                    _trieStore._logger.Trace($"Trie node dirty cache ({Count})");
                    foreach (KeyValuePair<Key, TrieNode> keyValuePair in AllNodes)
                    {
                        _trieStore._logger.Trace($"  {keyValuePair.Value}");
                    }
                }
            }

            public void Clear()
            {
                _byHashObjectCache.Clear();
                _byKeyObjectCache.Clear();
                Interlocked.Exchange(ref _count, 0);
                Metrics.CachedNodesCount = 0;
                _trieStore.MemoryUsedByDirtyCache = 0;
            }

            internal readonly struct Key
            {
                internal const long MemoryUsage = 8 + 36 + 8; // (address (probably shared), path, keccak pointer (shared with TrieNode))
                public Hash256? Address { get; }
                public TreePath Path { get; }
                public Hash256 Keccak { get; }

                public Key(Hash256? address, in TreePath path, Hash256 keccak)
                {
                    Address = address;
                    Path = path;
                    Keccak = keccak;
                }

                public override int GetHashCode()
                {
                    return Keccak.GetHashCode();
                }

                public bool Equals(Key other)
                {
                    return other.Keccak == Keccak && other.Path == Path && other.Address == Address;
                }

                public override bool Equals(object? obj)
                {
                    return obj is Key other && Equals(other);
                }
            }

            internal ref struct MapLock
            {
                public bool _storeByHash;
                public ConcurrentDictionaryLock<ValueHash256, TrieNode>.Lock _byHashLock;
                public ConcurrentDictionaryLock<Key, TrieNode>.Lock _byKeyLock;

                public void Dispose()
                {
                    if (_storeByHash)
                    {
                        _byHashLock.Dispose();
                    }
                    else
                    {
                        _byKeyLock.Dispose();
                    }
                }
            }
        }

        private int _isFirst;

        private INodeStorage.WriteBatch? _currentBatch = null;

        private readonly DirtyNodesCache _dirtyNodes;

        // Track some of the persisted path hash. Used to be able to remove keys when it is replaced.
        // If null, disable removing key.
        private LruCache<(Hash256?, TinyTreePath), ValueHash256>? _pastPathHash;

        // Track ALL of the recently re-committed persisted nodes. This is so that we don't accidentally remove
        // recommitted persisted nodes (which will not get re-persisted).
        private ConcurrentDictionary<(Hash256?, TinyTreePath, ValueHash256), long> _persistedLastSeens = new();

        private bool _lastPersistedReachedReorgBoundary;
        private Task _pruningTask = Task.CompletedTask;
        private readonly CancellationTokenSource _pruningTaskCancellationTokenSource = new();

        private long _reorgDepth = Reorganization.MaxDepth;

        public TrieStore(IKeyValueStoreWithBatching? keyValueStore, ILogManager? logManager)
            : this(keyValueStore, No.Pruning, Pruning.Persist.EveryBlock, logManager)
        {
        }

        public TrieStore(INodeStorage nodeStorage, ILogManager? logManager)
            : this(nodeStorage, No.Pruning, Pruning.Persist.EveryBlock, logManager)
        {
        }

        public TrieStore(
            IKeyValueStoreWithBatching? keyValueStore,
            IPruningStrategy? pruningStrategy,
            IPersistenceStrategy? persistenceStrategy,
            ILogManager? logManager) : this(new NodeStorage(keyValueStore), pruningStrategy, persistenceStrategy, logManager)
        {
        }

        public TrieStore(
            INodeStorage? nodeStorage,
            IPruningStrategy? pruningStrategy,
            IPersistenceStrategy? persistenceStrategy,
            ILogManager? logManager,
            long? reorgDepthOverride = null)
        {
            _logger = logManager?.GetClassLogger<TrieStore>() ?? throw new ArgumentNullException(nameof(logManager));
            _nodeStorage = nodeStorage ?? throw new ArgumentNullException(nameof(nodeStorage));
            _pruningStrategy = pruningStrategy ?? throw new ArgumentNullException(nameof(pruningStrategy));
            _persistenceStrategy = persistenceStrategy ?? throw new ArgumentNullException(nameof(persistenceStrategy));
            _dirtyNodes = new DirtyNodesCache(this);
            _publicStore = new TrieKeyValueStore(this);

            if (reorgDepthOverride != null) _reorgDepth = reorgDepthOverride.Value;

            if (pruningStrategy.TrackedPastKeyCount > 0 && nodeStorage.RequirePath)
            {
                _pastPathHash = new(pruningStrategy.TrackedPastKeyCount, "");
            }
            else
            {
                _pastPathHash = null;
            }
        }

        public IScopedTrieStore GetTrieStore(Hash256? address)
        {
            return new ScopedTrieStore(this, address);
<<<<<<< HEAD
        }

        public IScopedTrieStore GetTrieStore(Hash256? address)
        {
            return new ScopedTrieStore(this, address);
=======
>>>>>>> ddc1dadd
        }

        public long LastPersistedBlockNumber
        {
            get => _latestPersistedBlockNumber;
            private set
            {
                if (value != _latestPersistedBlockNumber)
                {
                    Metrics.LastPersistedBlockNumber = value;
                    _latestPersistedBlockNumber = value;
                    _lastPersistedReachedReorgBoundary = false;
                }
            }
        }

        public long MemoryUsedByDirtyCache
        {
            get => _memoryUsedByDirtyCache;
            private set
            {
                Metrics.MemoryUsedByCache = value;
                _memoryUsedByDirtyCache = value;
            }
        }

        public int CommittedNodesCount
        {
            get => _committedNodesCount;
            private set
            {
                Metrics.CommittedNodesCount = value;
                _committedNodesCount = value;
            }
        }

        public int PersistedNodesCount
        {
            get => _persistedNodesCount;
            private set
            {
                Metrics.PersistedNodeCount = value;
                _persistedNodesCount = value;
            }
        }

        public int CachedNodesCount
        {
            get
            {
                Metrics.CachedNodesCount = _dirtyNodes.Count;
                return _dirtyNodes.Count;
            }
        }

        public void CommitNode(long blockNumber, Hash256? address, NodeCommitInfo nodeCommitInfo, WriteFlags writeFlags = WriteFlags.None)
        {
            ArgumentOutOfRangeException.ThrowIfNegative(blockNumber);
            EnsureCommitSetExistsForBlock(blockNumber);

            if (_logger.IsTrace) _logger.Trace($"Committing {nodeCommitInfo} at {blockNumber}");
            if (!nodeCommitInfo.IsEmptyBlockMarker && !nodeCommitInfo.Node.IsBoundaryProofNode)
            {
                TrieNode node = nodeCommitInfo.Node!;

                if (node!.Keccak is null)
                {
                    throw new TrieStoreException($"The hash of {node} should be known at the time of committing.");
                }

                if (CurrentPackage is null)
                {
                    throw new TrieStoreException($"{nameof(CurrentPackage)} is NULL when committing {node} at {blockNumber}.");
                }

                if (node!.LastSeen.HasValue)
                {
                    throw new TrieStoreException($"{nameof(TrieNode.LastSeen)} set on {node} committed at {blockNumber}.");
                }

                node = SaveOrReplaceInDirtyNodesCache(address, nodeCommitInfo, node);
                node.LastSeen = Math.Max(blockNumber, node.LastSeen ?? 0);

                if (!_pruningStrategy.PruningEnabled)
                {
                    Persist(address, nodeCommitInfo.Path, node, blockNumber, writeFlags);
                }

                CommittedNodesCount++;
            }
        }

        private TrieNode SaveOrReplaceInDirtyNodesCache(Hash256? address, NodeCommitInfo nodeCommitInfo, TrieNode node)
        {
            if (_pruningStrategy.PruningEnabled)
            {
                DirtyNodesCache.Key key = new DirtyNodesCache.Key(address, nodeCommitInfo.Path, node.Keccak);
                if (IsNodeCached(key))
                {
                    TrieNode cachedNodeCopy = FindCachedOrUnknown(key, false);
                    if (!ReferenceEquals(cachedNodeCopy, node))
                    {
                        if (_logger.IsTrace) _logger.Trace($"Replacing {node} with its cached copy {cachedNodeCopy}.");
                        TreePath path = nodeCommitInfo.Path;
                        cachedNodeCopy.ResolveKey(GetTrieStore(address), ref path, nodeCommitInfo.IsRoot);
                        if (node.Keccak != cachedNodeCopy.Keccak)
                        {
                            throw new InvalidOperationException($"The hash of replacement node {cachedNodeCopy} is not the same as the original {node}.");
                        }

                        if (!nodeCommitInfo.IsRoot)
                        {
                            nodeCommitInfo.NodeParent!.ReplaceChildRef(nodeCommitInfo.ChildPositionAtParent, cachedNodeCopy);
                        }

                        node = cachedNodeCopy;
                        Metrics.ReplacedNodesCount++;
                    }
                }
                else
                {
                    _dirtyNodes.SaveInCache(key, node);
                }
            }

            return node;
        }

        public void FinishBlockCommit(TrieType trieType, long blockNumber, Hash256? address, TrieNode? root, WriteFlags writeFlags = WriteFlags.None)
        {
            ArgumentOutOfRangeException.ThrowIfNegative(blockNumber);
            EnsureCommitSetExistsForBlock(blockNumber);

            try
            {
                if (trieType == TrieType.State) // storage tries happen before state commits
                {
                    if (_logger.IsTrace) _logger.Trace($"Enqueued blocks {_commitSetQueue.Count}");
                    BlockCommitSet set = CurrentPackage;
                    if (set is not null)
                    {
                        set.Root = root;
                        if (_logger.IsTrace) _logger.Trace($"Current root (block {blockNumber}): {set.Root}, block {set.BlockNumber}");
                        set.Seal();
                    }

                    bool shouldPersistSnapshot = _persistenceStrategy.ShouldPersist(set.BlockNumber);
                    if (shouldPersistSnapshot)
                    {
                        PersistBlockCommitSet(address, set, writeFlags: writeFlags);
<<<<<<< HEAD

=======
>>>>>>> ddc1dadd
                    }
                    else
                    {
                        PruneCurrentSet();
                    }

                    CurrentPackage = null;
                    if (_pruningStrategy.PruningEnabled && Monitor.IsEntered(_dirtyNodes))
                    {
                        Monitor.Exit(_dirtyNodes);
                    }
                }
            }
            finally
            {
                _currentBatch?.Dispose();
                _currentBatch = null;
            }

            Prune();
        }

        public event EventHandler<ReorgBoundaryReached>? ReorgBoundaryReached;

        public byte[]? TryLoadRlp(Hash256? address, in TreePath path, Hash256 keccak, INodeStorage? nodeStorage, ReadFlags readFlags = ReadFlags.None)
        {
            nodeStorage ??= _nodeStorage;
            byte[]? rlp = nodeStorage.Get(address, path, keccak, readFlags);

            if (rlp is not null)
            {
                Metrics.LoadedFromDbNodesCount++;
            }

            return rlp;
        }


        public byte[] LoadRlp(Hash256? address, in TreePath path, Hash256 keccak, INodeStorage? nodeStorage, ReadFlags readFlags = ReadFlags.None)
        {
            byte[]? rlp = TryLoadRlp(address, path, keccak, nodeStorage, readFlags);
            if (rlp is null)
            {
                throw new TrieNodeException($"Node {keccak} is missing from the DB", keccak);
            }

            return rlp;
        }

        public virtual byte[]? LoadRlp(Hash256? address, in TreePath path, Hash256 hash, ReadFlags flags = ReadFlags.None) => LoadRlp(address, path, hash, null, flags);
        public byte[]? TryLoadRlp(Hash256? address, in TreePath path, Hash256 hash, ReadFlags flags = ReadFlags.None) => TryLoadRlp(address, path, hash, null, flags);

        public bool IsPersisted(Hash256? address, in TreePath path, in ValueHash256 keccak)
        {
            byte[]? rlp = _nodeStorage.Get(address, path, keccak, ReadFlags.None);

            if (rlp is null)
            {
                return false;
            }

            Metrics.LoadedFromDbNodesCount++;

            return true;
        }


        public IReadOnlyTrieStore AsReadOnly(INodeStorage? store)
        {
            return new ReadOnlyTrieStore(this, store);
        }

        public bool IsNodeCached(Hash256? address, in TreePath path, Hash256? hash) => _dirtyNodes.IsNodeCached(new DirtyNodesCache.Key(address, path, hash));
        private bool IsNodeCached(DirtyNodesCache.Key key) => _dirtyNodes.IsNodeCached(key);

        public TrieNode FindCachedOrUnknown(Hash256? address, in TreePath path, Hash256? hash)
        {
            return FindCachedOrUnknown(address, path, hash, false);
        }

        internal TrieNode FindCachedOrUnknown(Hash256? address, in TreePath path, Hash256? hash, bool isReadOnly)
        {
            ArgumentNullException.ThrowIfNull(hash);

            if (!_pruningStrategy.PruningEnabled)
            {
                return new TrieNode(NodeType.Unknown, hash);
            }

            DirtyNodesCache.Key key = new DirtyNodesCache.Key(address, path, hash);
            return FindCachedOrUnknown(key, isReadOnly);
        }

        private TrieNode FindCachedOrUnknown(DirtyNodesCache.Key key, bool isReadOnly)
        {
            return isReadOnly ? _dirtyNodes.FromCachedRlpOrUnknown(key) : _dirtyNodes.FindCachedOrUnknown(key);
        }

        public void Dump() => _dirtyNodes.Dump();

        public void Prune()
        {
            if (_pruningStrategy.ShouldPrune(MemoryUsedByDirtyCache) && _pruningTask.IsCompleted)
            {
                _pruningTask = Task.Run(() =>
                {
                    try
                    {
                        lock (_dirtyNodes)
                        {
                            using (_dirtyNodes.AcquireMapLock())
                            {
                                if (_logger.IsDebug) _logger.Debug($"Locked {nameof(TrieStore)} for pruning.");

                                while (!_pruningTaskCancellationTokenSource.IsCancellationRequested && _pruningStrategy.ShouldPrune(MemoryUsedByDirtyCache))
                                {
                                    PruneCache();

                                    if (_pruningTaskCancellationTokenSource.IsCancellationRequested || !CanPruneCacheFurther())
                                    {
                                        break;
                                    }
                                }
                            }
                        }

                        if (_logger.IsDebug) _logger.Debug($"Pruning finished. Unlocked {nameof(TrieStore)}.");
                    }
                    catch (Exception e)
                    {
                        if (_logger.IsError) _logger.Error("Pruning failed with exception.", e);
                    }
                });
            }
        }

        private bool CanPruneCacheFurther()
        {
            if (_pruningStrategy.ShouldPrune(MemoryUsedByDirtyCache))
            {
                if (_logger.IsDebug) _logger.Debug("Elevated pruning starting");

                using ArrayPoolList<BlockCommitSet> toAddBack = new(_commitSetQueue.Count);
                using ArrayPoolList<BlockCommitSet> candidateSets = new(_commitSetQueue.Count);
                while (_commitSetQueue.TryDequeue(out BlockCommitSet frontSet))
                {
                    if (frontSet!.BlockNumber >= LatestCommittedBlockNumber - _reorgDepth)
                    {
                        toAddBack.Add(frontSet);
                    }
                    else if (candidateSets.Count > 0 && candidateSets[0].BlockNumber == frontSet.BlockNumber)
                    {
                        candidateSets.Add(frontSet);
                    }
                    else if (candidateSets.Count == 0 || frontSet.BlockNumber > candidateSets[0].BlockNumber)
                    {
                        candidateSets.Clear();
                        candidateSets.Add(frontSet);
                    }
                }

                // TODO: Find a way to not have to re-add everything
                for (int index = 0; index < toAddBack.Count; index++)
                {
                    _commitSetQueue.Enqueue(toAddBack[index]);
                }

                Dictionary<(Hash256?, TinyTreePath), Hash256?>? persistedHashes =
                    // If its a reorg, we can't remove node as persisted node may not be canonical
                    _pastPathHash != null && candidateSets.Count == 1
                    ? new Dictionary<(Hash256?, TinyTreePath), Hash256?>()
                    : null;

                for (int index = 0; index < candidateSets.Count; index++)
                {
                    BlockCommitSet blockCommitSet = candidateSets[index];
                    if (_logger.IsDebug) _logger.Debug($"Elevated pruning for candidate {blockCommitSet.BlockNumber}");
                    PersistBlockCommitSet(null, blockCommitSet, persistedHashes: persistedHashes);
                }

                RemovePastKeys(persistedHashes);

                foreach (KeyValuePair<(Hash256, TinyTreePath, ValueHash256), long> keyValuePair in _persistedLastSeens)
                {
                    if (IsNoLongerNeeded(keyValuePair.Value))
                    {
                        _persistedLastSeens.Remove(keyValuePair.Key, out _);
                    }
<<<<<<< HEAD

=======
>>>>>>> ddc1dadd
                }

                if (candidateSets.Count > 0)
                {
                    return true;
                }

                _commitSetQueue.TryPeek(out BlockCommitSet? uselessFrontSet);
                if (_logger.IsDebug) _logger.Debug($"Found no candidate for elevated pruning (sets: {_commitSetQueue.Count}, earliest: {uselessFrontSet?.BlockNumber}, newest kept: {LatestCommittedBlockNumber}, reorg depth {_reorgDepth})");
            }

            return false;
        }

        private void RemovePastKeys(Dictionary<(Hash256, TinyTreePath), Hash256?>? persistedHashes)
        {
            if (persistedHashes == null) return;

            bool CanRemove(Hash256? address, TinyTreePath path, TreePath fullPath, ValueHash256 keccak, Hash256? currentlyPersistingKeccak)
            {
                // Multiple current hash that we don't keep track for simplicity. Just ignore this case.
                if (currentlyPersistingKeccak == null) return false;

                // The persisted hash is the same as currently persisting hash. Do nothing.
                if (currentlyPersistingKeccak == keccak) return false;

                // We have is in cache and it is still needed.
                if (_dirtyNodes.TryGetValue(new DirtyNodesCache.Key(address, fullPath, keccak.ToCommitment()), out TrieNode node) &&
                    !IsNoLongerNeeded(node)) return false;

                // We don't have it in cache, but we know it was re-committed, so if it is still needed, don't remove
                if (_persistedLastSeens.TryGetValue((address, path, keccak), out long commitBlock) &&
                    !IsNoLongerNeeded(commitBlock)) return false;

                return true;
            }

            using INodeStorage.WriteBatch deleteNodeBatch = _nodeStorage.StartWriteBatch();
            foreach (KeyValuePair<(Hash256?, TinyTreePath), Hash256> keyValuePair in persistedHashes)
            {
                (Hash256? addr, TinyTreePath path) key = keyValuePair.Key;
                if (key.path.Length > TinyTreePath.MaxNibbleLength) continue;
                if (_pastPathHash.TryGet((key.addr, key.path), out ValueHash256 prevHash))
                {
                    TreePath fullPath = key.path.ToTreePath(); // Micro op to reduce double convert
                    if (CanRemove(key.addr, key.path, fullPath, prevHash, keyValuePair.Value))
                    {
                        deleteNodeBatch.Remove(key.addr, fullPath, prevHash);
                    }
                }
            }
        }

        /// <summary>
        /// Prunes persisted branches of the current commit set root.
        /// </summary>
        private void PruneCurrentSet()
        {
            Stopwatch stopwatch = Stopwatch.StartNew();

            // We assume that the most recent package very likely resolved many persisted nodes and only replaced
            // some top level branches. Any of these persisted nodes are held in cache now so we just prune them here
            // to avoid the references still being held after we prune the cache.
            // We prune them here but just up to two levels deep which makes it a very lightweight operation.
            // Note that currently the TrieNode ResolveChild un-resolves any persisted child immediately which
            // may make this call unnecessary.
            CurrentPackage?.Root?.PrunePersistedRecursively(2);
            stopwatch.Stop();
            Metrics.DeepPruningTime = stopwatch.ElapsedMilliseconds;
        }

        /// <summary>
        /// This method is responsible for reviewing the nodes that are directly in the cache and
        /// removing ones that are either no longer referenced or already persisted.
        /// </summary>
        /// <exception cref="InvalidOperationException"></exception>
        private void PruneCache()
        {
            if (_logger.IsDebug) _logger.Debug($"Pruning nodes {MemoryUsedByDirtyCache / 1.MB()} MB , last persisted block: {LastPersistedBlockNumber} current: {LatestCommittedBlockNumber}.");
            Stopwatch stopwatch = Stopwatch.StartNew();

            long newMemory = 0;
            foreach ((DirtyNodesCache.Key key, TrieNode node) in _dirtyNodes.AllNodes)
            {
                if (node.IsPersisted)
                {
                    if (_logger.IsTrace) _logger.Trace($"Removing persisted {node} from memory.");

                    TrackPrunedPersistedNodes(key, node);

                    Hash256? keccak = node.Keccak;
                    if (keccak is null)
                    {
                        TreePath path2 = key.Path;
                        Hash256? newKeccak = node.GenerateKey(this.GetTrieStore(key.Address), ref path2, isRoot: true);
                        if (newKeccak != key.Keccak)
                        {
                            throw new InvalidOperationException($"Persisted {node} {newKeccak} != {keccak}");
                        }
                    }
                    _dirtyNodes.Remove(key);

                    Metrics.PrunedPersistedNodesCount++;
                }
                else if (IsNoLongerNeeded(node))
                {
                    if (_logger.IsTrace) _logger.Trace($"Removing {node} from memory (no longer referenced).");
                    if (node.Keccak is null)
                    {
                        throw new InvalidOperationException($"Removed {node}");
                    }
                    _dirtyNodes.Remove(key);

                    Metrics.PrunedTransientNodesCount++;
                }
                else
                {
                    node.PrunePersistedRecursively(1);
                    newMemory += node.GetMemorySize(false) + _dirtyNodes.KeyMemoryUsage;
                }
            }

            MemoryUsedByDirtyCache = newMemory + _persistedLastSeens.Count * 48;
            Metrics.CachedNodesCount = _dirtyNodes.Count;

            stopwatch.Stop();
            Metrics.PruningTime = stopwatch.ElapsedMilliseconds;
            if (_logger.IsDebug) _logger.Debug($"Finished pruning nodes in {stopwatch.ElapsedMilliseconds}ms {MemoryUsedByDirtyCache / 1.MB()} MB, last persisted block: {LastPersistedBlockNumber} current: {LatestCommittedBlockNumber}.");
        }

        private void TrackPrunedPersistedNodes(in DirtyNodesCache.Key key, TrieNode node)
        {
            if (key.Path.Length > TinyTreePath.MaxNibbleLength) return;
            if (_pastPathHash == null) return;

            TinyTreePath treePath = new TinyTreePath(key.Path);
            // Persisted node with LastSeen is a node that has been re-committed, likely due to processing
            // recalculated to the same hash.
            if (node.LastSeen != null)
            {
                // Update _persistedLastSeen to later value.
                if (!_persistedLastSeens.TryGetValue((key.Address, treePath, key.Keccak), out long currentLastSeen) || currentLastSeen < node.LastSeen.Value)
                {
                    _persistedLastSeens[(key.Address, treePath, key.Keccak)] = node.LastSeen.Value;
                }
            }

            // This persisted node is being removed from cache. Keep it in mind in case of an update to the same
            // path.
            _pastPathHash.Set((key.Address, treePath), key.Keccak);
        }

        /// <summary>
        /// This method is here to support testing.
        /// </summary>
        public void ClearCache() => _dirtyNodes.Clear();

        public void Dispose()
        {
            if (_logger.IsDebug) _logger.Debug("Disposing trie");
            _pruningTaskCancellationTokenSource.Cancel();
            _pruningTask.Wait();
            PersistOnShutdown();
        }

        #region Private

        protected readonly INodeStorage _nodeStorage;

        private readonly TrieKeyValueStore _publicStore;

        private readonly IPruningStrategy _pruningStrategy;

        private readonly IPersistenceStrategy _persistenceStrategy;

        private readonly ILogger _logger;

        private readonly ConcurrentQueue<BlockCommitSet> _commitSetQueue = new();

        private long _memoryUsedByDirtyCache;

        private int _committedNodesCount;

        private int _persistedNodesCount;

        private long _latestPersistedBlockNumber;

        private BlockCommitSet? CurrentPackage { get; set; }

        private bool IsCurrentListSealed => CurrentPackage is null || CurrentPackage.IsSealed;

        private long LatestCommittedBlockNumber { get; set; }
        public INodeStorage.KeyScheme Scheme => _nodeStorage.Scheme;

        private void CreateCommitSet(long blockNumber)
        {
            if (_logger.IsDebug) _logger.Debug($"Beginning new {nameof(BlockCommitSet)} - {blockNumber}");

            // TODO: this throws on reorgs, does it not? let us recreate it in test
            Debug.Assert(CurrentPackage is null || blockNumber == CurrentPackage.BlockNumber + 1, "Newly begun block is not a successor of the last one");
            Debug.Assert(IsCurrentListSealed, "Not sealed when beginning new block");

            BlockCommitSet commitSet = new(blockNumber);
            _commitSetQueue.Enqueue(commitSet);
            LatestCommittedBlockNumber = Math.Max(blockNumber, LatestCommittedBlockNumber);
            AnnounceReorgBoundaries();
            DequeueOldCommitSets();

            CurrentPackage = commitSet;
            Debug.Assert(ReferenceEquals(CurrentPackage, commitSet), $"Current {nameof(BlockCommitSet)} is not same as the new package just after adding");
        }

        /// <summary>
        /// Persists all transient (not yet persisted) starting from <paramref name="commitSet"/> root.
        /// Already persisted nodes are skipped. After this action we are sure that the full state is available
        /// for the block represented by this commit set.
        /// </summary>
        /// <param name="address"></param>
        /// <param name="commitSet">A commit set of a block which root is to be persisted.</param>
        /// <param name="persistedHashes">Track persisted hashes in this dictionary if not null</param>
        /// <param name="writeFlags"></param>
        private void PersistBlockCommitSet(
            Hash256? address,
            BlockCommitSet commitSet,
            Dictionary<(Hash256, TinyTreePath), Hash256?>? persistedHashes = null,
            WriteFlags writeFlags = WriteFlags.None)
        {
            void PersistNode(TrieNode tn, Hash256? address2, TreePath path)
            {
                if (persistedHashes != null && path.Length <= TinyTreePath.MaxNibbleLength)
                {
                    (Hash256 address2, TinyTreePath path) key = (address2, new TinyTreePath(path));
                    if (persistedHashes.ContainsKey(key))
                    {
                        // Null mark that there are multiple saved hash for this path. So we don't attempt to remove anything.
                        // Otherwise this would have to be a list, which is such a rare case that its not worth it to have a list.
                        persistedHashes[key] = null;
                    }
                    else
                    {
                        persistedHashes[key] = tn.Keccak;
                    }
                }
                Persist(address2, path, tn, commitSet.BlockNumber, writeFlags);
            }

            try
            {
                _currentBatch ??= _nodeStorage.StartWriteBatch();
                if (_logger.IsDebug) _logger.Debug($"Persisting from root {commitSet.Root} in {commitSet.BlockNumber}");

                Stopwatch stopwatch = Stopwatch.StartNew();
                TreePath path = TreePath.Empty;
                commitSet.Root?.CallRecursively(PersistNode, address, ref path, GetTrieStore(null), true, _logger);
                stopwatch.Stop();
                Metrics.SnapshotPersistenceTime = stopwatch.ElapsedMilliseconds;

                if (_logger.IsDebug) _logger.Debug($"Persisted trie from {commitSet.Root} at {commitSet.BlockNumber} in {stopwatch.ElapsedMilliseconds}ms (cache memory {MemoryUsedByDirtyCache})");

                LastPersistedBlockNumber = commitSet.BlockNumber;
            }
            finally
            {
                // For safety we prefer to commit half of the batch rather than not commit at all.
                // Generally hanging nodes are not a problem in the DB but anything missing from the DB is.
                _currentBatch?.Dispose();
                _currentBatch = null;
            }

            PruneCurrentSet();
        }

        private void Persist(Hash256? address, in TreePath path, TrieNode currentNode, long blockNumber, WriteFlags writeFlags = WriteFlags.None)
        {
            _currentBatch ??= _nodeStorage.StartWriteBatch();
            ArgumentNullException.ThrowIfNull(currentNode);

            if (currentNode.Keccak is not null)
            {
                Debug.Assert(currentNode.LastSeen.HasValue, $"Cannot persist a dangling node (without {(nameof(TrieNode.LastSeen))} value set).");
                // Note that the LastSeen value here can be 'in the future' (greater than block number
                // if we replaced a newly added node with an older copy and updated the LastSeen value.
                // Here we reach it from the old root so it appears to be out of place but it is correct as we need
                // to prevent it from being removed from cache and also want to have it persisted.

                if (_logger.IsTrace) _logger.Trace($"Persisting {nameof(TrieNode)} {currentNode} in snapshot {blockNumber}.");
                _currentBatch.Set(address, path, currentNode.Keccak, currentNode.FullRlp.ToArray(), writeFlags);
                currentNode.IsPersisted = true;
                currentNode.LastSeen = Math.Max(blockNumber, currentNode.LastSeen ?? 0);
                PersistedNodesCount++;
            }
            else
            {
                Debug.Assert(currentNode.FullRlp.IsNotNull && currentNode.FullRlp.Length < 32,
                    "We only expect persistence call without Keccak for the nodes that are kept inside the parent RLP (less than 32 bytes).");
            }
        }

        private bool IsNoLongerNeeded(TrieNode node)
        {
            return IsNoLongerNeeded(node.LastSeen);
        }

        private bool IsNoLongerNeeded(long? lastSeen)
        {
            Debug.Assert(lastSeen.HasValue, $"Any node that is cache should have {nameof(TrieNode.LastSeen)} set.");
            return lastSeen < LastPersistedBlockNumber
                   && lastSeen < LatestCommittedBlockNumber - _reorgDepth;
        }

        private void DequeueOldCommitSets()
        {
            while (_commitSetQueue.TryPeek(out BlockCommitSet blockCommitSet))
            {
                if (blockCommitSet.BlockNumber < LatestCommittedBlockNumber - _reorgDepth - 1)
                {
                    if (_logger.IsDebug) _logger.Debug($"Removing historical ({_commitSetQueue.Count}) {blockCommitSet.BlockNumber} < {LatestCommittedBlockNumber} - {_reorgDepth}");
                    _commitSetQueue.TryDequeue(out _);
                }
                else
                {
                    break;
                }
            }
        }

        private void EnsureCommitSetExistsForBlock(long blockNumber)
        {
            if (CurrentPackage is null)
            {
                if (_pruningStrategy.PruningEnabled && !Monitor.IsEntered(_dirtyNodes))
                {
                    Monitor.Enter(_dirtyNodes);
                }

                CreateCommitSet(blockNumber);
            }
        }

        private void AnnounceReorgBoundaries()
        {
            if (LatestCommittedBlockNumber < 1)
            {
                return;
            }

            bool shouldAnnounceReorgBoundary = !_pruningStrategy.PruningEnabled;
            bool isFirstCommit = Interlocked.Exchange(ref _isFirst, 1) == 0;
            if (isFirstCommit)
            {
                if (_logger.IsDebug) _logger.Debug($"Reached first commit - newest {LatestCommittedBlockNumber}, last persisted {LastPersistedBlockNumber}");
                // this is important when transitioning from fast sync
                // imagine that we transition at block 1200000
                // and then we close the app at 1200010
                // in such case we would try to continue at Head - 1200010
                // because head is loaded if there is no persistence checkpoint
                // so we need to force the persistence checkpoint
                long baseBlock = Math.Max(0, LatestCommittedBlockNumber - 1);
                LastPersistedBlockNumber = baseBlock;
                shouldAnnounceReorgBoundary = true;
            }
            else if (!_lastPersistedReachedReorgBoundary)
            {
                // even after we persist a block we do not really remember it as a safe checkpoint
                // until max reorgs blocks after
                if (LatestCommittedBlockNumber >= LastPersistedBlockNumber + _reorgDepth)
                {
                    shouldAnnounceReorgBoundary = true;
                }
            }

            if (shouldAnnounceReorgBoundary)
            {
                ReorgBoundaryReached?.Invoke(this, new ReorgBoundaryReached(LastPersistedBlockNumber));
                _lastPersistedReachedReorgBoundary = true;
            }
        }

        private void PersistOnShutdown()
        {
            // If we are in archive mode, we don't need to change reorg boundaries.
            if (_pruningStrategy.PruningEnabled)
            {
                // here we try to shorten the number of blocks recalculated when restarting (so we force persist)
                // and we need to speed up the standard announcement procedure so we persists a block

                using ArrayPoolList<BlockCommitSet> candidateSets = new(_commitSetQueue.Count);
                while (_commitSetQueue.TryDequeue(out BlockCommitSet frontSet))
                {
                    if (!frontSet.IsSealed || candidateSets.Count == 0 || candidateSets[0].BlockNumber == frontSet!.BlockNumber)
                    {
                        candidateSets.Add(frontSet);
                    }
                    else if (frontSet!.BlockNumber < LatestCommittedBlockNumber - _reorgDepth
                             && frontSet!.BlockNumber > candidateSets[0].BlockNumber)
                    {
                        candidateSets.Clear();
                        candidateSets.Add(frontSet);
                    }
                }

                for (int index = 0; index < candidateSets.Count; index++)
                {
                    BlockCommitSet blockCommitSet = candidateSets[index];
                    if (_logger.IsDebug) _logger.Debug($"Persisting on disposal {blockCommitSet} (cache memory at {MemoryUsedByDirtyCache})");
                    PersistBlockCommitSet(null, blockCommitSet);
                }

                if (candidateSets.Count == 0)
                {
                    if (_logger.IsDebug) _logger.Debug("No commitset to persist at all.");
                }
                else
                {
                    AnnounceReorgBoundaries();
                }
            }
        }

        #endregion

        public void PersistCache(INodeStorage store, CancellationToken cancellationToken)
        {
            Task.Run(() =>
            {
                const int million = 1_000_000;
                int persistedNodes = 0;
                Stopwatch stopwatch = Stopwatch.StartNew();

                void PersistNode(TrieNode n, Hash256? address, TreePath path)
                {
                    Hash256? hash = n.Keccak;
                    if (hash is not null)
                    {
                        store.Set(address, path, hash, n.FullRlp.ToArray());
                        int persistedNodesCount = Interlocked.Increment(ref persistedNodes);
                        if (_logger.IsInfo && persistedNodesCount % million == 0)
                        {
                            _logger.Info($"Full Pruning Persist Cache in progress: {stopwatch.Elapsed} {persistedNodesCount / million:N} mln nodes persisted.");
                        }
                    }
                }

                if (_logger.IsInfo) _logger.Info($"Full Pruning Persist Cache started.");
                KeyValuePair<DirtyNodesCache.Key, TrieNode>[] nodesCopy = _dirtyNodes.AllNodes.ToArray();
                Parallel.For(0, nodesCopy.Length, new ParallelOptions { MaxDegreeOfParallelism = Environment.ProcessorCount / 2 }, i =>
                {
                    if (!cancellationToken.IsCancellationRequested)
                    {
                        TreePath path = nodesCopy[i].Key.Path;
                        nodesCopy[i].Value.CallRecursively(PersistNode, null, ref path, this.GetTrieStore(nodesCopy[i].Key.Address), false, _logger, false);
                    }
                });

                if (_logger.IsInfo) _logger.Info($"Full Pruning Persist Cache finished: {stopwatch.Elapsed} {persistedNodes / (double)million:N} mln nodes persisted.");
            });
        }

        // Used to serve node by hash
        private byte[]? GetByHash(ReadOnlySpan<byte> key, ReadFlags flags = ReadFlags.None)
        {
            Hash256 asHash = new Hash256(key);
            return _pruningStrategy.PruningEnabled
                   && _dirtyNodes.TryGetValue(new DirtyNodesCache.Key(null, TreePath.Empty, asHash), out TrieNode? trieNode)
                   && trieNode is not null
                   && trieNode.NodeType != NodeType.Unknown
                   && trieNode.FullRlp.IsNotNull
                ? trieNode.FullRlp.ToArray()
                : _nodeStorage.Get(null, TreePath.Empty, asHash, flags);
        }

        public IReadOnlyKeyValueStore TrieNodeRlpStore => _publicStore;

        public void Set(Hash256? address, in TreePath path, in ValueHash256 keccak, byte[] rlp)
        {
            _nodeStorage.Set(address, path, keccak, rlp);
        }

        private class TrieKeyValueStore : IReadOnlyKeyValueStore
        {
            private readonly TrieStore _trieStore;

            public TrieKeyValueStore(TrieStore trieStore)
            {
                _trieStore = trieStore;
            }

            public byte[]? Get(ReadOnlySpan<byte> key, ReadFlags flags = ReadFlags.None) => _trieStore.GetByHash(key, flags);
        }
    }
}<|MERGE_RESOLUTION|>--- conflicted
+++ resolved
@@ -123,7 +123,6 @@
                 }
                 return _byKeyObjectCache.TryGetValue(key, out node);
             }
-<<<<<<< HEAD
 
             public bool TryAdd(in Key key, TrieNode node)
             {
@@ -138,22 +137,6 @@
             {
                 if (_storeByHash)
                 {
-=======
-
-            public bool TryAdd(in Key key, TrieNode node)
-            {
-                if (_storeByHash)
-                {
-                    return _byHashObjectCache.TryAdd(key.Keccak, node);
-                }
-                return _byKeyObjectCache.TryAdd(key, node);
-            }
-
-            public void Remove(in Key key)
-            {
-                if (_storeByHash)
-                {
->>>>>>> ddc1dadd
                     if (_byHashObjectCache.Remove(key.Keccak, out _))
                     {
                         Metrics.CachedNodesCount = Interlocked.Decrement(ref _count);
@@ -326,14 +309,6 @@
         public IScopedTrieStore GetTrieStore(Hash256? address)
         {
             return new ScopedTrieStore(this, address);
-<<<<<<< HEAD
-        }
-
-        public IScopedTrieStore GetTrieStore(Hash256? address)
-        {
-            return new ScopedTrieStore(this, address);
-=======
->>>>>>> ddc1dadd
         }
 
         public long LastPersistedBlockNumber
@@ -484,10 +459,6 @@
                     if (shouldPersistSnapshot)
                     {
                         PersistBlockCommitSet(address, set, writeFlags: writeFlags);
-<<<<<<< HEAD
-
-=======
->>>>>>> ddc1dadd
                     }
                     else
                     {
@@ -676,10 +647,6 @@
                     {
                         _persistedLastSeens.Remove(keyValuePair.Key, out _);
                     }
-<<<<<<< HEAD
-
-=======
->>>>>>> ddc1dadd
                 }
 
                 if (candidateSets.Count > 0)
