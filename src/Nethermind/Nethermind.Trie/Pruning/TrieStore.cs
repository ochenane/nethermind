--- conflicted
+++ resolved
@@ -344,107 +344,8 @@
 
         public byte[] LoadRlp(Hash256? address, TreePath path, Hash256 keccak, INodeStorage? nodeStorage, ReadFlags readFlags = ReadFlags.None)
         {
-<<<<<<< HEAD
-            byte[] pathBytes = new byte[40];
-
-            if (address != null)
-            {
-                // If address is null, we assume all are zero. So account tree should be in one place.
-                address.Bytes[..4].CopyTo(pathBytes.AsSpan());
-            }
-
-            // Node, this assume Path is zeroed
-            path.Path.BytesAsSpan[..4].CopyTo(pathBytes.AsSpan()[4..]);
-            keccak.Bytes.CopyTo(pathBytes.AsSpan()[8..]);
-
-            return pathBytes;
-        }
-        */
-        private static int _cutLength = int.Parse(Environment.GetEnvironmentVariable("CUT_LENGTH") ?? "4");
-        private static bool _centerPath = Environment.GetEnvironmentVariable("CENTER_PATH") == "1";
-
-        public static byte[] GetNodeStoragePath(Hash256? address, TreePath path, ValueHash256 keccak)
-        {
-            byte[] pathBytes = new byte[40];
-            Span<byte> pathSpan = pathBytes;
-            TreePath centeredPath = path;
-            if (_centerPath)
-            {
-                // Modify the path so that it would be in the center of the range of its children.
-                // This improve cache hit rate by about 10%
-                if (centeredPath.Length < 16) centeredPath.Append(8);
-            }
-
-            if (address != null)
-            {
-                // TODO: Calculate the average size of storage
-                // Note, pathSpan[0] == 0.
-                address.Bytes[..4].CopyTo(pathSpan[1..]);
-                centeredPath.Path.BytesAsSpan[..3].CopyTo(pathSpan[5..]);
-            } else {
-                centeredPath.Path.BytesAsSpan[..7].CopyTo(pathSpan[1..]);
-
-                // Separate the top level tree into its own section. This improve cache hit rate by about a few %.
-                if (path.Length <= _cutLength)
-                {
-                    pathBytes[0] = 1;
-                }
-                else
-                {
-                    pathBytes[0] = 2;
-                }
-            }
-
-            keccak.Bytes.CopyTo(pathBytes.AsSpan()[8..]);
-
-            return pathBytes;
-        }
-
-        public byte[] LoadRlp(Hash256? address, TreePath path, Hash256 keccak, IKeyValueStore? keyValueStore, ReadFlags readFlags = ReadFlags.None)
-        {
-            keyValueStore ??= _keyValueStore;
-            byte[]? rlp = keyValueStore.Get(GetNodeStoragePath(address, path, keccak), readFlags);
-            /*
-            if (rlp == null)
-            {
-                Console.Out.WriteLine($"Missing key was cached {KeyCached.Contains(new PruneKey(address, path, keccak))}");
-                Console.Out.WriteLine($"Missing key in cache {_dirtyNodes.IsNodeCached(new PruneKey(address, path, keccak))}");
-                Console.Out.WriteLine($"Missing key was removed {RemovedKey.GetValueOrDefault(new PruneKey(address, path, keccak), "not removed")}");
-                Console.Out.WriteLine($"Missing key was persisted {Persisted.Contains(new PruneKey(address, path, keccak))}");
-
-                byte[] thePath = GetNodeStoragePath(address, path, keccak);
-                bool found = false;
-
-                if (keyValueStore is IDb)
-                {
-                    IDb mem = (IDb)keyValueStore;
-                    foreach (var entry in mem.GetAll())
-                    {
-                        var memKey = entry.Key;
-                        if (Bytes.EqualityComparer.Equals(thePath[8..], memKey[8..]))
-                        {
-                            Console.Out.WriteLine($"Found hash match {thePath.ToHexString()} {memKey.ToHexString()}");
-                            found = true;
-                        }
-                        else
-                        if (Bytes.EqualityComparer.Equals(thePath[8..], memKey))
-                        {
-                            Console.Out.WriteLine($"Found hash match direct {thePath.ToHexString()} {memKey.ToHexString()}");
-                            found = true;
-                        }
-                    }
-                }
-
-                if (!found)
-                {
-                    Console.Out.WriteLine($"No key match {address} {path} {thePath[8..].ToHexString()} {thePath.ToHexString()}");
-                }
-            }
-            */
-=======
             nodeStorage ??= _nodeStorage;
             byte[]? rlp = nodeStorage.Get(address, path, keccak, readFlags);
->>>>>>> 3fff6756
 
             if (rlp is null)
             {
@@ -784,12 +685,8 @@
                             {
                                 // Note: The path need to be collision resistant enough that we can't have two path
                                 // using the same hash.
-<<<<<<< HEAD
-                                _currentBatch?.Remove(GetNodeStoragePath(address, path, persistedHash));
+                                _currentBatch?.Remove(address, path, persistedHash);
                                 TrieStoreRemovedNode.Inc();
-=======
-                                _currentBatch?.Remove(address, path, persistedHash);
->>>>>>> 3fff6756
                             }
                         }
                     }
@@ -831,15 +728,11 @@
                 // to prevent it from being removed from cache and also want to have it persisted.
 
                 if (_logger.IsTrace) _logger.Trace($"Persisting {nameof(TrieNode)} {currentNode} in snapshot {blockNumber}.");
-<<<<<<< HEAD
                 if (address == null && path.Length == 0)
                 {
                     _logger.Info($"Persisting root {path} {currentNode.Keccak}");
                 }
-                _currentBatch.Set(GetNodeStoragePath(address, path, currentNode.Keccak), currentNode.FullRlp.ToArray(), writeFlags);
-=======
                 _currentBatch.Set(address, path, currentNode.Keccak, currentNode.FullRlp.ToArray(), writeFlags);
->>>>>>> 3fff6756
                 currentNode.IsPersisted = true;
                 currentNode.LastSeen = Math.Max(blockNumber, currentNode.LastSeen ?? 0);
                 PersistedNodesCount++;
