--- conflicted
+++ resolved
@@ -460,11 +460,12 @@
 
         public event EventHandler<ReorgBoundaryReached>? ReorgBoundaryReached;
 
-<<<<<<< HEAD
-        public byte[] LoadRlp(Hash256? address, in TreePath path, Hash256 keccak, INodeStorage? nodeStorage, ReadFlags readFlags = ReadFlags.None)
-=======
-        public byte[]? TryLoadRlp(Hash256 keccak, IKeyValueStore? keyValueStore, ReadFlags readFlags = ReadFlags.None)
->>>>>>> be008123
+        public byte[]? TryLoadRlp(Hash256? address, in TreePath path, Hash256 hash, ReadFlags flags = ReadFlags.None)
+        {
+            return TryLoadRlp(address, path, hash, null, flags);
+        }
+
+        public byte[]? TryLoadRlp(Hash256? address, in TreePath path, Hash256 keccak, INodeStorage? nodeStorage, ReadFlags readFlags = ReadFlags.None)
         {
             nodeStorage ??= _nodeStorage;
             byte[]? rlp = nodeStorage.Get(address, path, keccak, readFlags);
@@ -477,9 +478,14 @@
             return rlp;
         }
 
-        public byte[] LoadRlp(Hash256 keccak, IKeyValueStore? keyValueStore, ReadFlags readFlags = ReadFlags.None)
-        {
-            byte[]? rlp = TryLoadRlp(keccak, keyValueStore, readFlags);
+        public virtual byte[]? LoadRlp(Hash256? address, in TreePath path, Hash256 hash, ReadFlags flags = ReadFlags.None)
+        {
+            return LoadRlp(address, path, hash, null, flags);
+        }
+
+        public byte[] LoadRlp(Hash256? address, in TreePath path, Hash256 keccak, INodeStorage? nodeStorage, ReadFlags readFlags = ReadFlags.None)
+        {
+            byte[]? rlp = TryLoadRlp(address, path, keccak, nodeStorage, readFlags);
             if (rlp is null)
             {
                 throw new TrieNodeException($"Node {keccak} is missing from the DB", keccak);
@@ -487,16 +493,6 @@
 
             return rlp;
         }
-
-<<<<<<< HEAD
-        public virtual byte[]? LoadRlp(Hash256? address, in TreePath path, Hash256 hash, ReadFlags flags = ReadFlags.None)
-        {
-            return LoadRlp(address, path, hash, null, flags);
-        }
-=======
-        public virtual byte[] LoadRlp(Hash256 keccak, ReadFlags readFlags = ReadFlags.None) => LoadRlp(keccak, null, readFlags);
-        public virtual byte[]? TryLoadRlp(Hash256 keccak, ReadFlags readFlags = ReadFlags.None) => TryLoadRlp(keccak, null, readFlags);
->>>>>>> be008123
 
         public bool IsPersisted(Hash256? address, in TreePath path, in ValueHash256 keccak)
         {
