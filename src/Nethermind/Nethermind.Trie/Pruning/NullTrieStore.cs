// SPDX-FileCopyrightText: 2022 Demerzel Solutions Limited
// SPDX-License-Identifier: LGPL-3.0-only

using System;
using Nethermind.Core;
using Nethermind.Core.Crypto;

namespace Nethermind.Trie.Pruning
{
    public class NullTrieStore : IReadOnlyTrieStore
    {
        private NullTrieStore() { }

        public static NullTrieStore Instance { get; } = new();

        public void CommitNode(long blockNumber, NodeCommitInfo nodeCommitInfo, WriteFlags flags = WriteFlags.None) { }

        public void FinishBlockCommit(TrieType trieType, long blockNumber, TrieNode? root, WriteFlags flags = WriteFlags.None) { }

        public void HackPersistOnShutdown() { }

        public IReadOnlyTrieStore AsReadOnly(IKeyValueStore keyValueStore)
        {
            return this;
        }

        public byte[]? TryLoadRlp(Span<byte> path, IKeyValueStore? keyValueStore)
        {
            throw new NotImplementedException();
        }
        public TrieNodeResolverCapability Capability => TrieNodeResolverCapability.Hash;

        public event EventHandler<ReorgBoundaryReached> ReorgBoundaryReached
        {
            add { }
            remove { }
        }

        public TrieNode FindCachedOrUnknown(Keccak hash)
        {
            return new(NodeType.Unknown, hash);
        }

<<<<<<< HEAD
        public TrieNode FindCachedOrUnknown(Keccak hash, Span<byte> nodePath, Span<byte> storagePrefix)
        {
            return new(NodeType.Unknown, nodePath, hash){StoreNibblePathPrefix = storagePrefix.ToArray()};
        }

        public TrieNode FindCachedOrUnknown(Span<byte> nodePath, Span<byte> storagePrefix, Keccak rootHash)
        {
            return new(NodeType.Unknown, nodePath){StoreNibblePathPrefix = storagePrefix.ToArray()};
        }

        public byte[] LoadRlp(Keccak hash)
=======
        public byte[] LoadRlp(Keccak hash, ReadFlags flags = ReadFlags.None)
>>>>>>> 0a8ec2b9
        {
            return Array.Empty<byte>();
        }

        public bool IsPersisted(Keccak keccak) => true;
        public bool IsPersisted(in ValueKeccak keccak) => true;

        public void Dispose() { }

<<<<<<< HEAD
        public byte[]? LoadRlp(Span<byte> nodePath, Keccak rootHash)
        {
            return Array.Empty<byte>();
        }

        public void SaveNodeDirectly(long blockNumber, TrieNode trieNode, IKeyValueStore? keyValueStore = null, bool withDelete = false) { }

        public void ClearCache() { }

        public bool ExistsInDB(Keccak hash, byte[] nodePathNibbles) => false;

        public void DeleteByRange(Span<byte> startKey, Span<byte> endKey) { }
        public void MarkPrefixDeleted(ReadOnlySpan<byte> keyPrefix)
        {
            throw new NotImplementedException();
        }

        public bool CanAccessByPath()
        {
            return false;
        }

        public byte[]? this[ReadOnlySpan<byte> key] => null;
=======
        public byte[]? Get(ReadOnlySpan<byte> key, ReadFlags flags = ReadFlags.None)
        {
            return null;
        }
>>>>>>> 0a8ec2b9
    }
}<|MERGE_RESOLUTION|>--- conflicted
+++ resolved
@@ -41,7 +41,6 @@
             return new(NodeType.Unknown, hash);
         }
 
-<<<<<<< HEAD
         public TrieNode FindCachedOrUnknown(Keccak hash, Span<byte> nodePath, Span<byte> storagePrefix)
         {
             return new(NodeType.Unknown, nodePath, hash){StoreNibblePathPrefix = storagePrefix.ToArray()};
@@ -52,10 +51,7 @@
             return new(NodeType.Unknown, nodePath){StoreNibblePathPrefix = storagePrefix.ToArray()};
         }
 
-        public byte[] LoadRlp(Keccak hash)
-=======
         public byte[] LoadRlp(Keccak hash, ReadFlags flags = ReadFlags.None)
->>>>>>> 0a8ec2b9
         {
             return Array.Empty<byte>();
         }
@@ -65,7 +61,6 @@
 
         public void Dispose() { }
 
-<<<<<<< HEAD
         public byte[]? LoadRlp(Span<byte> nodePath, Keccak rootHash)
         {
             return Array.Empty<byte>();
@@ -88,12 +83,11 @@
             return false;
         }
 
-        public byte[]? this[ReadOnlySpan<byte> key] => null;
-=======
         public byte[]? Get(ReadOnlySpan<byte> key, ReadFlags flags = ReadFlags.None)
         {
-            return null;
+            throw new NotImplementedException();
         }
->>>>>>> 0a8ec2b9
+
+        public byte[]? this[ReadOnlySpan<byte> key] => null;
     }
 }