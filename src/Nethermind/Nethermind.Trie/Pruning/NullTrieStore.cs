// SPDX-FileCopyrightText: 2022 Demerzel Solutions Limited
// SPDX-License-Identifier: LGPL-3.0-only

using System;
using Nethermind.Core;
using Nethermind.Core.Crypto;

namespace Nethermind.Trie.Pruning
{
    public class NullTrieStore : IReadOnlyTrieStore
    {
        private NullTrieStore() { }

        public static NullTrieStore Instance { get; } = new();

        public void CommitNode(long blockNumber, NodeCommitInfo nodeCommitInfo, WriteFlags flags = WriteFlags.None) { }

        public void FinishBlockCommit(TrieType trieType, long blockNumber, TrieNode? root, WriteFlags flags = WriteFlags.None) { }

        public void HackPersistOnShutdown() { }

        public IReadOnlyTrieStore AsReadOnly(IKeyValueStore keyValueStore) => this;

        public byte[]? TryLoadRlp(Span<byte> path, IKeyValueStore? keyValueStore)
        {
            throw new NotImplementedException();
        }
        public TrieNodeResolverCapability Capability => TrieNodeResolverCapability.Hash;

        public event EventHandler<ReorgBoundaryReached> ReorgBoundaryReached
        {
            add { }
            remove { }
        }

        public IKeyValueStore AsKeyValueStore() => null!;

<<<<<<< HEAD
        public TrieNode FindCachedOrUnknown(Keccak hash, Span<byte> nodePath, Span<byte> storagePrefix)
        {
            return new(NodeType.Unknown, nodePath, hash){StoreNibblePathPrefix = storagePrefix.ToArray()};
        }

        public TrieNode FindCachedOrUnknown(Span<byte> nodePath, byte[] storagePrefix, Keccak rootHash)
        {
            return new(NodeType.Unknown, nodePath, storagePrefix);
        }

        public byte[] LoadRlp(Keccak hash, ReadFlags flags = ReadFlags.None)
        {
            return Array.Empty<byte>();
        }
=======
        public TrieNode FindCachedOrUnknown(Keccak hash) => new(NodeType.Unknown, hash);

        public byte[] LoadRlp(Keccak hash, ReadFlags flags = ReadFlags.None) => Array.Empty<byte>();
>>>>>>> c7526030

        public bool IsPersisted(in ValueKeccak keccak) => true;

        public void Dispose() { }

<<<<<<< HEAD
        public byte[]? LoadRlp(Span<byte> nodePath, Keccak rootHash)
        {
            return Array.Empty<byte>();
        }

        public void SaveNodeDirectly(long blockNumber, TrieNode trieNode, IKeyValueStore? keyValueStore = null, bool withDelete = false, WriteFlags writeFlags = WriteFlags.None) { }

        public void ClearCache() { }

        public bool ExistsInDB(Keccak hash, byte[] nodePathNibbles) => false;

        public void DeleteByRange(Span<byte> startKey, Span<byte> endKey) { }
        public void MarkPrefixDeleted(long blockNumber, ReadOnlySpan<byte> keyPrefix)
        {
            throw new NotImplementedException();
        }

        public bool CanAccessByPath()
        {
            return false;
        }

        public byte[]? Get(ReadOnlySpan<byte> key, ReadFlags flags = ReadFlags.None)
        {
            throw new NotImplementedException();
        }

        public byte[]? this[ReadOnlySpan<byte> key] => null;
=======
        public byte[]? Get(ReadOnlySpan<byte> key, ReadFlags flags = ReadFlags.None) => null;
>>>>>>> c7526030
    }
}<|MERGE_RESOLUTION|>--- conflicted
+++ resolved
@@ -35,7 +35,8 @@
 
         public IKeyValueStore AsKeyValueStore() => null!;
 
-<<<<<<< HEAD
+        public TrieNode FindCachedOrUnknown(Keccak hash) => new(NodeType.Unknown, hash);
+
         public TrieNode FindCachedOrUnknown(Keccak hash, Span<byte> nodePath, Span<byte> storagePrefix)
         {
             return new(NodeType.Unknown, nodePath, hash){StoreNibblePathPrefix = storagePrefix.ToArray()};
@@ -50,17 +51,11 @@
         {
             return Array.Empty<byte>();
         }
-=======
-        public TrieNode FindCachedOrUnknown(Keccak hash) => new(NodeType.Unknown, hash);
-
-        public byte[] LoadRlp(Keccak hash, ReadFlags flags = ReadFlags.None) => Array.Empty<byte>();
->>>>>>> c7526030
 
         public bool IsPersisted(in ValueKeccak keccak) => true;
 
         public void Dispose() { }
 
-<<<<<<< HEAD
         public byte[]? LoadRlp(Span<byte> nodePath, Keccak rootHash)
         {
             return Array.Empty<byte>();
@@ -89,8 +84,5 @@
         }
 
         public byte[]? this[ReadOnlySpan<byte> key] => null;
-=======
-        public byte[]? Get(ReadOnlySpan<byte> key, ReadFlags flags = ReadFlags.None) => null;
->>>>>>> c7526030
     }
 }