//  Copyright (c) 2021 Demerzel Solutions Limited
//  This file is part of the Nethermind library.
// 
//  The Nethermind library is free software: you can redistribute it and/or modify
//  it under the terms of the GNU Lesser General Public License as published by
//  the Free Software Foundation, either version 3 of the License, or
//  (at your option) any later version.
// 
//  The Nethermind library is distributed in the hope that it will be useful,
//  but WITHOUT ANY WARRANTY; without even the implied warranty of
//  MERCHANTABILITY or FITNESS FOR A PARTICULAR PURPOSE. See the
//  GNU Lesser General Public License for more details.
// 
//  You should have received a copy of the GNU Lesser General Public License
//  along with the Nethermind. If not, see <http://www.gnu.org/licenses/>.

using System;
using System.Buffers;
using System.Collections.Concurrent;
using System.Collections.Generic;
using System.ComponentModel;
using System.Diagnostics;
using System.IO;
using System.Threading.Tasks;
using Nethermind.Core;
using Nethermind.Core.Caching;
using Nethermind.Core.Crypto;
using Nethermind.Core.Extensions;
using Nethermind.Logging;
using Nethermind.Serialization.Rlp;
using Nethermind.Trie.Pruning;

namespace Nethermind.Trie
{
    [DebuggerDisplay("{RootHash}")]
    public class PatriciaTree
    {
        private readonly ILogger _logger;

        public const int OneNodeAvgMemoryEstimate = 384;

        /// <summary>
        ///     0x56e81f171bcc55a6ff8345e692c0f86e5b48e01b996cadc001622fb5e363b421
        /// </summary>
        public static readonly Keccak EmptyTreeHash = Keccak.EmptyTreeHash;

        public TrieType TrieType { get; protected set; }

        /// <summary>
        /// To save allocations this used to be static but this caused one of the hardest to reproduce issues
        /// when we decided to run some of the tree operations in parallel.
        /// </summary>
        private readonly Stack<StackedNode> _nodeStack = new();
        
        private readonly ConcurrentQueue<Exception>? _commitExceptions;

        private readonly ConcurrentQueue<NodeCommitInfo>? _currentCommit;

        protected readonly ITrieStore TrieStore;

        private readonly bool _parallelBranches;

        private readonly bool _allowCommits;

        private Keccak _rootHash = Keccak.EmptyTreeHash;

        internal TrieNode? RootRef;

        public PatriciaTree()
            : this(NullTrieStore.Instance, EmptyTreeHash, false, true, NullLogManager.Instance)
        {
        }

        public PatriciaTree(IKeyValueStoreWithBatching keyValueStore)
            : this(keyValueStore, EmptyTreeHash, false, true, NullLogManager.Instance)
        {
        }
        
        public PatriciaTree(ITrieStore trieStore, ILogManager logManager)
            : this(trieStore, EmptyTreeHash, false, true, logManager)
        {
        }

        public PatriciaTree(
            IKeyValueStoreWithBatching keyValueStore,
            Keccak rootHash,
            bool parallelBranches,
            bool allowCommits,
            ILogManager logManager)
            : this(
                new TrieStore(keyValueStore, logManager),
                rootHash,
                parallelBranches,
                allowCommits,
                logManager)
        {
        }

        public PatriciaTree(
            ITrieStore? trieStore,
            Keccak rootHash,
            bool parallelBranches,
            bool allowCommits,
            ILogManager? logManager)
        {
            _logger = logManager?.GetClassLogger<PatriciaTree>() ?? throw new ArgumentNullException(nameof(logManager));
            TrieStore = trieStore ?? throw new ArgumentNullException(nameof(trieStore));
            _parallelBranches = parallelBranches;
            _allowCommits = allowCommits;
            RootHash = rootHash;
            
            // TODO: cannot do that without knowing whether the owning account is persisted or not
            // RootRef?.MarkPersistedRecursively(_logger);

            if (_allowCommits)
            {
                _currentCommit = new ConcurrentQueue<NodeCommitInfo>();
                _commitExceptions = new ConcurrentQueue<Exception>();
            }
        }

        /// <summary>
        /// Only used in EthereumTests
        /// </summary>
        internal TrieNode? Root
        {
            get
            {
                RootRef?.ResolveNode(TrieStore);
                return RootRef;
            }
        }

        public Keccak RootHash
        {
            get => _rootHash;
            set => SetRootHash(value, true);
        }

        public void Commit(long blockNumber)
        {
            if (_currentCommit is null)
            {
                throw new InvalidAsynchronousStateException(
                    $"{nameof(_currentCommit)} is NULL when calling {nameof(Commit)}");
            }
            
            if (!_allowCommits)
            {
                throw new TrieException("Commits are not allowed on this trie.");
            }

            if (RootRef != null && RootRef.IsDirty)
            {
                Commit(new NodeCommitInfo(RootRef));
                while (_currentCommit.TryDequeue(out NodeCommitInfo node))
                {
                    if (_logger.IsTrace) _logger.Trace($"Committing {node} in {blockNumber}");
                    TrieStore.CommitNode(blockNumber, node);
                }

                // reset objects
                RootRef!.ResolveKey(TrieStore, true);
                SetRootHash(RootRef.Keccak!, true);
            }

            TrieStore.FinishBlockCommit(TrieType, blockNumber, RootRef);
            if (_logger.IsDebug) _logger.Debug($"Finished committing block {blockNumber}");
        }

        private void Commit(NodeCommitInfo nodeCommitInfo)
        {
            if (_currentCommit is null)
            {
                throw new InvalidAsynchronousStateException(
                    $"{nameof(_currentCommit)} is NULL when calling {nameof(Commit)}");
            }

            if (_commitExceptions is null)
            {
                throw new InvalidAsynchronousStateException(
                    $"{nameof(_commitExceptions)} is NULL when calling {nameof(Commit)}");
            }

            TrieNode node = nodeCommitInfo.Node;
            if (node!.IsBranch)
            {
                // idea from EthereumJ - testing parallel branches
                if (!_parallelBranches || !nodeCommitInfo.IsRoot)
                {
                    for (int i = 0; i < 16; i++)
                    {
                        if (node.IsChildDirty(i))
                        {
                            Commit(new NodeCommitInfo(node.GetChild(TrieStore, i)!, node, i));
                        }
                        else
                        {
                            if (_logger.IsTrace)
                            {
                                TrieNode child = node.GetChild(TrieStore, i);
                                if (child != null)
                                {
                                    _logger.Trace($"Skipping commit of {child}");
                                }
                            }
                        }
                    }
                }
                else
                {
                    List<NodeCommitInfo> nodesToCommit = new();
                    for (int i = 0; i < 16; i++)
                    {
                        if (node.IsChildDirty(i))
                        {
                            nodesToCommit.Add(new NodeCommitInfo(node.GetChild(TrieStore, i)!, node, i));
                        }
                        else
                        {
                            if (_logger.IsTrace)
                            {
                                TrieNode child = node.GetChild(TrieStore, i);
                                if (child != null)
                                {
                                    _logger.Trace($"Skipping commit of {child}");
                                }
                            }
                        }
                    }

                    if (nodesToCommit.Count >= 4)
                    {
                        _commitExceptions.Clear();
                        Parallel.For(0, nodesToCommit.Count, i =>
                        {
                            try
                            {
                                Commit(nodesToCommit[i]);
                            }
                            catch (Exception e)
                            {
                                _commitExceptions!.Enqueue(e);
                            }
                        });

                        if (_commitExceptions.Count > 0)
                        {
                            throw new AggregateException(_commitExceptions);
                        }
                    }
                    else
                    {
                        for (int i = 0; i < nodesToCommit.Count; i++)
                        {
                            Commit(nodesToCommit[i]);
                        }
                    }
                }
            }
            else if (node.NodeType == NodeType.Extension)
            {
                TrieNode extensionChild = node.GetChild(TrieStore, 0);
                if (extensionChild is null)
                {
                    throw new InvalidOperationException("An attempt to store an extension without a child.");
                }

                if (extensionChild.IsDirty)
                {
                    Commit(new NodeCommitInfo(extensionChild, node, 0));
                }
                else
                {
                    if (_logger.IsTrace) _logger.Trace($"Skipping commit of {extensionChild}");
                }
            }

            node.ResolveKey(TrieStore, nodeCommitInfo.IsRoot);
            node.Seal();

            if (node.FullRlp?.Length >= 32)
            {
                _currentCommit.Enqueue(nodeCommitInfo);
            }
            else
            {
                if (_logger.IsTrace) _logger.Trace($"Skipping commit of an inlined {node}");
            }
        }

        public void UpdateRootHash()
        {
            RootRef?.ResolveKey(TrieStore, true);
            SetRootHash(RootRef?.Keccak ?? EmptyTreeHash, false);
        }

        private void SetRootHash(Keccak? value, bool resetObjects)
        {
            _rootHash = value ?? Keccak.EmptyTreeHash; // nulls were allowed before so for now we leave it this way
            if (_rootHash == Keccak.EmptyTreeHash)
            {
                RootRef = null;
            }
            else if (resetObjects)
            {
                RootRef = TrieStore.FindCachedOrUnknown(_rootHash);
            }
        }

        [DebuggerStepThrough]
        public byte[]? Get(Span<byte> rawKey, Keccak? rootHash = null)
        {
            int nibblesCount = 2 * rawKey.Length;
            byte[] array = null;
            Span<byte> nibbles = rawKey.Length <= 64
                ? stackalloc byte[nibblesCount]
                : array = ArrayPool<byte>.Shared.Rent(nibblesCount);
            Nibbles.BytesToNibbleBytes(rawKey, nibbles);
            var result = Run(nibbles, nibblesCount, Array.Empty<byte>(), false, startRootHash: rootHash);
            if (array != null) ArrayPool<byte>.Shared.Return(array);
            return result;
        }

        [DebuggerStepThrough]
        public void Set(Span<byte> rawKey, byte[] value)
        {
            if (_logger.IsTrace)
                _logger.Trace($"{(value.Length == 0 ? $"Deleting {rawKey.ToHexString()}" : $"Setting {rawKey.ToHexString()} = {value.ToHexString()}")}");

            int nibblesCount = 2 * rawKey.Length;
            byte[] array = null;
            Span<byte> nibbles = rawKey.Length <= 64
                ? stackalloc byte[nibblesCount]
                : array = ArrayPool<byte>.Shared.Rent(nibblesCount);
            Nibbles.BytesToNibbleBytes(rawKey, nibbles);
            Run(nibbles, nibblesCount, value, true);
            if (array != null) ArrayPool<byte>.Shared.Return(array);
        }

        [DebuggerStepThrough]
        public void Set(Span<byte> rawKey, Rlp? value)
        {
            Set(rawKey, value is null ? Array.Empty<byte>() : value.Bytes);
        }

        private byte[]? Run(
            Span<byte> updatePath,
            int nibblesCount,
            byte[]? updateValue,
            bool isUpdate,
            bool ignoreMissingDelete = true,
            Keccak? startRootHash = null)
        {
            if (isUpdate && startRootHash != null)
            {
                throw new InvalidOperationException("Only reads can be done in parallel on the Patricia tree");
            }
            
#if DEBUG
            if (nibblesCount != updatePath.Length)
            {
                throw new Exception("Does it ever happen?");
            }
#endif
            
            TraverseContext traverseContext =
                new(updatePath.Slice(0, nibblesCount), updateValue, isUpdate, ignoreMissingDelete);

            // lazy stack cleaning after the previous update
            if (traverseContext.IsUpdate)
            {
                _nodeStack.Clear();
            }

            byte[]? result;
            if (startRootHash != null)
            {
                if(_logger.IsTrace) _logger.Trace($"Starting from {startRootHash} - {traverseContext.ToString()}");
                TrieNode startNode = TrieStore.FindCachedOrUnknown(startRootHash);
                startNode.ResolveNode(TrieStore);
                result = TraverseNode(startNode, traverseContext);
            }
            else
            {
                bool trieIsEmpty = RootRef is null;
                if (trieIsEmpty)
                {
                    if (traverseContext.UpdateValue != null)
                    {
                        if(_logger.IsTrace) _logger.Trace($"Setting new leaf node with value {traverseContext.UpdateValue}");
                        HexPrefix key = HexPrefix.Leaf(updatePath.Slice(0, nibblesCount).ToArray());
                        RootRef = TrieNodeFactory.CreateLeaf(key, traverseContext.UpdateValue);
                    }
                    
                    if(_logger.IsTrace) _logger.Trace($"Keeping the root as null in {traverseContext.ToString()}");
                    result = traverseContext.UpdateValue;
                }
                else
                {
                    RootRef.ResolveNode(TrieStore);
                    if(_logger.IsTrace) _logger.Trace($"{traverseContext.ToString()}");
                    result = TraverseNode(RootRef, traverseContext);
                }
            }

            return result;
        }

        private byte[]? TraverseNode(TrieNode node, TraverseContext traverseContext)
        {
            if (_logger.IsTrace)
                _logger.Trace(
                    $"Traversing {node} to {(traverseContext.IsRead ? "READ" : traverseContext.IsDelete ? "DELETE" : "UPDATE")}");

            return node.NodeType switch
            {
                NodeType.Branch => TraverseBranch(node, traverseContext),
                NodeType.Extension => TraverseExtension(node, traverseContext),
                NodeType.Leaf => TraverseLeaf(node, traverseContext),
                NodeType.Unknown => throw new InvalidOperationException(
                    $"Cannot traverse unresolved node {node.Keccak}"),
                _ => throw new NotSupportedException(
                    $"Unknown node type {node.NodeType}")
            };
        }

        private void ConnectNodes(TrieNode? node)
        {
            bool isRoot = _nodeStack.Count == 0;
            TrieNode nextNode = node;

            while (!isRoot)
            {
                StackedNode parentOnStack = _nodeStack.Pop();
                node = parentOnStack.Node;

                isRoot = _nodeStack.Count == 0;

                if (node.IsLeaf)
                {
                    throw new TrieException(
                        $"{nameof(NodeType.Leaf)} {node} cannot be a parent of {nextNode}");
                }

                if (node.IsBranch)
                {
                    if (!(nextNode is null && !node.IsValidWithOneNodeLess))
                    {
                        if (node.IsSealed)
                        {
                            node = node.Clone();
                        }

                        node.SetChild(parentOnStack.PathIndex, nextNode);
                        nextNode = node;
                    }
                    else
                    {
                        if (node.Value!.Length != 0)
                        {
                            // this only happens when we have branches with values
                            // which is not possible in the Ethereum protocol where keys are of equal lengths
                            // (it is possible in the more general trie definition)
                            TrieNode leafFromBranch = TrieNodeFactory.CreateLeaf(HexPrefix.Leaf(), node.Value);
                            if (_logger.IsTrace) _logger.Trace($"Converting {node} into {leafFromBranch}");
                            nextNode = leafFromBranch;
                        }
                        else
                        {
                            /* all the cases below are when we have a branch that becomes something else
                               as a result of deleting one of the last two children */
                            /* case 1) - extension from branch
                               this is particularly interesting - we create an extension from
                               the implicit path in the branch children positions (marked as P) 
                               P B B B B B B B B B B B B B B B
                               B X - - - - - - - - - - - - - -
                               case 2) - extended extension
                               B B B B B B B B B B B B B B B B
                               E X - - - - - - - - - - - - - -
                               case 3) - extended leaf
                               B B B B B B B B B B B B B B B B
                               L X - - - - - - - - - - - - - - */

                            int childNodeIndex = 0;
                            for (int i = 0; i < 16; i++)
                            {
                                if (i != parentOnStack.PathIndex && !node.IsChildNull(i))
                                {
                                    childNodeIndex = i;
                                    break;
                                }
                            }

                            TrieNode childNode = node.GetChild(TrieStore, childNodeIndex);
                            if (childNode is null)
                            {
                                /* potential corrupted trie data state when we find a branch that has only one child */
                                throw new TrieException(
                                    "Before updating branch should have had at least two non-empty children");
                            }

                            childNode.ResolveNode(TrieStore);
                            if (childNode.IsBranch)
                            {
                                TrieNode extensionFromBranch =
                                    TrieNodeFactory.CreateExtension(
                                        HexPrefix.Extension((byte) childNodeIndex), childNode);
                                if (_logger.IsTrace)
                                    _logger.Trace(
                                        $"Extending child {childNodeIndex} {childNode} of {node} into {extensionFromBranch}");

                                nextNode = extensionFromBranch;
                            }
                            else if (childNode.IsExtension)
                            {
                                /* to test this case we need something like this initially */
                                /* R
                                   B B B B B B B B B B B B B B B B
                                   E L - - - - - - - - - - - - - -
                                   E - - - - - - - - - - - - - - -
                                   B B B B B B B B B B B B B B B B
                                   L L - - - - - - - - - - - - - - */

                                /* then we delete the leaf (marked as X) */
                                /* R
                                   B B B B B B B B B B B B B B B B
                                   E X - - - - - - - - - - - - - -
                                   E - - - - - - - - - - - - - - -
                                   B B B B B B B B B B B B B B B B
                                   L L - - - - - - - - - - - - - - */

                                /* and we end up with an extended extension (marked with +)
                                   replacing what was previously a top-level branch */
                                /* R
                                   +
                                   +
                                   + - - - - - - - - - - - - - - -
                                   B B B B B B B B B B B B B B B B
                                   L L - - - - - - - - - - - - - - */

                                HexPrefix newKey
                                    = HexPrefix.Extension(Bytes.Concat((byte) childNodeIndex, childNode.Path));
                                TrieNode extendedExtension = childNode.CloneWithChangedKey(newKey);
                                if (_logger.IsTrace)
                                    _logger.Trace(
                                        $"Extending child {childNodeIndex} {childNode} of {node} into {extendedExtension}");
                                nextNode = extendedExtension;
                            }
                            else if (childNode.IsLeaf)
                            {
                                HexPrefix newKey = HexPrefix.Leaf(Bytes.Concat((byte) childNodeIndex, childNode.Path));
                                TrieNode extendedLeaf = childNode.CloneWithChangedKey(newKey);
                                if (_logger.IsTrace)
                                    _logger.Trace(
                                        $"Extending branch child {childNodeIndex} {childNode} into {extendedLeaf}");

                                if (_logger.IsTrace) _logger.Trace($"Decrementing ref on a leaf extended up to eat a branch {childNode}");
                                if (node.IsSealed)
                                {
                                    if (_logger.IsTrace) _logger.Trace($"Decrementing ref on a branch replaced by a leaf {node}");
                                }

                                nextNode = extendedLeaf;
                            }
                            else
                            {
                                throw new InvalidOperationException($"Unknown node type {childNode.NodeType}");
                            }
                        }
                    }
                }
                else if (node.IsExtension)
                {
                    if (nextNode is null)
                    {
                        throw new InvalidOperationException(
                            $"An attempt to set a null node as a child of the {node}");
                    }

                    if (nextNode.IsLeaf)
                    {
                        HexPrefix newKey = HexPrefix.Leaf(Bytes.Concat(node.Path, nextNode.Path));
                        TrieNode extendedLeaf = nextNode.CloneWithChangedKey(newKey);
                        if (_logger.IsTrace)
                            _logger.Trace($"Combining {node} and {nextNode} into {extendedLeaf}");

                        nextNode = extendedLeaf;
                    }
                    else if (nextNode.IsExtension)
                    {
                        /* to test this case we need something like this initially */
                        /* R
                           E - - - - - - - - - - - - - - -
                           B B B B B B B B B B B B B B B B
                           E L - - - - - - - - - - - - - -
                           E - - - - - - - - - - - - - - -
                           B B B B B B B B B B B B B B B B
                           L L - - - - - - - - - - - - - - */

                        /* then we delete the leaf (marked as X) */
                        /* R
                           B B B B B B B B B B B B B B B B
                           E X - - - - - - - - - - - - - -
                           E - - - - - - - - - - - - - - -
                           B B B B B B B B B B B B B B B B
                           L L - - - - - - - - - - - - - - */

                        /* and we end up with an extended extension replacing what was previously a top-level branch*/
                        /* R
                           E
                           E
                           E - - - - - - - - - - - - - - -
                           B B B B B B B B B B B B B B B B
                           L L - - - - - - - - - - - - - - */

                        HexPrefix newKey
                            = HexPrefix.Extension(Bytes.Concat(node.Path, nextNode.Path));
                        TrieNode extendedExtension = nextNode.CloneWithChangedKey(newKey);
                        if (_logger.IsTrace)
                            _logger.Trace($"Combining {node} and {nextNode} into {extendedExtension}");

                        nextNode = extendedExtension;
                    }
                    else if (nextNode.IsBranch)
                    {
                        if (node.IsSealed)
                        {
                            node = node.Clone();
                        }

                        if (_logger.IsTrace) _logger.Trace($"Connecting {node} with {nextNode}");
                        node.SetChild(0, nextNode);
                        nextNode = node;
                    }
                    else
                    {
                        throw new InvalidOperationException($"Unknown node type {nextNode.NodeType}");
                    }
                }
                else
                {
                    throw new InvalidOperationException($"Unknown node type {node.GetType().Name}");
                }
            }

            RootRef = nextNode;
        }

        private byte[]? TraverseBranch(TrieNode node, TraverseContext traverseContext)
        {
            if (traverseContext.RemainingUpdatePathLength == 0)
            {
                /* all these cases when the path ends on the branch assume a trie with values in the branches
                   which is not possible within the Ethereum protocol which has keys of the same length (64) */

                if (traverseContext.IsRead)
                {
                    return node.Value;
                }

                if (traverseContext.IsDelete)
                {
                    if (node.Value is null)
                    {
                        return null;
                    }

                    ConnectNodes(null);
                }
                else if (Bytes.AreEqual(traverseContext.UpdateValue, node.Value))
                {
                    return traverseContext.UpdateValue;
                }
                else
                {
                    TrieNode withUpdatedValue = node.CloneWithChangedValue(traverseContext.UpdateValue);
                    ConnectNodes(withUpdatedValue);
                }

                return traverseContext.UpdateValue;
            }

            TrieNode childNode = node.GetChild(TrieStore, traverseContext.UpdatePath[traverseContext.CurrentIndex]);
            if (traverseContext.IsUpdate)
            {
                _nodeStack.Push(new StackedNode(node, traverseContext.UpdatePath[traverseContext.CurrentIndex]));
            }

            traverseContext.CurrentIndex++;

            if (childNode is null)
            {
                if (traverseContext.IsRead)
                {
                    return null;
                }

                if (traverseContext.IsDelete)
                {
                    if (traverseContext.IgnoreMissingDelete)
                    {
                        return null;
                    }

                    throw new TrieException(
                        $"Could not find the leaf node to delete: {traverseContext.UpdatePath.ToHexString(false)}");
                }

                byte[] leafPath = traverseContext.UpdatePath.Slice(
                    traverseContext.CurrentIndex,
                    traverseContext.UpdatePath.Length - traverseContext.CurrentIndex).ToArray();
                TrieNode leaf = TrieNodeFactory.CreateLeaf(HexPrefix.Leaf(leafPath), traverseContext.UpdateValue);
                ConnectNodes(leaf);

                return traverseContext.UpdateValue;
            }

            childNode.ResolveNode(TrieStore);
            TrieNode nextNode = childNode;
            return TraverseNode(nextNode, traverseContext);
        }

        private byte[]? TraverseLeaf(TrieNode node, TraverseContext traverseContext)
        {
            if (node.Path is null)
            {
                throw new InvalidDataException("An attempt to visit a node without a prefix path.");
            }

            Span<byte> remaining = traverseContext.GetRemainingUpdatePath();
            Span<byte> shorterPath;
            Span<byte> longerPath;
            if (traverseContext.RemainingUpdatePathLength - node.Path.Length < 0)
            {
                shorterPath = remaining;
                longerPath = node.Path;
            }
            else
            {
                shorterPath = node.Path;
                longerPath = remaining;
            }

            byte[] shorterPathValue;
            byte[] longerPathValue;

            if (Bytes.AreEqual(shorterPath, node.Path))
            {
                shorterPathValue = node.Value;
                longerPathValue = traverseContext.UpdateValue;
            }
            else
            {
                shorterPathValue = traverseContext.UpdateValue;
                longerPathValue = node.Value;
            }

            int extensionLength = FindCommonPrefixLength(shorterPath, longerPath);
            if (extensionLength == shorterPath.Length && extensionLength == longerPath.Length)
            {
                if (traverseContext.IsRead)
                {
                    return node.Value;
                }

                if (traverseContext.IsDelete)
                {
                    ConnectNodes(null);
                    return traverseContext.UpdateValue;
                }

                if (!Bytes.AreEqual(node.Value, traverseContext.UpdateValue))
                {
                    TrieNode withUpdatedValue = node.CloneWithChangedValue(traverseContext.UpdateValue);
                    ConnectNodes(withUpdatedValue);
                    return traverseContext.UpdateValue;
                }

                return traverseContext.UpdateValue;
            }

            if (traverseContext.IsRead)
            {
                return null;
            }

            if (traverseContext.IsDelete)
            {
                if (traverseContext.IgnoreMissingDelete)
                {
                    return null;
                }

                throw new TrieException(
                    $"Could not find the leaf node to delete: {traverseContext.UpdatePath.ToHexString(false)}");
            }

            if (extensionLength != 0)
            {
                Span<byte> extensionPath = longerPath.Slice(0, extensionLength);
                TrieNode extension = TrieNodeFactory.CreateExtension(HexPrefix.Extension(extensionPath.ToArray()));
                _nodeStack.Push(new StackedNode(extension, 0));
            }

            TrieNode branch = TrieNodeFactory.CreateBranch();
            if (extensionLength == shorterPath.Length)
            {
                branch.Value = shorterPathValue;
            }
            else
            {
                Span<byte> shortLeafPath = shorterPath.Slice(extensionLength + 1, shorterPath.Length - extensionLength - 1);
                TrieNode shortLeaf = TrieNodeFactory.CreateLeaf(
                    HexPrefix.Leaf(shortLeafPath.ToArray()), shorterPathValue);
                branch.SetChild(shorterPath[extensionLength], shortLeaf);
            }

            Span<byte> leafPath = longerPath.Slice(extensionLength + 1, longerPath.Length - extensionLength - 1);
            TrieNode withUpdatedKeyAndValue = node.CloneWithChangedKeyAndValue(
                HexPrefix.Leaf(leafPath.ToArray()), longerPathValue);

            _nodeStack.Push(new StackedNode(branch, longerPath[extensionLength]));
            ConnectNodes(withUpdatedKeyAndValue);

            return traverseContext.UpdateValue;
        }

        private byte[]? TraverseExtension(TrieNode node, TraverseContext traverseContext)
        {
            if (node.Path is null)
            {
                throw new InvalidDataException("An attempt to visit a node without a prefix path.");
            }

            TrieNode originalNode = node;
            Span<byte> remaining = traverseContext.GetRemainingUpdatePath();

            int extensionLength = FindCommonPrefixLength(remaining, node.Path);
            if (extensionLength == node.Path.Length)
            {
                traverseContext.CurrentIndex += extensionLength;
                if (traverseContext.IsUpdate)
                {
                    _nodeStack.Push(new StackedNode(node, 0));
                }

                TrieNode next = node.GetChild(TrieStore, 0);
                if (next is null)
                {
                    throw new TrieException(
                        $"Found an {nameof(NodeType.Extension)} {node.Keccak} that is missing a child.");
                }

                next.ResolveNode(TrieStore);
                return TraverseNode(next, traverseContext);
            }

            if (traverseContext.IsRead)
            {
                return null;
            }

            if (traverseContext.IsDelete)
            {
                if (traverseContext.IgnoreMissingDelete)
                {
                    return null;
                }

                throw new TrieException(
                    $"Could find the leaf node to delete: {traverseContext.UpdatePath.ToHexString()}");
            }

            byte[] pathBeforeUpdate = node.Path;
            if (extensionLength != 0)
            {
                byte[] extensionPath = node.Path.Slice(0, extensionLength);
                node = node.CloneWithChangedKey(HexPrefix.Extension(extensionPath));
                _nodeStack.Push(new StackedNode(node, 0));
            }

            TrieNode branch = TrieNodeFactory.CreateBranch();
            if (extensionLength == remaining.Length)
            {
                branch.Value = traverseContext.UpdateValue;
            }
            else
            {
                byte[] path = remaining.Slice(extensionLength + 1, remaining.Length - extensionLength - 1).ToArray();
                TrieNode shortLeaf = TrieNodeFactory.CreateLeaf(HexPrefix.Leaf(path), traverseContext.UpdateValue);
                branch.SetChild(remaining[extensionLength], shortLeaf);
            }

            TrieNode originalNodeChild = originalNode.GetChild(TrieStore, 0);
            if (originalNodeChild is null)
            {
                throw new InvalidDataException(
                    $"Extension {originalNode.Keccak} has no child.");
            }

            if (pathBeforeUpdate.Length - extensionLength > 1)
            {
                byte[] extensionPath = pathBeforeUpdate.Slice(extensionLength + 1, pathBeforeUpdate.Length - extensionLength - 1);
                TrieNode secondExtension
                    = TrieNodeFactory.CreateExtension(HexPrefix.Extension(extensionPath), originalNodeChild);
                branch.SetChild(pathBeforeUpdate[extensionLength], secondExtension);
            }
            else
            {
                TrieNode childNode = originalNodeChild;
                branch.SetChild(pathBeforeUpdate[extensionLength], childNode);
            }

            ConnectNodes(branch);
            return traverseContext.UpdateValue;
        }

        private static int FindCommonPrefixLength(Span<byte> shorterPath, Span<byte> longerPath)
        {
            int commonPrefixLength = 0;
            int maxLength = Math.Min(shorterPath.Length, longerPath.Length);
            for (int i = 0; i < maxLength && shorterPath[i] == longerPath[i]; i++, commonPrefixLength++)
            {
                // just finding the common part of the path
            }

            return commonPrefixLength;
        }

        private ref struct TraverseContext
        {
            public Span<byte> UpdatePath { get; }
            public byte[]? UpdateValue { get; }
            public bool IsUpdate { get; }
            public bool IsRead => !IsUpdate;
            public bool IsDelete => IsUpdate && UpdateValue is null;
            public bool IgnoreMissingDelete { get; }
            public int CurrentIndex { get; set; }
            public int RemainingUpdatePathLength => UpdatePath.Length - CurrentIndex;

            public Span<byte> GetRemainingUpdatePath()
            {
                return UpdatePath.Slice(CurrentIndex, RemainingUpdatePathLength);
            }

            public TraverseContext(
                Span<byte> updatePath,
                byte[]? updateValue,
                bool isUpdate,
                bool ignoreMissingDelete = true)
            {
                UpdatePath = updatePath;
                if (updateValue != null && updateValue.Length == 0)
                {
                    updateValue = null;
                }

                UpdateValue = updateValue;
                IsUpdate = isUpdate;
                IgnoreMissingDelete = ignoreMissingDelete;
                CurrentIndex = 0;
            }

            public override string ToString()
            {
                return $"{(IsDelete ? "DELETE" : IsUpdate ? "UPDATE" : "READ")} {UpdatePath.ToHexString()}{(IsRead ? "" : $" -> {UpdateValue}")}";
            }
        }

        private readonly struct StackedNode
        {
            public StackedNode(TrieNode node, int pathIndex)
            {
                Node = node;
                PathIndex = pathIndex;
            }

            public TrieNode Node { get; }
            public int PathIndex { get; }

            public override string ToString()
            {
                return $"{PathIndex} {Node}";
            }
        }

<<<<<<< HEAD
        public void Accept(ITreeVisitor visitor, Keccak rootHash)
=======
        public void Accept(ITreeVisitor visitor, Keccak rootHash, VisitingOptions visitingOptions = VisitingOptions.ExpectAccounts)
>>>>>>> f7870851
        {
            if (visitor is null) throw new ArgumentNullException(nameof(visitor));
            if (rootHash is null) throw new ArgumentNullException(nameof(rootHash));

<<<<<<< HEAD
            // hacky but other solutions are not much better, something nicer would require a bit of thinking
            // we introduced a notion of an account on the visit context level which should have no knowledge of account really
            // but we know that we have multiple optimizations and assumptions on trees
            TrieVisitContext trieVisitContext = new();
=======
            TrieVisitContext trieVisitContext = new()
            {
                // hacky but other solutions are not much better, something nicer would require a bit of thinking
                // we introduced a notion of an account on the visit context level which should have no knowledge of account really
                // but we know that we have multiple optimizations and assumptions on trees
                ExpectAccounts = (visitingOptions & VisitingOptions.ExpectAccounts) != VisitingOptions.None,
                Parallel = (visitingOptions & VisitingOptions.Parallel) != VisitingOptions.None
            };
>>>>>>> f7870851

            TrieNode rootRef = null;
            if (!rootHash.Equals(Keccak.EmptyTreeHash))
            {
                rootRef = RootHash == rootHash ? RootRef : TrieStore.FindCachedOrUnknown(rootHash);
                try
                {
                    rootRef!.ResolveNode(TrieStore);
                }
                catch (TrieException)
                {
                    visitor.VisitMissingNode(rootHash, trieVisitContext);
                    return;
                }
            }

            visitor.VisitTree(rootHash, trieVisitContext);
            rootRef?.Accept(visitor, TrieStore, trieVisitContext);
        }
    }
}<|MERGE_RESOLUTION|>--- conflicted
+++ resolved
@@ -985,21 +985,11 @@
             }
         }
 
-<<<<<<< HEAD
-        public void Accept(ITreeVisitor visitor, Keccak rootHash)
-=======
         public void Accept(ITreeVisitor visitor, Keccak rootHash, VisitingOptions visitingOptions = VisitingOptions.ExpectAccounts)
->>>>>>> f7870851
         {
             if (visitor is null) throw new ArgumentNullException(nameof(visitor));
             if (rootHash is null) throw new ArgumentNullException(nameof(rootHash));
 
-<<<<<<< HEAD
-            // hacky but other solutions are not much better, something nicer would require a bit of thinking
-            // we introduced a notion of an account on the visit context level which should have no knowledge of account really
-            // but we know that we have multiple optimizations and assumptions on trees
-            TrieVisitContext trieVisitContext = new();
-=======
             TrieVisitContext trieVisitContext = new()
             {
                 // hacky but other solutions are not much better, something nicer would require a bit of thinking
@@ -1008,7 +998,6 @@
                 ExpectAccounts = (visitingOptions & VisitingOptions.ExpectAccounts) != VisitingOptions.None,
                 Parallel = (visitingOptions & VisitingOptions.Parallel) != VisitingOptions.None
             };
->>>>>>> f7870851
 
             TrieNode rootRef = null;
             if (!rootHash.Equals(Keccak.EmptyTreeHash))
