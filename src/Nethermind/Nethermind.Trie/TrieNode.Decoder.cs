--- conflicted
+++ resolved
@@ -202,12 +202,8 @@
                         }
                         else
                         {
-<<<<<<< HEAD
-                            TrieNode childNode = (TrieNode)item._data[i];
+                            TrieNode childNode = (TrieNode)data;
                             if (tree.Capability == TrieNodeResolverCapability.Path) childNode!.ResolveNode(tree);
-=======
-                            TrieNode childNode = (TrieNode)data;
->>>>>>> 67777cde
                             childNode!.ResolveKey(tree, false, bufferPool: bufferPool);
                             totalLength += childNode.Keccak is null ? childNode.FullRlp.Length : Rlp.LengthOfKeccakRlp;
                         }
