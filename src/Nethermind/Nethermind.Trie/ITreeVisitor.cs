// SPDX-FileCopyrightText: 2022 Demerzel Solutions Limited
// SPDX-License-Identifier: LGPL-3.0-only

using System;
using Nethermind.Core;
using Nethermind.Core.Crypto;

namespace Nethermind.Trie
{
    public interface ITreeVisitor
    {
        /// <summary>
        /// Specify that this is a full table scan and should optimize for it.
        /// </summary>
        public bool IsFullDbScan { get; }

        ReadFlags ExtraReadFlag => ReadFlags.None;

        bool ShouldVisit(Hash256 nextNode);

        void VisitTree(Hash256 rootHash, TrieVisitContext trieVisitContext);

        void VisitMissingNode(in TreePath path, Hash256 nodeHash, TrieVisitContext trieVisitContext);

        void VisitBranch(in TreePath path, TrieNode node, TrieVisitContext trieVisitContext);

        void VisitExtension(in TreePath path, TrieNode node, TrieVisitContext trieVisitContext);

<<<<<<< HEAD
        void VisitLeaf(in TreePath path, TrieNode node, TrieVisitContext trieVisitContext, byte[] value = null);
=======
        void VisitLeaf(TrieNode node, TrieVisitContext trieVisitContext, ReadOnlySpan<byte> value);
>>>>>>> 44e0b5c6

        void VisitCode(in TreePath path, Hash256 codeHash, TrieVisitContext trieVisitContext);
    }
}<|MERGE_RESOLUTION|>--- conflicted
+++ resolved
@@ -26,11 +26,7 @@
 
         void VisitExtension(in TreePath path, TrieNode node, TrieVisitContext trieVisitContext);
 
-<<<<<<< HEAD
-        void VisitLeaf(in TreePath path, TrieNode node, TrieVisitContext trieVisitContext, byte[] value = null);
-=======
-        void VisitLeaf(TrieNode node, TrieVisitContext trieVisitContext, ReadOnlySpan<byte> value);
->>>>>>> 44e0b5c6
+        void VisitLeaf(in TreePath path, TrieNode node, TrieVisitContext trieVisitContext, ReadOnlySpan<byte> value);
 
         void VisitCode(in TreePath path, Hash256 codeHash, TrieVisitContext trieVisitContext);
     }
