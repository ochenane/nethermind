// SPDX-FileCopyrightText: 2022 Demerzel Solutions Limited
// SPDX-License-Identifier: LGPL-3.0-only

using System;
using System.ComponentModel;
using System.Diagnostics;
using System.Diagnostics.CodeAnalysis;
using System.Runtime.CompilerServices;
using Nethermind.Core;
using Nethermind.Core.Buffers;
using Nethermind.Core.Crypto;
using Nethermind.Core.Extensions;
using Nethermind.Logging;
using Nethermind.Serialization.Rlp;
using Nethermind.Trie.Pruning;

[assembly: InternalsVisibleTo("Ethereum.Trie.Test")]
[assembly: InternalsVisibleTo("Nethermind.Blockchain.Test")]
[assembly: InternalsVisibleTo("Nethermind.Trie.Test")]

namespace Nethermind.Trie
{
    public partial class TrieNode
    {
#if DEBUG
        private static int _idCounter;

        public int Id = Interlocked.Increment(ref _idCounter);
#endif
        public bool IsBoundaryProofNode { get; set; }

        private TrieNode? _storageRoot;
        private static readonly object _nullNode = new();
        private static readonly TrieNodeDecoder _nodeDecoder = new();
        private static readonly AccountDecoder _accountDecoder = new();
        private static Action<TrieNode, Hash256?, TreePath> _markPersisted => (tn, _, _) => tn.IsPersisted = true;
        private RlpStream? _rlpStream;
        private object?[]? _data;

        /// <summary>
        /// Ethereum Patricia Trie specification allows for branch values,
        /// although branched never have values as all the keys are of equal length.
        /// Keys are of length 64 for TxTrie and ReceiptsTrie and StateTrie.
        ///
        /// We leave this switch for testing purposes.
        /// </summary>
        public static bool AllowBranchValues { private get; set; }

        /// <summary>
        /// Sealed node is the one that is already immutable except for reference counting and resolving existing data
        /// </summary>
        public bool IsSealed => !IsDirty;

        public bool IsPersisted { get; set; }

        public Hash256? Keccak { get; internal set; }

        public CappedArray<byte> FullRlp { get; internal set; }

        public NodeType NodeType { get; private set; }

        public bool IsDirty { get; private set; }

        public bool IsLeaf => NodeType == NodeType.Leaf;
        public bool IsBranch => NodeType == NodeType.Branch;
        public bool IsExtension => NodeType == NodeType.Extension;

        public long? LastSeen { get; set; }

        public byte[]? Key
        {
            get => _data?[0] as byte[];
            internal set
            {
                if (IsSealed)
                {
                    ThrowAlreadySealed();
                }

                InitData();
                _data![0] = value;
                Keccak = null;

                [DoesNotReturn]
                [StackTraceHidden]
                void ThrowAlreadySealed()
                {
                    throw new InvalidOperationException($"{nameof(TrieNode)} {this} is already sealed when setting {nameof(Key)}.");
                }
            }
        }

        /// <summary>
        /// Highly optimized
        /// </summary>
        public CappedArray<byte> Value
        {
            get
            {
                InitData();
                object? obj;

                if (IsLeaf)
                {
                    obj = _data![1];

                    if (obj is null)
                    {
                        return new CappedArray<byte>(null);
                    }

                    if (obj is byte[] asBytes)
                    {
                        return new CappedArray<byte>(asBytes);
                    }

                    return (CappedArray<byte>)obj;
                }

                if (!AllowBranchValues)
                {
                    // branches that we use for state will never have value set as all the keys are equal length
                    return new CappedArray<byte>(Array.Empty<byte>());
                }

                obj = _data![BranchesCount];
                if (obj is null)
                {
                    if (_rlpStream is null)
                    {
                        _data[BranchesCount] = Array.Empty<byte>();
                        return new CappedArray<byte>(Array.Empty<byte>());
                    }
                    else
                    {
                        SeekChild(BranchesCount);
                        byte[]? bArr = _rlpStream!.DecodeByteArray();
                        _data![BranchesCount] = bArr;
                        return new CappedArray<byte>(bArr);
                    }
                }

                if (obj is byte[] asBytes2)
                {
                    return new CappedArray<byte>(asBytes2);
                }
                return (CappedArray<byte>)obj;
            }

            set
            {
                if (IsSealed)
                {
                    ThrowAlreadySealed();
                }

                InitData();
                if (IsBranch && !AllowBranchValues)
                {
                    // in Ethereum all paths are of equal length, hence branches will never have values
                    // so we decided to save 1/17th of the array size in memory
                    throw new TrieException("Optimized Patricia Trie does not support setting values on branches.");
                }

                if (value.IsNull)
                {
                    _data![IsLeaf ? 1 : BranchesCount] = null;
                    return;
                }

                if (value.IsUncapped)
                {
                    // Store array directly if possible to reduce memory
                    _data![IsLeaf ? 1 : BranchesCount] = value.Array;
                    return;
                }

                _data![IsLeaf ? 1 : BranchesCount] = value;

                [DoesNotReturn]
                [StackTraceHidden]
                void ThrowAlreadySealed()
                {
                    throw new InvalidOperationException($"{nameof(TrieNode)} {this} is already sealed when setting {nameof(Value)}.");
                }
            }
        }

        public bool IsValidWithOneNodeLess
        {
            get
            {
                int nonEmptyNodes = 0;
                for (int i = 0; i < BranchesCount; i++)
                {
                    if (!IsChildNull(i))
                    {
                        nonEmptyNodes++;
                    }

                    if (nonEmptyNodes > 2)
                    {
                        return true;
                    }
                }

                if (AllowBranchValues)
                {
                    nonEmptyNodes += Value.Length > 0 ? 1 : 0;
                }

                return nonEmptyNodes > 2;
            }
        }

        public TrieNode(NodeType nodeType)
        {
            NodeType = nodeType;
            IsDirty = true;
        }

        public TrieNode(NodeType nodeType, Hash256 keccak)
        {
            Keccak = keccak ?? throw new ArgumentNullException(nameof(keccak));
            NodeType = nodeType;
            if (nodeType == NodeType.Unknown)
            {
                IsPersisted = true;
            }
        }

        public TrieNode(NodeType nodeType, CappedArray<byte> rlp, bool isDirty = false)
        {
            NodeType = nodeType;
            FullRlp = rlp;
            IsDirty = isDirty;

            _rlpStream = rlp.AsRlpStream();
        }

        public TrieNode(NodeType nodeType, byte[]? rlp, bool isDirty = false) : this(nodeType, new CappedArray<byte>(rlp), isDirty)
        {
        }

        public TrieNode(NodeType nodeType, Hash256 keccak, ReadOnlySpan<byte> rlp)
            : this(nodeType, keccak, new CappedArray<byte>(rlp.ToArray()))
        {
        }

        public TrieNode(NodeType nodeType, Hash256 keccak, CappedArray<byte> rlp)
            : this(nodeType, rlp)
        {
            Keccak = keccak;
            if (nodeType == NodeType.Unknown)
            {
                IsPersisted = true;
            }
        }

        public override string ToString()
        {
#if DEBUG
            return
                $"[{NodeType}({FullRlp.Length}){(FullRlp.IsNotNull && FullRlp.Length < 32 ? $"{FullRlp.AsSpan().ToHexString()}" : "")}" +
                $"|{Id}|{Keccak}|{LastSeen}|D:{IsDirty}|S:{IsSealed}|P:{IsPersisted}|";
#else
            return $"[{NodeType}({FullRlp.Length})|{Keccak?.ToShortString()}|{LastSeen}|D:{IsDirty}|S:{IsSealed}|P:{IsPersisted}|";
#endif
        }

        /// <summary>
        /// Node will no longer be mutable
        /// </summary>
        public void Seal()
        {
            if (IsSealed)
            {
                ThrowAlreadySealed();
            }

            IsDirty = false;

            [DoesNotReturn]
            [StackTraceHidden]
            void ThrowAlreadySealed()
            {
                throw new InvalidOperationException($"{nameof(TrieNode)} {this} is already sealed.");
            }
        }

        /// <summary>
        /// Highly optimized
        /// </summary>
        public void ResolveNode(ITrieNodeResolver tree, in TreePath path, ReadFlags readFlags = ReadFlags.None, ICappedArrayPool? bufferPool = null)
        {
            try
            {
                if (NodeType == NodeType.Unknown)
                {
                    if (FullRlp.IsNull)
                    {
                        if (Keccak is null)
                        {
                            ThrowMissingKeccak();
                        }

                        FullRlp = tree.LoadRlp(path, Keccak, readFlags);
                        IsPersisted = true;

                        if (FullRlp.IsNull)
                        {
                            ThrowNullRlp();
                        }
                    }
                }
                else
                {
                    return;
                }

                _rlpStream = FullRlp.AsRlpStream();
                if (_rlpStream is null)
                {
                    ThrowInvalidStateException();
                    return;
                }

                if (!DecodeRlp(bufferPool, out int numberOfItems))
                {
                    ThrowUnexpectedNumberOfItems(numberOfItems);
                }
            }
            catch (RlpException rlpException)
            {
                ThrowDecodingError(rlpException);
            }

            [DoesNotReturn]
            [StackTraceHidden]
            static void ThrowMissingKeccak()
            {
                throw new TrieException("Unable to resolve node without Keccak");
            }

            [DoesNotReturn]
            [StackTraceHidden]
            void ThrowNullRlp()
            {
                throw new TrieException($"Trie returned a NULL RLP for node {Keccak}");
            }

            [DoesNotReturn]
            [StackTraceHidden]
            void ThrowInvalidStateException()
            {
                throw new InvalidAsynchronousStateException($"{nameof(_rlpStream)} is null when {nameof(NodeType)} is {NodeType}");
            }

            [DoesNotReturn]
            [StackTraceHidden]
            void ThrowUnexpectedNumberOfItems(int numberOfItems)
            {
                throw new TrieNodeException($"Unexpected number of items = {numberOfItems} when decoding a node from RLP ({FullRlp.AsSpan().ToHexString()})", Keccak ?? Nethermind.Core.Crypto.Keccak.Zero);
            }

            [DoesNotReturn]
            [StackTraceHidden]
            void ThrowDecodingError(RlpException rlpException)
            {
                throw new TrieNodeException($"Error when decoding node {Keccak}", Keccak ?? Nethermind.Core.Crypto.Keccak.Zero, rlpException);
            }
        }

        /// <summary>
        /// Highly optimized
        /// </summary>
        public bool TryResolveNode(ITrieNodeResolver tree, ref TreePath path, ReadFlags readFlags = ReadFlags.None, ICappedArrayPool? bufferPool = null)
        {
            try
            {
                if (NodeType == NodeType.Unknown)
                {
                    if (FullRlp.IsNull)
                    {
                        if (Keccak is null)
                        {
                            return false;
                        }

                        FullRlp = tree.TryLoadRlp(path, Keccak, readFlags);
                        IsPersisted = true;

                        if (FullRlp.IsNull)
                        {
                            return false;
                        }
                    }
                }
                else
                {
                    return true;
                }

                _rlpStream = FullRlp.AsRlpStream();
                if (_rlpStream is null)
                {
                    ThrowInvalidStateException();
                }

                return DecodeRlp(bufferPool, out _);
            }
            catch (RlpException)
            {
                return false;
            }

            [DoesNotReturn]
            [StackTraceHidden]
            void ThrowInvalidStateException()
            {
                throw new InvalidAsynchronousStateException($"{nameof(_rlpStream)} is null when {nameof(NodeType)} is {NodeType}");
            }
        }

        private bool DecodeRlp(ICappedArrayPool bufferPool, out int itemsCount)
        {
            Metrics.TreeNodeRlpDecodings++;
            _rlpStream.ReadSequenceLength();

            // micro optimization to prevent searches beyond 3 items for branches (search up to three)
            int numberOfItems = itemsCount = _rlpStream.PeekNumberOfItemsRemaining(null, 3);

            if (numberOfItems > 2)
            {
                NodeType = NodeType.Branch;
            }
            else if (numberOfItems == 2)
            {
                (byte[] key, bool isLeaf) = HexPrefix.FromBytes(_rlpStream.DecodeByteArraySpan());

                // a hack to set internally and still verify attempts from the outside
                // after the code is ready we should just add proper access control for methods from the outside and inside
                bool isDirtyActual = IsDirty;
                IsDirty = true;

                if (isLeaf)
                {
                    NodeType = NodeType.Leaf;
                    Key = key;

                    ReadOnlySpan<byte> valueSpan = _rlpStream.DecodeByteArraySpan();
                    CappedArray<byte> buffer = bufferPool.SafeRentBuffer(valueSpan.Length);
                    valueSpan.CopyTo(buffer.AsSpan());
                    Value = buffer;
                }
                else
                {
                    NodeType = NodeType.Extension;
                    Key = key;
                }

                IsDirty = isDirtyActual;
            }
            else
            {
                return false;
            }

            return true;
        }

        public void ResolveKey(ITrieNodeResolver tree, ref TreePath path, bool isRoot, ICappedArrayPool? bufferPool = null)
        {
            if (Keccak is not null)
            {
                // please not it is totally fine to leave the RLP null here
                // this node will simply act as a ref only node (a ref to some node with unresolved data in the DB)
                return;
            }

            Hash256 newKeccak = GenerateKey(tree, ref path, isRoot, bufferPool);
            if (newKeccak == Keccak) return; // Don't replace keccak instance if same as it might be used as key in trie store
            Keccak = newKeccak;
        }

        public Hash256? GenerateKey(ITrieNodeResolver tree, ref TreePath path, bool isRoot, ICappedArrayPool? bufferPool = null)
        {
            Hash256? keccak = Keccak;
            if (keccak is not null)
            {
                return keccak;
            }

            if (FullRlp.IsNull || IsDirty)
            {
                CappedArray<byte> oldRlp = FullRlp;
                FullRlp = RlpEncode(tree, ref path, bufferPool);
                if (oldRlp.IsNotNull)
                {
                    bufferPool.SafeReturnBuffer(oldRlp);
                }
                _rlpStream = FullRlp.AsRlpStream();
            }

            /* nodes that are descendants of other nodes are stored inline
             * if their serialized length is less than Keccak length
             * */
            if (FullRlp.Length >= 32 || isRoot)
            {
                Metrics.TreeNodeHashCalculations++;
                return Nethermind.Core.Crypto.Keccak.Compute(FullRlp.AsSpan());
            }

            return null;
        }

        public bool TryResolveStorageRootHash(ITrieNodeResolver resolver, out Hash256? storageRootHash)
        {
            storageRootHash = null;

            if (IsLeaf)
            {
                try
                {
                    storageRootHash = _accountDecoder.DecodeStorageRootOnly(Value.AsRlpStream());
                    if (storageRootHash is not null && storageRootHash != Nethermind.Core.Crypto.Keccak.EmptyTreeHash)
                    {
                        return true;
                    }
                }
                catch
                {
                    return false;
                }
            }

            return false;
        }

        internal CappedArray<byte> RlpEncode(ITrieNodeResolver tree, ref TreePath path, ICappedArrayPool? bufferPool = null)
        {
            CappedArray<byte> rlp = TrieNodeDecoder.Encode(tree, ref path, this, bufferPool);
            // just included here to improve the class reading
            // after some analysis I believe that any non-test Ethereum cases of a trie ever have nodes with RLP shorter than 32 bytes
            // if (rlp.Bytes.Length < 32)
            // {
            //     throw new InvalidDataException("Unexpected less than 32");
            // }

            return rlp;
        }

        public object GetData(int index)
        {
            if (index > _data.Length - 1)
            {
                return null;
            }

            return _data[index];
        }

        public Hash256? GetChildHash(int i)
        {
            if (_rlpStream is null)
            {
                return null;
            }

            SeekChild(i);
            (int _, int length) = _rlpStream!.PeekPrefixAndContentLength();
            return length == 32 ? _rlpStream.DecodeKeccak() : null;
        }

        public bool GetChildHashAsValueKeccak(int i, out ValueHash256 keccak)
        {
            Unsafe.SkipInit(out keccak);
            if (_rlpStream is null)
            {
                return false;
            }

            SeekChild(i);
            (_, int length) = _rlpStream!.PeekPrefixAndContentLength();
            if (length == 32 && _rlpStream.DecodeValueKeccak(out keccak))
            {
                return true;
            }

            return false;
        }

        public bool IsChildNull(int i)
        {
            if (!IsBranch)
            {
                ThrowNotABranch();
            }

            if (_rlpStream is not null && _data?[i] is null)
            {
                SeekChild(i);
                return _rlpStream!.PeekNextRlpLength() == 1;
            }

            return _data?[i] is null || ReferenceEquals(_data[i], _nullNode);

            [DoesNotReturn]
            [StackTraceHidden]
            static void ThrowNotABranch()
            {
                throw new TrieException("An attempt was made to ask about whether a child is null on a non-branch node.");
            }
        }

        public bool IsChildDirty(int i)
        {
            if (IsExtension)
            {
                i++;
            }

            if (_data?[i] is null)
            {
                return false;
            }

            if (ReferenceEquals(_data[i], _nullNode))
            {
                return false;
            }

            if (_data[i] is Hash256)
            {
                return false;
            }

            return ((TrieNode)_data[i])!.IsDirty;
        }

        public TrieNode? this[int i]
        {
            // get => GetChild(i);
            set => SetChild(i, value);
        }

        public TreePath GetChildPath(in TreePath currentPath, int childIndex)
        {
            TreePath copy = currentPath;
            EnterChildPath(ref copy, childIndex);
            return copy;
        }

        public TreePath.AppendScope EnterChildPath(ref TreePath currentPath, int childIndex)
        {
            return IsExtension ? currentPath.ScopedAppend(Key) : currentPath.ScopedAppend((byte)childIndex);
        }

        public TrieNode? GetChild(ITrieNodeResolver tree, ref TreePath currentPath, int childIndex)
        {
            /* extensions store value before the child while branches store children before the value
             * so just to treat them in the same way we update index on extensions
             */
            childIndex = IsExtension ? childIndex + 1 : childIndex;
            object childOrRef = ResolveChild(tree, ref currentPath, childIndex);

            TrieNode? child;
            if (ReferenceEquals(childOrRef, _nullNode) || childOrRef is null)
            {
                child = null;
            }
            else if (childOrRef is TrieNode childNode)
            {
                child = childNode;
            }
            else if (childOrRef is Hash256 reference)
            {
                using (EnterChildPath(ref currentPath, childIndex))
                {
                    child = tree.FindCachedOrUnknown(currentPath, reference);
                }
            }
            else
            {
                // we expect this to happen as a Trie traversal error (please see the stack trace above)
                // we need to investigate this case when it happens again
                ThrowUnexpectedTypeException(childIndex, childOrRef);
            }

            // pruning trick so we never store long persisted paths
            if (child?.IsPersisted == true)
            {
                UnresolveChild(childIndex);
            }

            return child;

            [DoesNotReturn]
            [StackTraceHidden]
            void ThrowUnexpectedTypeException(int childIndex, object childOrRef)
            {
                bool isKeccakCalculated = Keccak is not null && FullRlp.IsNotNull;
                bool isKeccakCorrect = isKeccakCalculated && Keccak == Nethermind.Core.Crypto.Keccak.Compute(FullRlp.AsSpan());
                throw new TrieException($"Unexpected type found at position {childIndex} of {this} with {nameof(_data)} of length {_data?.Length}. Expected a {nameof(TrieNode)} or {nameof(Keccak)} but found {childOrRef?.GetType()} with a value of {childOrRef}. Keccak calculated? : {isKeccakCalculated}; Keccak correct? : {isKeccakCorrect}");
            }
        }

        public void ReplaceChildRef(int i, TrieNode child)
        {
            if (child is null)
            {
                throw new InvalidOperationException();
            }

            InitData();
            int index = IsExtension ? i + 1 : i;
            _data![index] = child;
        }

        public void SetChild(int i, TrieNode? node)
        {
            if (IsSealed)
            {
                ThrowAlreadySealed();
            }

            InitData();
            int index = IsExtension ? i + 1 : i;
            _data![index] = node ?? _nullNode;
            Keccak = null;

            [DoesNotReturn]
            [StackTraceHidden]
            void ThrowAlreadySealed()
            {
                throw new InvalidOperationException($"{nameof(TrieNode)} {this} is already sealed when setting a child.");
            }
        }

        public long GetMemorySize(bool recursive)
        {
            int keccakSize =
                Keccak is null
                    ? MemorySizes.RefSize
                    : MemorySizes.RefSize + Hash256.MemorySize;
            long fullRlpSize =
                MemorySizes.RefSize +
                (FullRlp.IsNull ? 0 : MemorySizes.Align(FullRlp.Array.Length + MemorySizes.ArrayOverhead));
            long rlpStreamSize =
                MemorySizes.RefSize + (_rlpStream?.MemorySize ?? 0)
                - (FullRlp.IsNull ? 0 : MemorySizes.Align(FullRlp.Array.Length + MemorySizes.ArrayOverhead));
            long dataSize =
                MemorySizes.RefSize +
                (_data is null
                    ? 0
                    : MemorySizes.Align(_data.Length * MemorySizes.RefSize + MemorySizes.ArrayOverhead));
            int objectOverhead = MemorySizes.SmallObjectOverhead - MemorySizes.SmallObjectFreeDataSize;
            int isDirtySize = 1;
            int nodeTypeSize = 1;
            /* _isDirty + NodeType aligned to 4 (is it 8?) and end up in object overhead*/

            for (int i = 0; i < (_data?.Length ?? 0); i++)
            {
                if (_data![i] is null)
                {
                    continue;
                }

                if (_data![i] is Hash256)
                {
                    dataSize += Hash256.MemorySize;
                }

                if (_data![i] is byte[] array)
                {
                    dataSize += MemorySizes.ArrayOverhead + array.Length;
                }

                if (_data![i] is CappedArray<byte> cappedArray)
                {
                    dataSize += MemorySizes.ArrayOverhead + (cappedArray.Array?.Length ?? 0) + MemorySizes.SmallObjectOverhead;
                }

                if (recursive)
                {
                    if (_data![i] is TrieNode node)
                    {
                        dataSize += node.GetMemorySize(true);
                    }
                }
            }

            long unaligned = keccakSize +
                             fullRlpSize +
                             rlpStreamSize +
                             dataSize +
                             isDirtySize +
                             nodeTypeSize +
                             objectOverhead;

            return MemorySizes.Align(unaligned);
        }

        public TrieNode CloneWithChangedKey(byte[] key)
        {
            TrieNode trieNode = Clone();
            trieNode.Key = key;
            return trieNode;
        }

        public TrieNode Clone()
        {
            TrieNode trieNode = new(NodeType);
            if (_data is not null)
            {
                trieNode.InitData();
                for (int i = 0; i < _data.Length; i++)
                {
                    trieNode._data![i] = _data[i];
                }
            }

            if (FullRlp.IsNotNull)
            {
                trieNode.FullRlp = FullRlp;
                trieNode._rlpStream = FullRlp.AsRlpStream();
            }

            return trieNode;
        }

        public TrieNode CloneWithChangedValue(CappedArray<byte> changedValue)
        {
            TrieNode trieNode = Clone();
            trieNode.Value = changedValue;
            return trieNode;
        }

        public TrieNode CloneWithChangedKeyAndValue(byte[] key, CappedArray<byte> changedValue)
        {
            TrieNode trieNode = Clone();
            trieNode.Key = key;
            trieNode.Value = changedValue;
            return trieNode;
        }

        /// <summary>
        /// Imagine a branch like this:
        ///        B
        /// ||||||||||||||||
        /// -T--TP-K--P--TT-
        /// where T is a transient child (not yet persisted) and P is a persisted child node and K is node hash
        /// After calling this method with <paramref name="skipPersisted"/> == <value>false</value> you will end up with
        ///        B
        /// ||||||||||||||||
        /// -A--AA-K--A--AA-
        /// where A is a <see cref="TrieNode"/> on which the <paramref name="action"/> was invoked.
        /// After calling this method with <paramref name="skipPersisted"/> == <value>true</value> you will end up with
        ///        B
        /// ||||||||||||||||
        /// -A--AP-K--P--AA-
        /// where A is a <see cref="TrieNode"/> on which the <paramref name="action"/> was invoked.
        /// Note that nodes referenced by hash are not called.
        /// </summary>
        public void CallRecursively(
            Action<TrieNode, Hash256?, TreePath> action,
            Hash256? storageAddress,
            ref TreePath currentPath,
            ITrieNodeResolver resolver,
            bool skipPersisted,
            ILogger logger,
            bool resolveStorageRoot = true)
        {
            if (skipPersisted && IsPersisted)
            {
                if (logger.IsTrace) logger.Trace($"Skipping {this} - already persisted");
                return;
            }

            if (!IsLeaf)
            {
                if (_data is not null)
                {
                    for (int i = 0; i < _data.Length; i++)
                    {
                        object o = _data[i];
                        if (o is TrieNode child)
                        {
                            if (logger.IsTrace) logger.Trace($"Persist recursively on child {i} {child} of {this}");
                            using (EnterChildPath(ref currentPath, i))
                            {
                                child.CallRecursively(action, storageAddress, ref currentPath, resolver, skipPersisted, logger);
                            }
                        }
                    }
                }
            }
            else
            {
                TrieNode? storageRoot = _storageRoot;
                if (storageRoot is not null || (resolveStorageRoot && TryResolveStorageRoot(resolver, ref currentPath, out storageRoot)))
                {
                    if (logger.IsTrace) logger.Trace($"Persist recursively on storage root {_storageRoot} of {this}");
                    Hash256 storagePathAddr;
                    using (currentPath.ScopedAppend(Key))
                    {
                        if (currentPath.Length != 64) throw new Exception("unexpected storage path length. Total nibble count should add up to 64.");
                        storagePathAddr = currentPath.Path.ToCommitment();
                    }

                    TreePath emptyPath = TreePath.Empty;
                    storageRoot!.CallRecursively(
                        action,
                        storagePathAddr,
                        ref emptyPath,
                        resolver.GetStorageTrieNodeResolver(storagePathAddr),
                        skipPersisted,
                        logger);
                }
            }

            action(this, storageAddress, currentPath);
        }

        /// <summary>
        /// Imagine a branch like this:
        ///        B
        /// ||||||||||||||||
        /// -T--TP----P--TT-
        /// where T is a transient child (not yet persisted) and P is a persisted child node
        /// After calling this method you will end up with
        ///        B
        /// ||||||||||||||||
        /// -T--T?----?--TT-
        /// where ? stands for an unresolved child (unresolved child is one for which we know the hash in RLP
        /// and for which we do not have an in-memory .NET object representation - TrieNode)
        /// Unresolved child can be resolved by calling ResolveChild(child_index).
        /// </summary>
        /// <param name="maxLevelsDeep">How many levels deep we will be pruning the child nodes.</param>
        public void PrunePersistedRecursively(int maxLevelsDeep)
        {
            maxLevelsDeep--;
            if (!IsLeaf)
            {
                if (_data is not null)
                {
                    for (int i = 0; i < _data!.Length; i++)
                    {
                        object o = _data[i];
                        if (o is TrieNode child)
                        {
                            if (child.IsPersisted)
                            {
                                Pruning.Metrics.DeepPrunedPersistedNodesCount++;
                                UnresolveChild(i);
                            }
                            else if (maxLevelsDeep != 0)
                            {
                                child.PrunePersistedRecursively(maxLevelsDeep);
                            }
                        }
                    }
                }
            }
            else if (_storageRoot?.IsPersisted == true)
            {
                _storageRoot = null;
            }

            // else
            // {
            //     // we assume that the storage root will get resolved during persistence even if not persisted yet
            //     // if this is not true then the code above that is commented out would be critical to call isntead
            //     _storageRoot = null;
            // }
        }

<<<<<<< HEAD
        #region private

        private bool TryResolveStorageRoot(ITrieNodeResolver resolver, ref TreePath currentPath, out TrieNode? storageRoot)
=======
        private bool TryResolveStorageRoot(ITrieNodeResolver resolver, out TrieNode? storageRoot)
>>>>>>> 0e6ffe7e
        {
            bool hasStorage = false;
            storageRoot = _storageRoot;

            if (IsLeaf)
            {
                if (storageRoot is not null)
                {
                    hasStorage = true;
                }
                else if (Value.Length > 64) // if not a storage leaf
                {
                    Hash256 storageHash = _accountDecoder.DecodeStorageRootOnly(Value.AsRlpStream());
                    if (storageHash != Nethermind.Core.Crypto.Keccak.EmptyTreeHash)
                    {
                        Hash256 storagePath;
                        using (currentPath.ScopedAppend(Key))
                        {
                            storagePath = currentPath.Path.ToCommitment();
                        }
                        hasStorage = true;
                        TreePath emptyPath = TreePath.Empty;
                        _storageRoot = storageRoot = resolver.GetStorageTrieNodeResolver(storagePath)
                            .FindCachedOrUnknown(in emptyPath, storageHash);
                    }
                }
            }

            return hasStorage;
        }

        private void InitData()
        {
            if (_data is null)
            {
                switch (NodeType)
                {
                    case NodeType.Unknown:
                        ThrowCannotResolveException();
                        return;
                    case NodeType.Branch:
                        _data = new object[AllowBranchValues ? BranchesCount + 1 : BranchesCount];
                        break;
                    default:
                        _data = new object[2];
                        break;
                }
            }

            [DoesNotReturn]
            [StackTraceHidden]
            static void ThrowCannotResolveException()
            {
                throw new InvalidOperationException($"Cannot resolve children of an {nameof(NodeType.Unknown)} node");
            }
        }

        private void SeekChild(int itemToSetOn)
        {
            if (_rlpStream is null)
            {
                return;
            }

            SeekChild(_rlpStream, itemToSetOn);
        }

        private void SeekChild(RlpStream rlpStream, int itemToSetOn)
        {
            rlpStream.Reset();
            rlpStream.SkipLength();
            if (IsExtension)
            {
                rlpStream.SkipItem();
                itemToSetOn--;
            }

            for (int i = 0; i < itemToSetOn; i++)
            {
                rlpStream.SkipItem();
            }
        }

        private object? ResolveChild(ITrieNodeResolver tree, ref TreePath currentPath, int i)
        {
            object? childOrRef;
            if (_rlpStream is null)
            {
                childOrRef = _data?[i];
            }
            else
            {
                InitData();
                if (_data![i] is null)
                {
                    // Allows to load children in parallel
                    RlpStream rlpStream = new(_rlpStream!.Data!);
                    SeekChild(rlpStream, i);
                    int prefix = rlpStream!.ReadByte();

                    switch (prefix)
                    {
                        case 0:
                        case 128:
                            {
                                _data![i] = childOrRef = _nullNode;
                                break;
                            }
                        case 160:
                            {
                                rlpStream.Position--;
                                Hash256 keccak = rlpStream.DecodeKeccak();

                                using (EnterChildPath(ref currentPath, i))
                                {
                                    TrieNode child = tree.FindCachedOrUnknown(currentPath, keccak);
                                    _data![i] = childOrRef = child;

                                    if (IsPersisted && !child.IsPersisted)
                                    {
                                        child.CallRecursively(_markPersisted, null, ref currentPath, tree, false, NullLogger.Instance);
                                    }
                                }

                                break;
                            }
                        default:
                            {
                                rlpStream.Position--;
                                Span<byte> fullRlp = rlpStream.PeekNextItem();
                                TrieNode child = new(NodeType.Unknown, fullRlp.ToArray());
                                _data![i] = childOrRef = child;
                                break;
                            }
                    }
                }
                else
                {
                    childOrRef = _data?[i];
                }
            }

            return childOrRef;
        }

        private void UnresolveChild(int i)
        {
            if (IsPersisted)
            {
                _data![i] = null;
            }
            else
            {
                if (_data![i] is TrieNode childNode)
                {
                    if (!childNode.IsPersisted)
                    {
                        ThrowNotPersisted();
                    }
                    else if (childNode.Keccak is not null) // if not by value node
                    {
                        _data![i] = childNode.Keccak;
                    }
                }
            }

            [DoesNotReturn]
            [StackTraceHidden]
            static void ThrowNotPersisted()
            {
                throw new InvalidOperationException("Cannot unresolve a child that is not persisted yet.");
            }
        }
    }
}<|MERGE_RESOLUTION|>--- conflicted
+++ resolved
@@ -6,6 +6,7 @@
 using System.Diagnostics;
 using System.Diagnostics.CodeAnalysis;
 using System.Runtime.CompilerServices;
+using System.Threading;
 using Nethermind.Core;
 using Nethermind.Core.Buffers;
 using Nethermind.Core.Crypto;
@@ -975,13 +976,7 @@
             // }
         }
 
-<<<<<<< HEAD
-        #region private
-
         private bool TryResolveStorageRoot(ITrieNodeResolver resolver, ref TreePath currentPath, out TrieNode? storageRoot)
-=======
-        private bool TryResolveStorageRoot(ITrieNodeResolver resolver, out TrieNode? storageRoot)
->>>>>>> 0e6ffe7e
         {
             bool hasStorage = false;
             storageRoot = _storageRoot;
