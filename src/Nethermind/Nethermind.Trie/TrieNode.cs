--- conflicted
+++ resolved
@@ -3,12 +3,9 @@
 
 using System;
 using System.ComponentModel;
-<<<<<<< HEAD
 using System.Linq;
 using System.Diagnostics;
 using System.IO;
-=======
->>>>>>> c7526030
 using System.Runtime.CompilerServices;
 using System.Threading;
 using Nethermind.Core;
@@ -266,7 +263,6 @@
             }
         }
 
-<<<<<<< HEAD
         public TrieNode(NodeType nodeType, Span<byte> path, byte[] storagePrefix)
         {
             PathToNode = path.ToArray();
@@ -289,10 +285,7 @@
             }
         }
 
-        public TrieNode(NodeType nodeType, byte[] rlp, bool isDirty = false)
-=======
         public TrieNode(NodeType nodeType, CappedArray<byte> rlp, bool isDirty = false)
->>>>>>> c7526030
         {
             NodeType = nodeType;
             FullRlp = rlp;
@@ -335,17 +328,10 @@
         {
 #if DEBUG
             return
-<<<<<<< HEAD
                 $"[{NodeType}({FullRlp?.Length}){(FullRlp is not null && FullRlp?.Length < 32 ? $"{FullRlp.ToHexString()}" : "")}" +
                 $"|{Keccak}|{LastSeen}|D:{IsDirty}|S:{IsSealed}|P:{IsPersisted}|FP:{FullPath?.ToHexString()}|SP:{StoreNibblePathPrefix.ToHexString()}";
 #else
-             return $"[{NodeType}({FullRlp?.Length})|{Keccak?.ToShortString()}|{LastSeen}|D:{IsDirty}|S:{IsSealed}|P:{IsPersisted}|";
-=======
-                $"[{NodeType}({FullRlp.Length}){(FullRlp.IsNotNull && FullRlp.Length < 32 ? $"{FullRlp.AsSpan().ToHexString()}" : "")}" +
-                $"|{Id}|{Keccak}|{LastSeen}|D:{IsDirty}|S:{IsSealed}|P:{IsPersisted}|";
-#else
             return $"[{NodeType}({FullRlp.Length})|{Keccak?.ToShortString()}|{LastSeen}|D:{IsDirty}|S:{IsSealed}|P:{IsPersisted}|";
->>>>>>> c7526030
 #endif
         }
 
@@ -431,8 +417,11 @@
                     {
                         NodeType = NodeType.Leaf;
                         Key = key;
-<<<<<<< HEAD
-                        Value = _rlpStream.DecodeByteArray();
+
+                        ReadOnlySpan<byte> valueSpan = _rlpStream.DecodeByteArraySpan();
+                        CappedArray<byte> buffer = bufferPool.SafeRentBuffer(valueSpan.Length);
+                        valueSpan.CopyTo(buffer.AsSpan());
+                        Value = buffer;
                         if (tree?.Capability == TrieNodeResolverCapability.Path && PathToNode is not null)
                         {
                             //correct path to node - should avoid it?
@@ -443,13 +432,6 @@
                                 PathToNode = newPathToNode;
                             }
                         }
-=======
-
-                        ReadOnlySpan<byte> valueSpan = _rlpStream.DecodeByteArraySpan();
-                        CappedArray<byte> buffer = bufferPool.SafeRentBuffer(valueSpan.Length);
-                        valueSpan.CopyTo(buffer.AsSpan());
-                        Value = buffer;
->>>>>>> c7526030
                     }
                     else
                     {
@@ -879,7 +861,6 @@
             return trieNode;
         }
 
-<<<<<<< HEAD
         public TrieNode CloneWithKeccak()
         {
             TrieNode trieNode = Clone();
@@ -888,9 +869,6 @@
         }
 
         public TrieNode CloneWithChangedValue(byte[]? changedValue)
-=======
-        public TrieNode CloneWithChangedValue(CappedArray<byte> changedValue)
->>>>>>> c7526030
         {
             TrieNode trieNode = Clone();
             trieNode.Value = changedValue;
@@ -1050,23 +1028,7 @@
             _storageRoot = storageRoot = resolver.FindCachedOrUnknown(storageRootKey, Array.Empty<byte>(), storagePrefix);
             try
             {
-<<<<<<< HEAD
                 storageRoot.ResolveNode(resolver);
-=======
-                if (storageRoot is not null)
-                {
-                    hasStorage = true;
-                }
-                else if (Value.Length > 64) // if not a storage leaf
-                {
-                    Keccak storageRootKey = _accountDecoder.DecodeStorageRootOnly(Value.AsRlpStream());
-                    if (storageRootKey != Keccak.EmptyTreeHash)
-                    {
-                        hasStorage = true;
-                        _storageRoot = storageRoot = resolver.FindCachedOrUnknown(storageRootKey);
-                    }
-                }
->>>>>>> c7526030
             }
             catch (TrieException)
             {
