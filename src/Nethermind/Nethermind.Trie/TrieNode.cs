--- conflicted
+++ resolved
@@ -69,36 +69,6 @@
 
         public NodeType NodeType { get; private set; }
 
-<<<<<<< HEAD
-        public bool IsValidWithOneNodeLess
-        {
-            get
-            {
-                int nonEmptyNodes = 0;
-                for (int i = 0; i < BranchesCount; i++)
-                {
-                    if (!IsChildNull(i))
-                    {
-                        nonEmptyNodes++;
-                    }
-
-                    if (nonEmptyNodes > 2)
-                    {
-                        return true;
-                    }
-                }
-
-                if (AllowBranchValues)
-                {
-                    nonEmptyNodes += (Value?.Length ?? 0) > 0 ? 1 : 0;
-                }
-
-                return nonEmptyNodes > 2;
-            }
-        }
-
-=======
->>>>>>> 46f40d0c
         public bool IsDirty { get; private set; }
 
         public bool IsLeaf => NodeType == NodeType.Leaf;
@@ -186,7 +156,7 @@
             get
             {
                 int nonEmptyNodes = 0;
-                for (int i = 0; i < 16; i++)
+                for (int i = 0; i < BranchesCount; i++)
                 {
                     if (!IsChildNull(i))
                     {
