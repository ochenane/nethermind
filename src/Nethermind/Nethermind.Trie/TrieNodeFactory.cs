--- conflicted
+++ resolved
@@ -15,7 +15,6 @@
             return node;
         }
 
-<<<<<<< HEAD
         public static TrieNode CreateBranch(Span<byte> pathToNode)
         {
             TrieNode node = new(NodeType.Branch);
@@ -23,10 +22,7 @@
             return node;
         }
 
-        public static TrieNode CreateLeaf(HexPrefix key, byte[]? value)
-=======
         public static TrieNode CreateLeaf(byte[] path, byte[]? value)
->>>>>>> d0778c9c
         {
             TrieNode node = new(NodeType.Leaf);
             node.Key = path;
@@ -34,45 +30,33 @@
             return node;
         }
 
-<<<<<<< HEAD
-        public static TrieNode CreateLeaf(HexPrefix key, byte[]? value, Span<byte> pathToNode)
+        public static TrieNode CreateLeaf(byte[] path, byte[]? value, Span<byte> pathToNode)
         {
-            Debug.Assert(
-                key.IsLeaf,
-                $"{nameof(NodeType.Leaf)} should always be created with a leaf {nameof(HexPrefix)}");
-
             TrieNode node = new(NodeType.Leaf);
-            node.Key = key;
+            node.Key = path;
             node.Value = value;
             node.PathToNode = pathToNode.ToArray();
-            if (node.Path.Length + node.PathToNode.Length != 64)
+            if (node.Key.Length + node.PathToNode.Length != 64)
                 throw new Exception("what?");
             return node;
         }
 
-        public static TrieNode CreateExtension(HexPrefix key)
-=======
         public static TrieNode CreateExtension(byte[] path)
->>>>>>> d0778c9c
         {
             TrieNode node = new(NodeType.Extension);
             node.Key = path;
             return node;
         }
 
-<<<<<<< HEAD
-        public static TrieNode CreateExtension(HexPrefix key, Span<byte> pathToNode)
+        public static TrieNode CreateExtension(byte[] path, Span<byte> pathToNode)
         {
             TrieNode node = new(NodeType.Extension);
-            node.Key = key;
+            node.Key = path;
             node.PathToNode = pathToNode.ToArray();
             return node;
         }
 
-        public static TrieNode CreateExtension(HexPrefix key, TrieNode child)
-=======
         public static TrieNode CreateExtension(byte[] path, TrieNode child)
->>>>>>> d0778c9c
         {
             TrieNode node = new(NodeType.Extension);
             node.SetChild(0, child);
@@ -80,15 +64,11 @@
             return node;
         }
 
-        public static TrieNode CreateExtension(HexPrefix key, TrieNode child, Span<byte> pathToNode)
+        public static TrieNode CreateExtension(byte[] path, TrieNode child, Span<byte> pathToNode)
         {
-            Debug.Assert(
-                key.IsExtension,
-                $"{nameof(NodeType.Extension)} should always be created with an extension {nameof(HexPrefix)}");
-
             TrieNode node = new(NodeType.Extension);
             node.SetChild(0, child);
-            node.Key = key;
+            node.Key = path;
             node.PathToNode = pathToNode.ToArray();
             return node;
         }
