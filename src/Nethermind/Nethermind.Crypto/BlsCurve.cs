// SPDX-FileCopyrightText: 2023 Demerzel Solutions Limited
// SPDX-License-Identifier: LGPL-3.0-only

using System;
using System.Collections.Generic;
using System.Linq;
using System.Numerics;
using Nethermind.Core.Extensions;
using Nethermind.Int256;

namespace Nethermind.Crypto;

// BLS12-381 curve
public class BlsCurve
{
    public static readonly BigInteger BaseFieldOrder = new([0x1a, 0x01, 0x11, 0xea, 0x39, 0x7f, 0xe6, 0x9a, 0x4b, 0x1b, 0xa7, 0xb6, 0x43, 0x4b, 0xac, 0xd7, 0x64, 0x77, 0x4b, 0x84, 0xf3, 0x85, 0x12, 0xbf, 0x67, 0x30, 0xd2, 0xa0, 0xf6, 0xb0, 0xf6, 0x24, 0x1e, 0xab, 0xff, 0xfe, 0xb1, 0x53, 0xff, 0xff, 0xb9, 0xfe, 0xff, 0xff, 0xff, 0xff, 0xaa, 0xab], true, true);
    public static readonly BigInteger FpQuadraticNonResidue = BaseFieldOrder - 1;
    public static readonly byte[] SubgroupOrder = [0x73, 0xed, 0xa7, 0x53, 0x29, 0x9d, 0x7d, 0x48, 0x33, 0x39, 0xd8, 0x08, 0x09, 0xa1, 0xd8, 0x05, 0x53, 0xbd, 0xa4, 0x02, 0xff, 0xfe, 0x5b, 0xfe, 0xff, 0xff, 0xff, 0xff, 0x00, 0x00, 0x00, 0x01];
    public static readonly byte[] SubgroupOrderMinusOne = [0x73, 0xed, 0xa7, 0x53, 0x29, 0x9d, 0x7d, 0x48, 0x33, 0x39, 0xd8, 0x08, 0x09, 0xa1, 0xd8, 0x05, 0x53, 0xbd, 0xa4, 0x02, 0xff, 0xfe, 0x5b, 0xfe, 0xff, 0xff, 0xff, 0xff, 0x00, 0x00, 0x00, 0x00];

    public static bool Pairing(G1 g1, G2 g2)
    {
        Span<byte> encoded = stackalloc byte[384];
        Span<byte> output = stackalloc byte[32];
        g1.Encode(encoded[..128]);
        g2.Encode(encoded[128..]);
        Pairings.BlsPairing(encoded, output);
        return output[31] == 1;
    }

    public static bool Pairing2(G1 a1, G2 a2, G1 b1, G2 b2)
    {
        Span<byte> encoded = stackalloc byte[384 * 2];
        Span<byte> output = stackalloc byte[32];
        a1.Encode(encoded[..128]);
        a2.Encode(encoded[128..384]);
        b1.Encode(encoded[384..512]);
        b2.Encode(encoded[512..]);
        Pairings.BlsPairing(encoded, output);
        return output[31] == 1;
    }

    public static bool PairingsEqual(G1 a1, G2 a2, G1 b1, G2 b2)
    {
        return Pairing2(-a1, a2, b1, b2);
    }

    public class G1 : IEquatable<G1>
    {
        public readonly byte[] X = new byte[48];
        public readonly byte[] Y = new byte[48];
        public static readonly G1 Zero = new(
            [0x00, 0x00, 0x00, 0x00, 0x00, 0x00, 0x00, 0x00, 0x00, 0x00, 0x00, 0x00, 0x00, 0x00, 0x00, 0x00, 0x00, 0x00, 0x00, 0x00, 0x00, 0x00, 0x00, 0x00, 0x00, 0x00, 0x00, 0x00, 0x00, 0x00, 0x00, 0x00, 0x00, 0x00, 0x00, 0x00, 0x00, 0x00, 0x00, 0x00, 0x00, 0x00, 0x00, 0x00, 0x00, 0x00, 0x00, 0x00],
            [0x00, 0x00, 0x00, 0x00, 0x00, 0x00, 0x00, 0x00, 0x00, 0x00, 0x00, 0x00, 0x00, 0x00, 0x00, 0x00, 0x00, 0x00, 0x00, 0x00, 0x00, 0x00, 0x00, 0x00, 0x00, 0x00, 0x00, 0x00, 0x00, 0x00, 0x00, 0x00, 0x00, 0x00, 0x00, 0x00, 0x00, 0x00, 0x00, 0x00, 0x00, 0x00, 0x00, 0x00, 0x00, 0x00, 0x00, 0x00]
        );
        public static readonly G1 Generator = new(
            [0x17, 0xF1, 0xD3, 0xA7, 0x31, 0x97, 0xD7, 0x94, 0x26, 0x95, 0x63, 0x8C, 0x4F, 0xA9, 0xAC, 0x0F, 0xC3, 0x68, 0x8C, 0x4F, 0x97, 0x74, 0xB9, 0x05, 0xA1, 0x4E, 0x3A, 0x3F, 0x17, 0x1B, 0xAC, 0x58, 0x6C, 0x55, 0xE8, 0x3F, 0xF9, 0x7A, 0x1A, 0xEF, 0xFB, 0x3A, 0xF0, 0x0A, 0xDB, 0x22, 0xC6, 0xBB],
            [0x08, 0xB3, 0xF4, 0x81, 0xE3, 0xAA, 0xA0, 0xF1, 0xA0, 0x9E, 0x30, 0xED, 0x74, 0x1D, 0x8A, 0xE4, 0xFC, 0xF5, 0xE0, 0x95, 0xD5, 0xD0, 0x0A, 0xF6, 0x00, 0xDB, 0x18, 0xCB, 0x2C, 0x04, 0xB3, 0xED, 0xD0, 0x3C, 0xC7, 0x44, 0xA2, 0x88, 0x8A, 0xE4, 0x0C, 0xAA, 0x23, 0x29, 0x46, 0xC5, 0xE7, 0xE1]
        );

        public G1(ReadOnlySpan<byte> X, ReadOnlySpan<byte> Y)
        {
            if (X.Length != 48 || Y.Length != 48)
            {
                throw new Exception("Cannot create G1 point, encoded X and Y must be 48 bytes each.");
            }
            X.CopyTo(this.X);
            Y.CopyTo(this.Y);
        }

        public static G1 FromX(ReadOnlySpan<byte> X, bool sign)
        {
            (Fp, Fp) res = Fp.Sqrt((new Fp(X) ^ 3) + 4);
            Fp Y = sign ? res.Item1 : res.Item2;
            return new G1(X, Y.ToBytes());
        }

        public static G1 FromScalar(UInt256 x)
        {
            return x.ToBigEndian() * Generator;
        }

        public override bool Equals(object obj) => Equals(obj as G1);

        public bool Equals(G1 p)
        {
            return X.SequenceEqual(p.X) && Y.SequenceEqual(p.Y);
        }
        public override int GetHashCode() => (X, Y).GetHashCode();

        public static bool operator ==(G1 p, G1 q)
        {
            return p.Equals(q);
        }

        public static bool operator !=(G1 p, G1 q) => !p.Equals(q);

        public static G1 operator *(ReadOnlySpan<byte> s, G1 p)
        {
            if (s.Length != 32)
            {
                throw new Exception("Scalar must be 32 bytes to multiply with G1 point.");
            }

            Span<byte> encoded = stackalloc byte[160];
            Span<byte> output = stackalloc byte[128];
            p.Encode(encoded[..128]);
            s.CopyTo(encoded[128..]);
            Pairings.BlsG1Mul(encoded, output);
            return new G1(output[16..64], output[80..]);
        }

        public static G1 operator *(UInt256 s, G1 p)
        {
            return s.ToBigEndian() * p;
        }

        public static G1 operator +(G1 p, G1 q)
        {
            Span<byte> encoded = stackalloc byte[256];
            Span<byte> output = stackalloc byte[128];
            p.Encode(encoded[..128]);
            q.Encode(encoded[128..]);
            Pairings.BlsG1Add(encoded, output);
            return new G1(output[16..64], output[80..]);
        }

        public static G1 MapToCurve(byte[] Fp)
        {
            Span<byte> encoded = stackalloc byte[64];
            Span<byte> output = stackalloc byte[128];
            Fp.CopyTo(encoded[16..]);
            Pairings.BlsMapToG1(encoded, output);
            return new G1(output[16..64], output[80..]);
        }

        public static G1 operator -(G1 p)
        {
            return SubgroupOrderMinusOne * p;
        }

        internal void Encode(Span<byte> output)
        {
            if (output.Length != 128)
            {
                throw new Exception("Encoding G1 point requires 128 bytes.");
            }

            X.CopyTo(output[16..]);
            Y.CopyTo(output[80..]);
        }
    }

    public class G2 : IEquatable<G2>
    {
        public readonly (byte[], byte[]) X = (new byte[48], new byte[48]);
        public readonly (byte[], byte[]) Y = (new byte[48], new byte[48]);
        public static readonly G2 Zero = new(
            [0x00, 0x00, 0x00, 0x00, 0x00, 0x00, 0x00, 0x00, 0x00, 0x00, 0x00, 0x00, 0x00, 0x00, 0x00, 0x00, 0x00, 0x00, 0x00, 0x00, 0x00, 0x00, 0x00, 0x00, 0x00, 0x00, 0x00, 0x00, 0x00, 0x00, 0x00, 0x00, 0x00, 0x00, 0x00, 0x00, 0x00, 0x00, 0x00, 0x00, 0x00, 0x00, 0x00, 0x00, 0x00, 0x00, 0x00, 0x00],
            [0x00, 0x00, 0x00, 0x00, 0x00, 0x00, 0x00, 0x00, 0x00, 0x00, 0x00, 0x00, 0x00, 0x00, 0x00, 0x00, 0x00, 0x00, 0x00, 0x00, 0x00, 0x00, 0x00, 0x00, 0x00, 0x00, 0x00, 0x00, 0x00, 0x00, 0x00, 0x00, 0x00, 0x00, 0x00, 0x00, 0x00, 0x00, 0x00, 0x00, 0x00, 0x00, 0x00, 0x00, 0x00, 0x00, 0x00, 0x00],
            [0x00, 0x00, 0x00, 0x00, 0x00, 0x00, 0x00, 0x00, 0x00, 0x00, 0x00, 0x00, 0x00, 0x00, 0x00, 0x00, 0x00, 0x00, 0x00, 0x00, 0x00, 0x00, 0x00, 0x00, 0x00, 0x00, 0x00, 0x00, 0x00, 0x00, 0x00, 0x00, 0x00, 0x00, 0x00, 0x00, 0x00, 0x00, 0x00, 0x00, 0x00, 0x00, 0x00, 0x00, 0x00, 0x00, 0x00, 0x00],
            [0x00, 0x00, 0x00, 0x00, 0x00, 0x00, 0x00, 0x00, 0x00, 0x00, 0x00, 0x00, 0x00, 0x00, 0x00, 0x00, 0x00, 0x00, 0x00, 0x00, 0x00, 0x00, 0x00, 0x00, 0x00, 0x00, 0x00, 0x00, 0x00, 0x00, 0x00, 0x00, 0x00, 0x00, 0x00, 0x00, 0x00, 0x00, 0x00, 0x00, 0x00, 0x00, 0x00, 0x00, 0x00, 0x00, 0x00, 0x00]
        );
        public static readonly G2 Generator = new(
            [0x02, 0x4a, 0xa2, 0xb2, 0xf0, 0x8f, 0x0a, 0x91, 0x26, 0x08, 0x05, 0x27, 0x2d, 0xc5, 0x10, 0x51, 0xc6, 0xe4, 0x7a, 0xd4, 0xfa, 0x40, 0x3b, 0x02, 0xb4, 0x51, 0x0b, 0x64, 0x7a, 0xe3, 0xd1, 0x77, 0x0b, 0xac, 0x03, 0x26, 0xa8, 0x05, 0xbb, 0xef, 0xd4, 0x80, 0x56, 0xc8, 0xc1, 0x21, 0xbd, 0xb8],
            [0x13, 0xe0, 0x2b, 0x60, 0x52, 0x71, 0x9f, 0x60, 0x7d, 0xac, 0xd3, 0xa0, 0x88, 0x27, 0x4f, 0x65, 0x59, 0x6b, 0xd0, 0xd0, 0x99, 0x20, 0xb6, 0x1a, 0xb5, 0xda, 0x61, 0xbb, 0xdc, 0x7f, 0x50, 0x49, 0x33, 0x4c, 0xf1, 0x12, 0x13, 0x94, 0x5d, 0x57, 0xe5, 0xac, 0x7d, 0x05, 0x5d, 0x04, 0x2b, 0x7e],
            [0x0c, 0xe5, 0xd5, 0x27, 0x72, 0x7d, 0x6e, 0x11, 0x8c, 0xc9, 0xcd, 0xc6, 0xda, 0x2e, 0x35, 0x1a, 0xad, 0xfd, 0x9b, 0xaa, 0x8c, 0xbd, 0xd3, 0xa7, 0x6d, 0x42, 0x9a, 0x69, 0x51, 0x60, 0xd1, 0x2c, 0x92, 0x3a, 0xc9, 0xcc, 0x3b, 0xac, 0xa2, 0x89, 0xe1, 0x93, 0x54, 0x86, 0x08, 0xb8, 0x28, 0x01],
            [0x06, 0x06, 0xc4, 0xa0, 0x2e, 0xa7, 0x34, 0xcc, 0x32, 0xac, 0xd2, 0xb0, 0x2b, 0xc2, 0x8b, 0x99, 0xcb, 0x3e, 0x28, 0x7e, 0x85, 0xa7, 0x63, 0xaf, 0x26, 0x74, 0x92, 0xab, 0x57, 0x2e, 0x99, 0xab, 0x3f, 0x37, 0x0d, 0x27, 0x5c, 0xec, 0x1d, 0xa1, 0xaa, 0xa9, 0x07, 0x5f, 0xf0, 0x5f, 0x79, 0xbe]
        );

        public G2(ReadOnlySpan<byte> X0, ReadOnlySpan<byte> X1, ReadOnlySpan<byte> Y0, ReadOnlySpan<byte> Y1)
        {
            if (X0.Length != 48 || X1.Length != 48 || Y0.Length != 48 || Y1.Length != 48)
            {
                throw new Exception("Cannot create G2 point, encoded values must be 48 bytes each.");
            }
            X0.CopyTo(X.Item1);
            X1.CopyTo(X.Item2);
            Y0.CopyTo(Y.Item1);
            Y1.CopyTo(Y.Item2);
        }

        public static G2 FromScalar(UInt256 x)
        {
            return x.ToBigEndian() * Generator;
        }

        public static G2 FromX(ReadOnlySpan<byte> X0, ReadOnlySpan<byte> X1, bool sign)
        {
            if (X0.Length != 48 || X1.Length != 48)
            {
                throw new Exception("Cannot create G2 point from X, encoded values must be 48 bytes each.");
            }

            // y ^ 2 = sqrt(x ^ 3 + 4(1 + i)) = a + bi

<<<<<<< HEAD
            public static G2 FromX(ReadOnlySpan<byte> X0, ReadOnlySpan<byte> X1, bool sign)
            {
                if (X0.Length != 48 || X1.Length != 48)
                {
                    throw new Exception("Cannot create G2 point from X, encoded values must be 48 bytes each.");
                }
                
                Fp2 x = new(X1, X0);
                var y = Fp2.Sqrt((x ^ 3) + new Fp2(4, 4), sign);

                return new G2(X0, X1, y.b.ToBytes(), y.a.ToBytes());
=======
            Fp c0 = X0;
            Fp c1 = X1;

            Fp a = (c0 ^ 3) - (3 * c0 * (c1 ^ 2)) + 4;
            Fp b = -(c1 ^ 3) + 3 * (c0 ^ 2) * c1 + 4;
            (Fp, Fp) l = Fp.Sqrt((a ^ 2) + (b ^ 2));

            // test all possible signs
            for (int i = 0; i < 2; i++)
            {
                Fp lCurrent = i == 0 ? l.Item1 : l.Item2;
                for (int j = 0; j < 2; j++)
                {
                    (Fp, Fp) y0 = Fp.Sqrt(((-a) + lCurrent) / 2);
                    (Fp, Fp) y1 = Fp.Sqrt((a + lCurrent) / 2);

                    Fp y0Current = j == 0 ? y0.Item1 : y0.Item2;

                    for (int k = 0; k < 2; k++)
                    {
                        Fp y1Current = k == 0 ? y1.Item1 : y1.Item2;

                        if ((y0Current < y1Current) != sign)
                        {
                            continue;
                        }

                        if (2 * y0Current * y1Current != b)
                        {
                            continue;
                        }

                        if ((y0Current ^ 2) - (y1Current ^ 2) != a)
                        {
                            continue;
                        }

                        return new G2(X0, X1, y0Current.ToBytes(), y1Current.ToBytes());
                    }
                }
>>>>>>> 872e1aee
            }

            throw new Exception("Could not twist invalid x coordinate.");
        }

        public override bool Equals(object obj) => Equals(obj as G1);

        public bool Equals(G2 p)
        {
            return X.Item1.SequenceEqual(p.X.Item1) && X.Item2.SequenceEqual(p.X.Item2) && Y.Item1.SequenceEqual(p.Y.Item1) && Y.Item2.SequenceEqual(p.Y.Item2);
        }
        public override int GetHashCode() => (X, Y).GetHashCode();

        public static bool operator ==(G2 p, G2 q)
        {
            return p.Equals(q);
        }

        public static bool operator !=(G2 p, G2 q) => !p.Equals(q);

        public static G2 operator *(ReadOnlySpan<byte> s, G2 p)
        {
            if (s.Length != 32)
            {
                throw new Exception("Scalar must be 32 bytes to multiply with G2 point.");
            }

            Span<byte> encoded = stackalloc byte[288];
            Span<byte> output = stackalloc byte[256];
            p.Encode(encoded[..256]);
            s.CopyTo(encoded[256..]);
            Pairings.BlsG2Mul(encoded, output);
            return new G2(output[16..64], output[80..128], output[144..192], output[208..]);
        }

        public static G2 operator *(UInt256 s, G2 p)
        {
            return s.ToBigEndian() * p;
        }

        public static G2 operator +(G2 p, G2 q)
        {
            Span<byte> encoded = stackalloc byte[512];
            Span<byte> output = stackalloc byte[256];
            p.Encode(encoded[..256]);
            q.Encode(encoded[256..]);
            Pairings.BlsG2Add(encoded, output);
            return new G2(output[16..64], output[80..128], output[144..192], output[208..]);
        }

        public static G2 operator -(G2 p)
        {
            return SubgroupOrderMinusOne * p;
        }

        internal void Encode(Span<byte> output)
        {
            if (output.Length != 256)
            {
                throw new Exception("Encoding G2 point requires 256 bytes.");
            }

            X.Item1.CopyTo(output[16..]);
            X.Item2.CopyTo(output[80..]);
            Y.Item1.CopyTo(output[144..]);
            Y.Item2.CopyTo(output[208..]);
        }
    }

    public class Fp
    {
        internal BigInteger _value;

        public Fp(ReadOnlySpan<byte> bytes)
        {
            if (bytes.Length != 48)
            {
                throw new Exception("Field point must have 48 bytes");
            }
            _value = Normalise(new BigInteger(bytes, true, true));
        }

        public Fp(BigInteger value)
        {
            _value = Normalise(value);
        }

        private static BigInteger Normalise(BigInteger x)
        {
            BigInteger unnormalised = x % BaseFieldOrder;
            return (unnormalised.Sign == 1) ? unnormalised : (BaseFieldOrder + unnormalised);
        }

        public static implicit operator Fp(byte[] v) => new(v);
        public static implicit operator Fp(ReadOnlySpan<byte> v) => new(v);
        public static implicit operator Fp(BigInteger v) => new(v);
        public static implicit operator Fp(int v) => new(v);

        public byte[] ToBytes()
        {
            return _value.ToBigEndianByteArray(48);
        }

        public static (Fp, Fp) Sqrt(Fp x)
        {
            Fp res = x ^ ((BaseFieldOrder + 1) / 4);
            return (res, -res);
        }

        public static Fp operator -(Fp x)
        {
            return BaseFieldOrder - x._value;
        }

        public static Fp operator ^(Fp x, Fp exp)
        {
            return BigInteger.ModPow(x._value, exp._value, BaseFieldOrder);
        }

        public static Fp operator +(Fp x, Fp y)
        {
            return x._value + y._value;
        }

        public static bool operator <(Fp x, Fp y)
        {
            return x._value < y._value;
        }

        public static bool operator >(Fp x, Fp y)
        {
            return x._value > y._value;
        }
        public override bool Equals(object obj) => Equals(obj as Fp);

        public bool Equals(Fp p)
        {
            return _value == p._value;
        }
        public override int GetHashCode() => _value.GetHashCode();

        public static bool operator ==(Fp x, Fp y)
        {
            return x._value == y._value;
        }

        public static bool operator !=(Fp x, Fp y) => !x.Equals(y);

        private static BigInteger gcdExtended(BigInteger a, BigInteger b, ref BigInteger x, ref BigInteger y)
        {
            if (a == 0)
            {
                x = 0;
                y = 1;
                return b;
            }

            BigInteger x1 = 1, y1 = 1;
            BigInteger gcd = gcdExtended(b % a, a, ref x1, ref y1);

            x = y1 - (b / a) * x1;
            y = x1;

            return gcd;
        }

        public static Fp Inv(Fp c)
        {
            BigInteger x = 1;
            BigInteger y = 1;
            gcdExtended(c._value, BaseFieldOrder, ref x, ref y);
            return x;
        }

        public static Fp operator *(Fp x, Fp y)
        {
            return x._value * y._value;
        }

        public static Fp operator -(Fp x, Fp y)
        {
            return x + (-y);
        }

        public static Fp operator /(Fp x, Fp y)
        {
            return x * Inv(y);
        }

        public class Fp2
        {
            // ai + b
            public Fp a, b;
            
            public Fp2(Fp a, Fp b)
            {
                this.a = a;
                this.b = b;
            }

            public static (Fp, Fp) Len(Fp2 x)
            {
                return Fp.Sqrt((x.a ^ 2) + (x.b ^ 2));
            }

            public static Fp2 operator -(Fp2 x)
            {
                return new(-x.a, -x.b);
            }

            public static Fp2 operator ^(Fp2 x, int exp)
            {
                Fp2 acc = new(0, 1);
                for (int i = 0; i < exp; i++)
                {
                    acc *= x;
                }
                return acc;
            }

            public static Fp2 operator +(Fp2 x, Fp2 y)
            {
                return new(x.a + y.a, x.b + y.b);
            }

            public override bool Equals(object obj) => Equals(obj as Fp2);

            public bool Equals(Fp2 p)
            {
                return (a == p.a) && (b == p.b);
            }
            public override int GetHashCode() => (a, b).GetHashCode();

            public static bool operator ==(Fp2 x, Fp2 y)
            {
                return x.Equals(y);
            }

            public static bool operator !=(Fp2 x, Fp2 y) => !x.Equals(y);

            public static Fp2 Inv(Fp2 c)
            {
                Fp lenSqr = (c.a ^ 2) + (c.b ^ 2);
                return new((-c.a) / lenSqr, c.b / lenSqr);
            }

            public static Fp2 operator *(Fp2 x, Fp2 y)
            {
                return new((x.a * y.b) + (x.b * y.a), (x.b * y.b) - (x.a * y.a));
            }

            public static Fp2 operator -(Fp2 x, Fp2 y)
            {
                return x + (-y);
            }

            public static Fp2 operator /(Fp2 x, Fp2 y)
            {
                return x * Inv(y);
            }

            public static Fp2 Sqrt(Fp2 x, bool sign)
            {
                (Fp, Fp) l = Len(x);
                // test all possible signs
                for (int i = 0; i < 2; i++)
                {
                    Fp lCurrent = i == 0 ? l.Item1 : l.Item2;
                    for (int j = 0; j < 2; j++)
                    {
                        // sqrt(x) = ai + b
                        (Fp, Fp) b = Fp.Sqrt(((-x.b) + lCurrent) / 2);
                        (Fp, Fp) a = Fp.Sqrt((x.b + lCurrent) / 2);

                        Fp bCurrent = j == 0 ? b.Item1 : b.Item2;

                        for (int k = 0; k < 2; k++)
                        {
                            Fp aCurrent = k == 0 ? a.Item1 : a.Item2;

                            if ((bCurrent < aCurrent) != sign)
                            {
                                continue;
                            }

                            if (2 * aCurrent * bCurrent != x.a)
                            {
                                continue;
                            }

                            if ((bCurrent ^ 2)  - (aCurrent ^ 2) != x.b)
                            {
                                continue;
                            }

                            return new Fp2(aCurrent, bCurrent);
                        }
                    }
                }
                throw new Exception("Could not calculate sqrt of Fp2 point");
            }
        }
    }
}<|MERGE_RESOLUTION|>--- conflicted
+++ resolved
@@ -149,6 +149,8 @@
             X.CopyTo(output[16..]);
             Y.CopyTo(output[80..]);
         }
+
+        
     }
 
     public class G2 : IEquatable<G2>
@@ -194,19 +196,6 @@
 
             // y ^ 2 = sqrt(x ^ 3 + 4(1 + i)) = a + bi
 
-<<<<<<< HEAD
-            public static G2 FromX(ReadOnlySpan<byte> X0, ReadOnlySpan<byte> X1, bool sign)
-            {
-                if (X0.Length != 48 || X1.Length != 48)
-                {
-                    throw new Exception("Cannot create G2 point from X, encoded values must be 48 bytes each.");
-                }
-                
-                Fp2 x = new(X1, X0);
-                var y = Fp2.Sqrt((x ^ 3) + new Fp2(4, 4), sign);
-
-                return new G2(X0, X1, y.b.ToBytes(), y.a.ToBytes());
-=======
             Fp c0 = X0;
             Fp c1 = X1;
 
@@ -247,7 +236,6 @@
                         return new G2(X0, X1, y0Current.ToBytes(), y1Current.ToBytes());
                     }
                 }
->>>>>>> 872e1aee
             }
 
             throw new Exception("Could not twist invalid x coordinate.");
@@ -436,8 +424,9 @@
         {
             return x * Inv(y);
         }
-
-        public class Fp2
+    }
+
+    public class Fp2
         {
             // ai + b
             public Fp a, b;
@@ -550,5 +539,4 @@
                 throw new Exception("Could not calculate sqrt of Fp2 point");
             }
         }
-    }
 }