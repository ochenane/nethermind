--- conflicted
+++ resolved
@@ -839,17 +839,10 @@
 
                 _pathStateDb?.EndOfCleanupRequests();
 
-<<<<<<< HEAD
                 //waiting for the clean up database here before any processing happens
-                //TrieStoreByPath prevents direct DB reads if cleanup has not finished, to avoid dirty reads,so this in theory should not be required.
-                //Is it safe to reads via traversing the trie while cleanup is still in progress.
-                _pathStateDb?.WaitForPrunning();
-=======
-                //waiting for the cleand up database here before any processing happens
                 //TrieStoreByPath prevents direct DB reads if cleanup has not finished, to avoid dirty reads,so this in theory should not be required.
                 //Is it safe to reads via traversing the trie while cleanup is still in progress?
                 //_pathStateDb?.WaitForPrunning();
->>>>>>> 43e219c4
 
                 _stateDb?.Flush();
                 _codeDb.Flush();
