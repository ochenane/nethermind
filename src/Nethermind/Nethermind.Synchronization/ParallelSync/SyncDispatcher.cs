//  Copyright (c) 2021 Demerzel Solutions Limited
//  This file is part of the Nethermind library.
// 
//  The Nethermind library is free software: you can redistribute it and/or modify
//  it under the terms of the GNU Lesser General Public License as published by
//  the Free Software Foundation, either version 3 of the License, or
//  (at your option) any later version.
// 
//  The Nethermind library is distributed in the hope that it will be useful,
//  but WITHOUT ANY WARRANTY; without even the implied warranty of
//  MERCHANTABILITY or FITNESS FOR A PARTICULAR PURPOSE. See the
//  GNU Lesser General Public License for more details.
// 
//  You should have received a copy of the GNU Lesser General Public License
//  along with the Nethermind. If not, see <http://www.gnu.org/licenses/>.

using System;
using System.Threading;
using System.Threading.Tasks;
using Nethermind.Logging;
using Nethermind.Synchronization.Peers;

namespace Nethermind.Synchronization.ParallelSync
{
    public abstract class SyncDispatcher<T>
    {
        private object _feedStateManipulation = new();
        private SyncFeedState _currentFeedState = SyncFeedState.Dormant;

        private IPeerAllocationStrategyFactory<T> PeerAllocationStrategyFactory { get; }

        protected ILogger Logger { get; }
        protected ISyncFeed<T> Feed { get; }
        protected ISyncPeerPool SyncPeerPool { get; }

        protected SyncDispatcher(
            ISyncFeed<T>? syncFeed,
            ISyncPeerPool? syncPeerPool,
            IPeerAllocationStrategyFactory<T>? peerAllocationStrategy,
            ILogManager? logManager)
        {
            Logger = logManager?.GetClassLogger<SyncDispatcher<T>>() ?? throw new ArgumentNullException(nameof(logManager));
            Feed = syncFeed ?? throw new ArgumentNullException(nameof(syncFeed));
            SyncPeerPool = syncPeerPool ?? throw new ArgumentNullException(nameof(syncPeerPool));
            PeerAllocationStrategyFactory = peerAllocationStrategy ?? throw new ArgumentNullException(nameof(peerAllocationStrategy));

            syncFeed.StateChanged += SyncFeedOnStateChanged;
        }

        private TaskCompletionSource<object?>? _dormantStateTask = new();

        protected abstract Task Dispatch(PeerInfo peerInfo, T request, CancellationToken cancellationToken);

        private bool isCanceled;
        
        public async Task Start(CancellationToken cancellationToken)
        {
            cancellationToken.Register(() =>
            {
                lock (_feedStateManipulation)
                {
                    isCanceled = true;
                    _dormantStateTask?.SetCanceled();
                }
            });

            UpdateState(Feed.CurrentState);
            while (true)
            {
                if (cancellationToken.IsCancellationRequested)
                {
                    break;
                }

                SyncFeedState currentStateLocal;
                TaskCompletionSource<object?>? dormantTaskLocal;
                lock (_feedStateManipulation)
                {
                    currentStateLocal = _currentFeedState;
                    dormantTaskLocal = _dormantStateTask;
                    if (isCanceled)
                    {
                        break;
                    }
                }

                if (currentStateLocal == SyncFeedState.Dormant)
                {
                    if (Logger.IsDebug) Logger.Debug($"{GetType().Name} is going to sleep.");
                    if (dormantTaskLocal == null)
                    {
                        if (Logger.IsWarn) Logger.Warn("Dormant task is NULL when trying to await it");
                    }

                    await (dormantTaskLocal?.Task ?? Task.CompletedTask);
                    if (Logger.IsDebug) Logger.Debug($"{GetType().Name} got activated.");
                }
                else if (currentStateLocal == SyncFeedState.Active)
                {
                    T request = await (Feed.PrepareRequest() ?? Task.FromResult<T>(default!)); // just to avoid null refs
                    if (request == null)
                    {
                        if (!Feed.IsMultiFeed)
                        {
                            if (Logger.IsTrace) Logger.Trace($"{Feed.GetType().Name} enqueued a null request.");
                        }

                        await Task.Delay(10, cancellationToken);
                        continue;
                    }

                    SyncPeerAllocation allocation = await Allocate(request);
                    PeerInfo? allocatedPeer = allocation.Current;
                    if (Logger.IsTrace) Logger.Trace($"Allocated peer: {allocatedPeer}");
                    if (allocatedPeer != null)
                    {
<<<<<<< HEAD
                        if (Logger.IsTrace) Logger.Trace($"SyncDispatcher request: {request}, AllocatedPeer {allocation.Current}");
                        Task task = Dispatch(allocatedPeer, request, cancellationToken).ContinueWith(t =>
=======
                        Task task = Dispatch(allocatedPeer, request, cancellationToken)
                            .ContinueWith(t =>
>>>>>>> 593530f1
                        {
                            if (t.IsFaulted)
                            {
                                if (Logger.IsWarn) Logger.Warn($"Failure when executing request {t.Exception}");
                            }

                            try
                            {
                                SyncResponseHandlingResult result = Feed.HandleResponse(request, allocatedPeer);
                                ReactToHandlingResult(request, result, allocatedPeer);
                            }
                            catch (ObjectDisposedException)
                            {
                                if (Logger.IsInfo) Logger.Info("Ignoring sync response as the DB has already closed.");
                            }
                            catch (Exception e)
                            {
                                // possibly clear the response and handle empty response batch here (to avoid missing parts)
                                // this practically corrupts sync
                                if (Logger.IsError) Logger.Error("Error when handling response", e);
                            }
                            finally
                            {
                                Free(allocation);
                            }
                        }, cancellationToken);

                        if (!Feed.IsMultiFeed)
                        {
                            if (Logger.IsDebug) Logger.Debug($"Awaiting single dispatch from {Feed.GetType().Name} with allocated {allocatedPeer}");
                            await task;
                            if (Logger.IsDebug) Logger.Debug($"Single dispatch from {Feed.GetType().Name} with allocated {allocatedPeer} has been processed");
                        }
                    }
                    else
                    {
                        Logger.Debug($"DISPATCHER - {this.GetType().Name}: peer NOT allocated");
                        SyncResponseHandlingResult result = Feed.HandleResponse(request);
                        ReactToHandlingResult(request, result, null);
                    }
                }
                else if (currentStateLocal == SyncFeedState.Finished)
                {
                    if (Logger.IsInfo) Logger.Info($"{GetType().Name} has finished work.");
                    break;
                }
            }
        }

        protected virtual void Free(SyncPeerAllocation allocation)
        {
            SyncPeerPool.Free(allocation);
        }

        protected virtual async Task<SyncPeerAllocation> Allocate(T request)
        {
            SyncPeerAllocation allocation = await SyncPeerPool.Allocate(PeerAllocationStrategyFactory.Create(request), Feed.Contexts, 1000);
            return allocation;
        }

        private void ReactToHandlingResult(T request, SyncResponseHandlingResult result, PeerInfo? peer)
        {
            if (peer != null)
            {
                switch (result)
                {
                    case SyncResponseHandlingResult.Emptish:
                        break;
                    case SyncResponseHandlingResult.Ignored:
                        Logger.Error($"Feed response was ignored.");
                        break;
                    case SyncResponseHandlingResult.LesserQuality:
                        SyncPeerPool.ReportWeakPeer(peer, Feed.Contexts);
                        break;
                    case SyncResponseHandlingResult.NoProgress:
                        SyncPeerPool.ReportNoSyncProgress(peer, Feed.Contexts);
                        break;
                    case SyncResponseHandlingResult.NotAssigned:
                        break;
                    case SyncResponseHandlingResult.InternalError:
                        Logger.Error($"Feed {Feed} has reported an internal error when handling {request}");
                        break;
                    case SyncResponseHandlingResult.OK:
                        break;
                    default:
                        throw new ArgumentOutOfRangeException(nameof(result), result, null);
                }
            }
        }

        private void SyncFeedOnStateChanged(object? sender, SyncFeedStateEventArgs e)
        {
            SyncFeedState state = e.NewState;
            UpdateState(state);
        }

        private void UpdateState(SyncFeedState state)
        {
            lock (_feedStateManipulation)
            {
                if (_currentFeedState != state)
                {
                    if(Logger.IsDebug) Logger.Debug($"{Feed.GetType().Name} state changed to {state}");

                    _currentFeedState = state;
                    TaskCompletionSource<object?>? newDormantStateTask = null;
                    if (state == SyncFeedState.Dormant)
                    {
                        newDormantStateTask = new TaskCompletionSource<object?>();
                    }

                    var previous = Interlocked.Exchange(ref _dormantStateTask, newDormantStateTask);
                    previous?.TrySetResult(null);
                }
            }
        }
    }
}<|MERGE_RESOLUTION|>--- conflicted
+++ resolved
@@ -114,13 +114,9 @@
                     if (Logger.IsTrace) Logger.Trace($"Allocated peer: {allocatedPeer}");
                     if (allocatedPeer != null)
                     {
-<<<<<<< HEAD
                         if (Logger.IsTrace) Logger.Trace($"SyncDispatcher request: {request}, AllocatedPeer {allocation.Current}");
-                        Task task = Dispatch(allocatedPeer, request, cancellationToken).ContinueWith(t =>
-=======
                         Task task = Dispatch(allocatedPeer, request, cancellationToken)
                             .ContinueWith(t =>
->>>>>>> 593530f1
                         {
                             if (t.IsFaulted)
                             {
