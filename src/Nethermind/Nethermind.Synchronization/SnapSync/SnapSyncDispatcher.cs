// SPDX-FileCopyrightText: 2022 Demerzel Solutions Limited
// SPDX-License-Identifier: LGPL-3.0-only

<<<<<<< HEAD
using System.Collections.Generic;
=======
using System;
>>>>>>> bb2b5a8f
using System.Threading;
using System.Threading.Tasks;
using Nethermind.Blockchain;
using Nethermind.Blockchain.Synchronization;
using Nethermind.Core.Extensions;
using Nethermind.Logging;
using Nethermind.State.Snap;
using Nethermind.Synchronization.FastSync;
using Nethermind.Synchronization.ParallelSync;
using Nethermind.Synchronization.Peers;

namespace Nethermind.Synchronization.SnapSync
{
    public class SnapSyncDispatcher : SyncDispatcher<SnapSyncBatch>
    {
        public SnapSyncDispatcher(ISyncFeed<SnapSyncBatch>? syncFeed, ISyncPeerPool? syncPeerPool, IPeerAllocationStrategyFactory<SnapSyncBatch>? peerAllocationStrategy, ILogManager? logManager)
            : base(syncFeed, syncPeerPool, peerAllocationStrategy, logManager)
        {
        }

        protected override async Task Dispatch(PeerInfo peerInfo, SnapSyncBatch batch, CancellationToken cancellationToken)
        {
            ISyncPeer peer = peerInfo.SyncPeer;
            //TODO: replace with a constant "snap"
            if (peer.TryGetSatelliteProtocol<ISnapSyncPeer>("snap", out var handler))
            {
                try
                {
                    if (batch.AccountRangeRequest is not null)
                    {
                        batch.AccountRangeResponse = await handler.GetAccountRange(batch.AccountRangeRequest, cancellationToken);
                    }
                    else if (batch.StorageRangeRequest is not null)
                    {
                        batch.StorageRangeResponse = await handler.GetStorageRange(batch.StorageRangeRequest, cancellationToken);
                    }
                    else if (batch.CodesRequest is not null)
                    {
                        batch.CodesResponse = await handler.GetByteCodes(batch.CodesRequest, cancellationToken);
                    }
                    else if (batch.AccountsToRefreshRequest is not null)
                    {
                        batch.AccountsToRefreshResponse = await handler.GetTrieNodes(batch.AccountsToRefreshRequest, cancellationToken);
                    }
                }
                catch (Exception e)
                {
<<<<<<< HEAD
                    Task<IReadOnlyList<byte[]>> task = handler.GetByteCodes(batch.CodesRequest, cancellationToken);

                    await task.ContinueWith(
                        (t, state) =>
                        {
                            if (t.IsFaulted)
                            {
                                if (Logger.IsTrace)
                                    Logger.Error("DEBUG/ERROR Error after dispatching the snap sync request", t.Exception);
                            }

                            SnapSyncBatch batchLocal = (SnapSyncBatch)state!;
                            if (t.IsCompletedSuccessfully)
                            {
                                batchLocal.CodesResponse = t.Result;
                            }
                        }, batch);
                }
                else if (batch.AccountsToRefreshRequest is not null)
                {
                    Task<IReadOnlyList<byte[]>> task = handler.GetTrieNodes(batch.AccountsToRefreshRequest, cancellationToken);

                    await task.ContinueWith(
                        (t, state) =>
                        {
                            if (t.IsFaulted)
                            {
                                if (Logger.IsTrace)
                                    Logger.Error("DEBUG/ERROR Error after dispatching the snap sync request", t.Exception);
                            }

                            SnapSyncBatch batchLocal = (SnapSyncBatch)state!;
                            if (t.IsCompletedSuccessfully)
                            {
                                batchLocal.AccountsToRefreshResponse = t.Result;
                            }
                        }, batch);
=======
                    if (Logger.IsDebug)
                        Logger.Error($"DEBUG/ERROR Error after dispatching the snap sync request. Request: {batch}", e);
>>>>>>> bb2b5a8f
                }
            }

            await Task.CompletedTask;
        }
    }
}<|MERGE_RESOLUTION|>--- conflicted
+++ resolved
@@ -1,19 +1,11 @@
 // SPDX-FileCopyrightText: 2022 Demerzel Solutions Limited
 // SPDX-License-Identifier: LGPL-3.0-only
 
-<<<<<<< HEAD
-using System.Collections.Generic;
-=======
 using System;
->>>>>>> bb2b5a8f
 using System.Threading;
 using System.Threading.Tasks;
-using Nethermind.Blockchain;
 using Nethermind.Blockchain.Synchronization;
-using Nethermind.Core.Extensions;
 using Nethermind.Logging;
-using Nethermind.State.Snap;
-using Nethermind.Synchronization.FastSync;
 using Nethermind.Synchronization.ParallelSync;
 using Nethermind.Synchronization.Peers;
 
@@ -53,48 +45,8 @@
                 }
                 catch (Exception e)
                 {
-<<<<<<< HEAD
-                    Task<IReadOnlyList<byte[]>> task = handler.GetByteCodes(batch.CodesRequest, cancellationToken);
-
-                    await task.ContinueWith(
-                        (t, state) =>
-                        {
-                            if (t.IsFaulted)
-                            {
-                                if (Logger.IsTrace)
-                                    Logger.Error("DEBUG/ERROR Error after dispatching the snap sync request", t.Exception);
-                            }
-
-                            SnapSyncBatch batchLocal = (SnapSyncBatch)state!;
-                            if (t.IsCompletedSuccessfully)
-                            {
-                                batchLocal.CodesResponse = t.Result;
-                            }
-                        }, batch);
-                }
-                else if (batch.AccountsToRefreshRequest is not null)
-                {
-                    Task<IReadOnlyList<byte[]>> task = handler.GetTrieNodes(batch.AccountsToRefreshRequest, cancellationToken);
-
-                    await task.ContinueWith(
-                        (t, state) =>
-                        {
-                            if (t.IsFaulted)
-                            {
-                                if (Logger.IsTrace)
-                                    Logger.Error("DEBUG/ERROR Error after dispatching the snap sync request", t.Exception);
-                            }
-
-                            SnapSyncBatch batchLocal = (SnapSyncBatch)state!;
-                            if (t.IsCompletedSuccessfully)
-                            {
-                                batchLocal.AccountsToRefreshResponse = t.Result;
-                            }
-                        }, batch);
-=======
                     if (Logger.IsDebug)
                         Logger.Error($"DEBUG/ERROR Error after dispatching the snap sync request. Request: {batch}", e);
->>>>>>> bb2b5a8f
                 }
             }
 
