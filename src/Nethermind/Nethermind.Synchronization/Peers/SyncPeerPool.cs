--- conflicted
+++ resolved
@@ -101,19 +101,6 @@
             INodeStatsManager nodeStatsManager,
             IBetterPeerStrategy betterPeerStrategy,
             int peersMaxCount,
-<<<<<<< HEAD
-=======
-            int allocationsUpgradeIntervalInMs,
-            ILogManager logManager)
-            : this(blockTree, nodeStatsManager, betterPeerStrategy, peersMaxCount, 0, allocationsUpgradeIntervalInMs, logManager)
-        {
-        }
-        
-        public SyncPeerPool(IBlockTree blockTree,
-            INodeStatsManager nodeStatsManager,
-            IBetterPeerStrategy betterPeerStrategy,
-            int peersMaxCount,
->>>>>>> f32626bb
             int priorityPeerMaxCount,
             int allocationsUpgradeIntervalInMsInMs,
             ILogManager logManager)
