// SPDX-FileCopyrightText: 2022 Demerzel Solutions Limited
// SPDX-License-Identifier: LGPL-3.0-only

using System.Collections.Generic;
using System.Threading;
using Nethermind.Blockchain.Filters;
using Nethermind.Blockchain.Find;
using Nethermind.Core;
using Nethermind.Core.Crypto;
using Nethermind.Evm;
using Nethermind.Facade.Filters;
using Nethermind.Facade.Multicall;
using Nethermind.Facade.Proxy.Models.MultiCall;
using Nethermind.Int256;
using Nethermind.Trie;
using static Nethermind.Facade.BlockchainBridge;
using Block = Nethermind.Core.Block;

namespace Nethermind.Facade
{
    public interface IBlockchainBridge : ILogFinder
    {
        Block HeadBlock { get; }
        bool IsMining { get; }
        void RecoverTxSenders(Block block);
        Address? RecoverTxSender(Transaction tx);
        TxReceipt GetReceipt(Hash256 txHash);
        (TxReceipt? Receipt, TxGasInfo? GasInfo, int LogIndexStart) GetReceiptAndGasInfo(Hash256 txHash);
<<<<<<< HEAD
        (TxReceipt? Receipt, Transaction Transaction, UInt256? baseFee) GetTransaction(Hash256 txHash);
        MultiCallOutput MultiCall(BlockHeader header, MultiCallPayload<TransactionWithSourceDetails> payload, CancellationToken cancellationToken);

        CallOutput Call(BlockHeader header, Transaction tx, CancellationToken cancellationToken);
        CallOutput EstimateGas(BlockHeader header, Transaction tx, CancellationToken cancellationToken);
        CallOutput CreateAccessList(BlockHeader header, Transaction tx, CancellationToken cancellationToken, bool optimize);
=======
        (TxReceipt? Receipt, Transaction Transaction, UInt256? baseFee) GetTransaction(Hash256 txHash, bool checkTxnPool = true);
        BlockchainBridge.CallOutput Call(BlockHeader header, Transaction tx, CancellationToken cancellationToken);
        BlockchainBridge.CallOutput EstimateGas(BlockHeader header, Transaction tx, CancellationToken cancellationToken);
        BlockchainBridge.CallOutput CreateAccessList(BlockHeader header, Transaction tx, CancellationToken cancellationToken, bool optimize);
>>>>>>> 4460f7a7
        ulong GetChainId();

        int NewBlockFilter();
        int NewPendingTransactionFilter();
        int NewFilter(BlockParameter? fromBlock, BlockParameter? toBlock, object? address = null, IEnumerable<object>? topics = null);
        void UninstallFilter(int filterId);
        bool FilterExists(int filterId);
        Hash256[] GetBlockFilterChanges(int filterId);
        Hash256[] GetPendingTransactionFilterChanges(int filterId);
        FilterLog[] GetLogFilterChanges(int filterId);

        FilterType GetFilterType(int filterId);
        FilterLog[] GetFilterLogs(int filterId);

        LogFilter GetFilter(BlockParameter fromBlock, BlockParameter toBlock, object? address = null, IEnumerable<object>? topics = null);
        IEnumerable<FilterLog> GetLogs(LogFilter filter, BlockHeader fromBlock, BlockHeader toBlock, CancellationToken cancellationToken = default);
        IEnumerable<FilterLog> GetLogs(BlockParameter fromBlock, BlockParameter toBlock, object? address = null, IEnumerable<object>? topics = null, CancellationToken cancellationToken = default);

        bool TryGetLogs(int filterId, out IEnumerable<FilterLog> filterLogs, CancellationToken cancellationToken = default);
        void RunTreeVisitor(ITreeVisitor treeVisitor, Hash256 stateRoot);
        bool HasStateForRoot(Hash256 stateRoot);
    }
}<|MERGE_RESOLUTION|>--- conflicted
+++ resolved
@@ -26,19 +26,12 @@
         Address? RecoverTxSender(Transaction tx);
         TxReceipt GetReceipt(Hash256 txHash);
         (TxReceipt? Receipt, TxGasInfo? GasInfo, int LogIndexStart) GetReceiptAndGasInfo(Hash256 txHash);
-<<<<<<< HEAD
-        (TxReceipt? Receipt, Transaction Transaction, UInt256? baseFee) GetTransaction(Hash256 txHash);
+        (TxReceipt? Receipt, Transaction Transaction, UInt256? baseFee) GetTransaction(Hash256 txHash, bool checkTxnPool = true);
+        CallOutput Call(BlockHeader header, Transaction tx, CancellationToken cancellationToken);
         MultiCallOutput MultiCall(BlockHeader header, MultiCallPayload<TransactionWithSourceDetails> payload, CancellationToken cancellationToken);
 
-        CallOutput Call(BlockHeader header, Transaction tx, CancellationToken cancellationToken);
         CallOutput EstimateGas(BlockHeader header, Transaction tx, CancellationToken cancellationToken);
         CallOutput CreateAccessList(BlockHeader header, Transaction tx, CancellationToken cancellationToken, bool optimize);
-=======
-        (TxReceipt? Receipt, Transaction Transaction, UInt256? baseFee) GetTransaction(Hash256 txHash, bool checkTxnPool = true);
-        BlockchainBridge.CallOutput Call(BlockHeader header, Transaction tx, CancellationToken cancellationToken);
-        BlockchainBridge.CallOutput EstimateGas(BlockHeader header, Transaction tx, CancellationToken cancellationToken);
-        BlockchainBridge.CallOutput CreateAccessList(BlockHeader header, Transaction tx, CancellationToken cancellationToken, bool optimize);
->>>>>>> 4460f7a7
         ulong GetChainId();
 
         int NewBlockFilter();
