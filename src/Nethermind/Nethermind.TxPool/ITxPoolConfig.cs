--- conflicted
+++ resolved
@@ -13,14 +13,10 @@
         [ConfigItem(DefaultValue = "2048", Description = "Max number of transactions held in mempool (more transactions in mempool mean more memory used")]
         int Size { get; set; }
 
-<<<<<<< HEAD
-        [ConfigItem(DefaultValue = "true", Description = "If true, all blob transactions would be stored in persistent db")]
-=======
         [ConfigItem(DefaultValue = "true", Description = "If true, blob transactions support will be enabled")]
         bool BlobSupportEnabled { get; set; }
 
-        [ConfigItem(DefaultValue = "false", Description = "If true, all blob transactions would be stored in persistent db")]
->>>>>>> cc33167c
+        [ConfigItem(DefaultValue = "true", Description = "If true, all blob transactions would be stored in persistent db")]
         bool PersistentBlobStorageEnabled { get; set; }
 
         [ConfigItem(DefaultValue = "16384", Description = "Max number of full blob transactions stored in db (but more transactions in blob pool mean more memory use too")]
