// SPDX-FileCopyrightText: 2022 Demerzel Solutions Limited
// SPDX-License-Identifier: LGPL-3.0-only

using System;
using System.Collections.Generic;
using FluentAssertions;
using Nethermind.Blockchain;
using Nethermind.Blockchain.Receipts;
using Nethermind.Blockchain.Test.Validators;
using Nethermind.Consensus.AuRa;
using Nethermind.Consensus.Processing;
using Nethermind.Consensus.Rewards;
using Nethermind.Consensus.Transactions;
using Nethermind.Consensus.Withdrawals;
using Nethermind.Core;
using Nethermind.Core.Crypto;
using Nethermind.Core.Extensions;
using Nethermind.Core.Test.Builders;
using Nethermind.Db;
using Nethermind.Evm;
using Nethermind.Evm.Tracing;
using Nethermind.Evm.TransactionProcessing;
using Nethermind.Int256;
using Nethermind.Logging;
using Nethermind.Specs;
using Nethermind.Specs.Forks;
using Nethermind.State;
using Nethermind.Trie.Pruning;
using Nethermind.TxPool;
using NSubstitute;
using NUnit.Framework;

namespace Nethermind.AuRa.Test
{
    public class AuraBlockProcessorTests
    {
        [Test]
        public void Prepared_block_contains_author_field()
        {
            AuRaBlockProcessor processor = CreateProcessor().Processor;

            BlockHeader header = Build.A.BlockHeader.WithAuthor(TestItem.AddressD).TestObject;
            Block block = Build.A.Block.WithHeader(header).TestObject;
            Block[] processedBlocks = processor.Process(
                Keccak.EmptyTreeHash,
                new List<Block> { block },
                ProcessingOptions.None,
                NullBlockTracer.Instance);
            Assert.That(processedBlocks.Length, Is.EqualTo(1), "length");
            Assert.That(processedBlocks[0].Author, Is.EqualTo(block.Author), "author");
        }

        [Test]
        public void For_not_empty_block_tx_filter_should_be_called()
        {
            ITxFilter txFilter = Substitute.For<ITxFilter>();
            txFilter
                .IsAllowed(Arg.Any<Transaction>(), Arg.Any<BlockHeader>())
                .Returns(AcceptTxResult.Accepted);
            AuRaBlockProcessor processor = CreateProcessor(txFilter).Processor;

            BlockHeader header = Build.A.BlockHeader.WithAuthor(TestItem.AddressD).WithNumber(3).TestObject;
            Transaction tx = Nethermind.Core.Test.Builders.Build.A.Transaction.WithData(new byte[] { 0, 1 })
                .SignedAndResolved().WithChainId(105).WithGasPrice(0).WithValue(0).TestObject;
            Block block = Build.A.Block.WithHeader(header).WithTransactions(new Transaction[] { tx }).TestObject;
            Block[] processedBlocks = processor.Process(
                Keccak.EmptyTreeHash,
                new List<Block> { block },
                ProcessingOptions.None,
                NullBlockTracer.Instance);
            txFilter.Received().IsAllowed(Arg.Any<Transaction>(), Arg.Any<BlockHeader>());
        }

        [Test]
        public void For_normal_processing_it_should_not_fail_with_gas_remaining_rules()
        {
            AuRaBlockProcessor processor = CreateProcessor().Processor;
            int gasLimit = 10000000;
            BlockHeader header = Build.A.BlockHeader.WithAuthor(TestItem.AddressD).WithNumber(3).TestObject;
            Transaction tx = Nethermind.Core.Test.Builders.Build.A.Transaction.WithData(new byte[] { 0, 1 })
                .SignedAndResolved().WithChainId(105).WithGasPrice(0).WithValue(0).WithGasLimit(gasLimit + 1).TestObject;
            Block block = Build.A.Block.WithHeader(header).WithTransactions(new Transaction[] { tx })
                .WithGasLimit(gasLimit).TestObject;
            Assert.DoesNotThrow(() => processor.Process(
                Keccak.EmptyTreeHash,
                new List<Block> { block },
                ProcessingOptions.None,
                NullBlockTracer.Instance));
        }

        [Test]
        public void Should_rewrite_contracts()
        {
            void Process(AuRaBlockProcessor auRaBlockProcessor, int blockNumber, Keccak stateRoot)
            {
                BlockHeader header = Build.A.BlockHeader.WithAuthor(TestItem.AddressD).WithNumber(blockNumber).TestObject;
                Block block = Build.A.Block.WithHeader(header).TestObject;
                auRaBlockProcessor.Process(
                    stateRoot,
                    new List<Block> { block },
                    ProcessingOptions.None,
                    NullBlockTracer.Instance);
            }

            Dictionary<long, IDictionary<Address, byte[]>> contractOverrides = new()
            {
                {
                    2,
                    new Dictionary<Address, byte[]>()
                    {
                        {TestItem.AddressA, Bytes.FromHexString("0x123")},
                        {TestItem.AddressB, Bytes.FromHexString("0x321")},
                    }
                },
                {
                    3,
                    new Dictionary<Address, byte[]>()
                    {
                        {TestItem.AddressA, Bytes.FromHexString("0x456")},
                        {TestItem.AddressB, Bytes.FromHexString("0x654")},
                    }
                },
            };

            (AuRaBlockProcessor processor, IWorldState stateProvider) =
                CreateProcessor(contractRewriter: new ContractRewriter(contractOverrides));

            stateProvider.CreateAccount(TestItem.AddressA, UInt256.One);
            stateProvider.CreateAccount(TestItem.AddressB, UInt256.One);
            stateProvider.Commit(London.Instance);
            stateProvider.CommitTree(0);
            stateProvider.RecalculateStateRoot();

            Process(processor, 1, stateProvider.StateRoot);
            stateProvider.GetCode(TestItem.AddressA).Should().BeEquivalentTo(Array.Empty<byte>());
            stateProvider.GetCode(TestItem.AddressB).Should().BeEquivalentTo(Array.Empty<byte>());

            Process(processor, 2, stateProvider.StateRoot);
            stateProvider.GetCode(TestItem.AddressA).Should().BeEquivalentTo(Bytes.FromHexString("0x123"));
            stateProvider.GetCode(TestItem.AddressB).Should().BeEquivalentTo(Bytes.FromHexString("0x321"));

            Process(processor, 3, stateProvider.StateRoot);
            stateProvider.GetCode(TestItem.AddressA).Should().BeEquivalentTo(Bytes.FromHexString("0x456"));
            stateProvider.GetCode(TestItem.AddressB).Should().BeEquivalentTo(Bytes.FromHexString("0x654"));
        }

        private (AuRaBlockProcessor Processor, IWorldState StateProvider) CreateProcessor(ITxFilter? txFilter = null, ContractRewriter? contractRewriter = null)
        {
            MemColumnsDb<StateColumns> stateDb = new();
            IDb codeDb = new MemDb();
            TrieStore trieStore = new(stateDb, LimboLogs.Instance);
<<<<<<< HEAD
            TrieStoreByPath storageTrieStore = new(stateDb.GetColumnDb(StateColumns.Storage), LimboLogs.Instance);
            IStateProvider stateProvider = new StateProvider(trieStore, storageTrieStore, codeDb, LimboLogs.Instance);
=======
            IWorldState stateProvider = new WorldState(trieStore, codeDb, LimboLogs.Instance);
>>>>>>> 0a8ec2b9
            ITransactionProcessor transactionProcessor = Substitute.For<ITransactionProcessor>();
            AuRaBlockProcessor processor = new AuRaBlockProcessor(
                RinkebySpecProvider.Instance,
                TestBlockValidator.AlwaysValid,
                NoBlockRewards.Instance,
                new BlockProcessor.BlockValidationTransactionsExecutor(transactionProcessor, stateProvider),
                stateProvider,
<<<<<<< HEAD
                new StorageProvider(storageTrieStore, stateProvider, LimboLogs.Instance),
=======
>>>>>>> 0a8ec2b9
                NullReceiptStorage.Instance,
                LimboLogs.Instance,
                Substitute.For<IBlockTree>(),
                new WithdrawalProcessor(stateProvider, LimboLogs.Instance),
                txFilter,
                contractRewriter: contractRewriter);

            return (processor, stateProvider);
        }
    }
}<|MERGE_RESOLUTION|>--- conflicted
+++ resolved
@@ -149,12 +149,9 @@
             MemColumnsDb<StateColumns> stateDb = new();
             IDb codeDb = new MemDb();
             TrieStore trieStore = new(stateDb, LimboLogs.Instance);
-<<<<<<< HEAD
             TrieStoreByPath storageTrieStore = new(stateDb.GetColumnDb(StateColumns.Storage), LimboLogs.Instance);
             IStateProvider stateProvider = new StateProvider(trieStore, storageTrieStore, codeDb, LimboLogs.Instance);
-=======
             IWorldState stateProvider = new WorldState(trieStore, codeDb, LimboLogs.Instance);
->>>>>>> 0a8ec2b9
             ITransactionProcessor transactionProcessor = Substitute.For<ITransactionProcessor>();
             AuRaBlockProcessor processor = new AuRaBlockProcessor(
                 RinkebySpecProvider.Instance,
@@ -162,10 +159,6 @@
                 NoBlockRewards.Instance,
                 new BlockProcessor.BlockValidationTransactionsExecutor(transactionProcessor, stateProvider),
                 stateProvider,
-<<<<<<< HEAD
-                new StorageProvider(storageTrieStore, stateProvider, LimboLogs.Instance),
-=======
->>>>>>> 0a8ec2b9
                 NullReceiptStorage.Instance,
                 LimboLogs.Instance,
                 Substitute.For<IBlockTree>(),
