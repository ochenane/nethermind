// SPDX-FileCopyrightText: 2023 Demerzel Solutions Limited
// SPDX-License-Identifier: LGPL-3.0-only

using System;
using System.IO.Abstractions;
using System.Linq;
using System.Threading;
using System.Threading.Tasks;
using Nethermind.Api;
using Nethermind.Blockchain;
using Nethermind.Blockchain.ByPathState;
using Nethermind.Blockchain.FullPruning;
using Nethermind.Blockchain.Synchronization;
using Nethermind.Core;
using Nethermind.Core.Crypto;
using Nethermind.Core.Extensions;
using Nethermind.Db;
using Nethermind.Db.ByPathState;
using Nethermind.Db.FullPruning;
using Nethermind.Init.Steps;
using Nethermind.JsonRpc.Converters;
using Nethermind.JsonRpc.Modules.DebugModule;
using Nethermind.JsonRpc.Modules.Trace;
using Nethermind.Logging;
using Nethermind.Serialization.Json;
using Nethermind.State;
using Nethermind.State.Witnesses;
using Nethermind.Synchronization.Trie;
using Nethermind.Synchronization.Witness;
using Nethermind.Trie;
using Nethermind.Trie.Pruning;

namespace Nethermind.Init;

[RunnerStepDependencies(typeof(InitializePlugins), typeof(InitializeBlockTree), typeof(SetupKeyStore))]
public class InitializeStateDb : IStep
{
    private readonly INethermindApi _api;
    private ILogger _logger;

    public InitializeStateDb(INethermindApi api)
    {
        _api = api;
    }

    public Task Execute(CancellationToken cancellationToken)
    {
        InitBlockTraceDumper();

        (IApiWithStores getApi, IApiWithBlockchain setApi) = _api.ForBlockchain;

        if (getApi.ChainSpec is null) throw new StepDependencyException(nameof(getApi.ChainSpec));
        if (getApi.DbProvider is null) throw new StepDependencyException(nameof(getApi.DbProvider));
        if (getApi.SpecProvider is null) throw new StepDependencyException(nameof(getApi.SpecProvider));
        if (getApi.BlockTree is null) throw new StepDependencyException(nameof(getApi.BlockTree));

        _logger = getApi.LogManager.GetClassLogger();
        ISyncConfig syncConfig = getApi.Config<ISyncConfig>();
        IPruningConfig pruningConfig = getApi.Config<IPruningConfig>();
        IInitConfig initConfig = getApi.Config<IInitConfig>();
        IByPathStateConfig pathStateConfig = getApi.Config<IByPathStateConfig>();

        if (syncConfig.DownloadReceiptsInFastSync && !syncConfig.DownloadBodiesInFastSync)
        {
            if (_logger.IsWarn) _logger.Warn($"{nameof(syncConfig.DownloadReceiptsInFastSync)} is selected but {nameof(syncConfig.DownloadBodiesInFastSync)} - enabling bodies to support receipts download.");
            syncConfig.DownloadBodiesInFastSync = true;
        }

        IWitnessCollector witnessCollector;
        if (syncConfig.WitnessProtocolEnabled)
        {
            WitnessCollector witnessCollectorImpl = new(getApi.DbProvider.WitnessDb, _api.LogManager);
            witnessCollector = setApi.WitnessCollector = witnessCollectorImpl;
            setApi.WitnessRepository = witnessCollectorImpl.WithPruning(getApi.BlockTree!, getApi.LogManager);
        }
        else
        {
            witnessCollector = setApi.WitnessCollector = NullWitnessCollector.Instance;
            setApi.WitnessRepository = NullWitnessCollector.Instance;
        }

        CachingStore cachedStateDb = getApi.DbProvider.StateDb
            .Cached(Trie.MemoryAllowance.TrieNodeCacheCount);
        IKeyValueStore codeDb = getApi.DbProvider.CodeDb
            .WitnessedBy(witnessCollector);

<<<<<<< HEAD
        ITrieStore trieStore;
        IKeyValueStoreWithBatching? stateWitnessedBy = null;
        if (pathStateConfig.Enabled)
=======
        IKeyValueStoreWithBatching stateWitnessedBy = cachedStateDb.WitnessedBy(witnessCollector);
        IPersistenceStrategy persistenceStrategy;
        IPruningStrategy pruningStrategy;
        if (pruningConfig.Mode.IsMemory())
>>>>>>> 67777cde
        {
            //setApi.MainStateDbWithCache = getApi.DbProvider.PathStateDb;
            //stateWitnessedBy = setApi.MainStateDbWithCache.WitnessedBy(witnessCollector);

            ByPathConstantPersistenceStrategy persistenceStrategy = new(getApi.DbProvider.PathStateDb as IByPathStateDb, getApi.BlockTree!, pathStateConfig.InMemHistoryBlocks, pathStateConfig.PersistenceInterval, getApi.LogManager);
            _api.RegisterForBlockFinalized(persistenceStrategy.FinalizationManager_BlocksFinalized);

            setApi.TrieStore = trieStore = new TrieStoreByPath(
                getApi.DbProvider.PathStateDb,
                persistenceStrategy,
                getApi.LogManager);
        }
        else
        {
            stateWitnessedBy = getApi.DbProvider.StateDb.WitnessedBy(witnessCollector);

            IPersistenceStrategy persistenceStrategy;
            IPruningStrategy pruningStrategy;
            if (pruningConfig.Mode.IsMemory())
            {
                persistenceStrategy = Persist.IfBlockOlderThan(pruningConfig.PersistenceInterval); // TODO: this should be based on time
                if (pruningConfig.Mode.IsFull())
                {
                    PruningTriggerPersistenceStrategy triggerPersistenceStrategy = new((IFullPruningDb)getApi.DbProvider!.StateDb, getApi.BlockTree!, getApi.LogManager);
                    getApi.DisposeStack.Push(triggerPersistenceStrategy);
                    persistenceStrategy = persistenceStrategy.Or(triggerPersistenceStrategy);
                }

                pruningStrategy = Prune.WhenCacheReaches(pruningConfig.CacheMb.MB()); // TODO: memory hint should define this
            }
            else
            {
                pruningStrategy = No.Pruning;
                persistenceStrategy = Persist.EveryBlock;
            }

            trieStore = syncConfig.TrieHealing
                ? new HealingTrieStore(
                    stateWitnessedBy,
                    pruningStrategy,
                    persistenceStrategy,
                    getApi.LogManager)
                : new TrieStore(
                    stateWitnessedBy,
                    pruningStrategy,
                    persistenceStrategy,
                    getApi.LogManager);

            // TODO: Needed by node serving. Probably should use `StateReader` instead.
            setApi.TrieStore = trieStore;

            if (pruningConfig.Mode.IsFull())
            {
<<<<<<< HEAD
                IFullPruningDb fullPruningDb = (IFullPruningDb)getApi.DbProvider!.StateDb;
                fullPruningDb.PruningStarted += (_, args) =>
                {
                    ((TrieStore)trieStore).PersistCache(args.Context, args.Context.CancellationTokenSource.Token);
                };
            }
=======
                cachedStateDb.PersistCache(args.Context);
                trieStore.PersistCache(args.Context, args.Context.CancellationTokenSource.Token);
            };
>>>>>>> 67777cde
        }

        //IWorldState worldState = syncConfig.TrieHealing
        //    ? new HealingWorldState(
        //        trieStore,
        //        codeDb,
        //        getApi.LogManager)
        //    : new WorldState(
        //        trieStore,
        //        codeDb,
        //        getApi.LogManager);

        IWorldState worldState = setApi.WorldState = new WorldState(trieStore, codeDb, getApi.LogManager);

        // This is probably the point where a different state implementation would switch.
        IWorldStateManager stateManager = setApi.WorldStateManager = new WorldStateManager(
            worldState,
            trieStore,
            getApi.DbProvider,
            getApi.LogManager);

        // TODO: Don't forget this
        TrieStoreBoundaryWatcher trieStoreBoundaryWatcher = new(stateManager, _api.BlockTree!, _api.LogManager);
        getApi.DisposeStack.Push(trieStoreBoundaryWatcher);
        getApi.DisposeStack.Push(trieStore);

        setApi.WorldState = stateManager.GlobalWorldState;
        setApi.StateReader = stateManager.GlobalStateReader;
        setApi.ChainHeadStateProvider = new ChainHeadReadOnlyStateProvider(getApi.BlockTree, stateManager.GlobalStateReader);

        worldState.StateRoot = getApi.BlockTree!.Head?.StateRoot ?? Keccak.EmptyTreeHash;

        if (_api.Config<IInitConfig>().DiagnosticMode == DiagnosticMode.VerifyTrie)
        {
            Task.Run(() =>
            {
                try
                {
                    _logger!.Info("Collecting trie stats and verifying that no nodes are missing...");
                    IWorldState diagStateProvider = stateManager.GlobalWorldState;
                    diagStateProvider.StateRoot = getApi.BlockTree!.Head?.StateRoot ?? Keccak.EmptyTreeHash;
                    TrieStats stats = diagStateProvider.CollectStats(getApi.DbProvider.CodeDb, _api.LogManager);
                    _logger.Info($"Starting from {getApi.BlockTree.Head?.Number} {getApi.BlockTree.Head?.StateRoot}{Environment.NewLine}" + stats);
                }
                catch (Exception ex)
                {
                    _logger!.Error(ex.ToString());
                }
            });
        }

        // Init state if we need system calls before actual processing starts
        if (getApi.BlockTree!.Head?.StateRoot is not null)
        {
            worldState.StateRoot = getApi.BlockTree.Head.StateRoot;
        }

        InitializeFullPruning(pruningConfig, initConfig, _api, stateManager.GlobalStateReader);

        return Task.CompletedTask;
    }

    private static void InitBlockTraceDumper()
    {
        EthereumJsonSerializer.AddConverter(new TxReceiptConverter());
    }

    private static void InitializeFullPruning(
        IPruningConfig pruningConfig,
        IInitConfig initConfig,
        INethermindApi api,
        IStateReader stateReader)
    {
        IPruningTrigger? CreateAutomaticTrigger(string dbPath)
        {
            long threshold = pruningConfig.FullPruningThresholdMb.MB();

            switch (pruningConfig.FullPruningTrigger)
            {
                case FullPruningTrigger.StateDbSize:
                    return new PathSizePruningTrigger(dbPath, threshold, api.TimerFactory, api.FileSystem);
                case FullPruningTrigger.VolumeFreeSpace:
                    return new DiskFreeSpacePruningTrigger(dbPath, threshold, api.TimerFactory, api.FileSystem);
                default:
                    return null;
            }
        }

        if (pruningConfig.Mode.IsFull())
        {
            IDb stateDb = api.DbProvider!.StateDb;
            if (stateDb is IFullPruningDb fullPruningDb)
            {
                string pruningDbPath = fullPruningDb.GetPath(initConfig.BaseDbPath);
                IPruningTrigger? pruningTrigger = CreateAutomaticTrigger(pruningDbPath);
                if (pruningTrigger is not null)
                {
                    api.PruningTrigger.Add(pruningTrigger);
                }

                IDriveInfo? drive = api.FileSystem.GetDriveInfos(pruningDbPath).FirstOrDefault();
                FullPruner pruner = new(fullPruningDb, api.PruningTrigger, pruningConfig, api.BlockTree!,
                    stateReader, api.ProcessExit!, ChainSizes.CreateChainSizeInfo(api.ChainSpec.ChainId),
                    drive, api.LogManager);
                api.DisposeStack.Push(pruner);
            }
        }
    }
}<|MERGE_RESOLUTION|>--- conflicted
+++ resolved
@@ -84,16 +84,9 @@
         IKeyValueStore codeDb = getApi.DbProvider.CodeDb
             .WitnessedBy(witnessCollector);
 
-<<<<<<< HEAD
         ITrieStore trieStore;
         IKeyValueStoreWithBatching? stateWitnessedBy = null;
         if (pathStateConfig.Enabled)
-=======
-        IKeyValueStoreWithBatching stateWitnessedBy = cachedStateDb.WitnessedBy(witnessCollector);
-        IPersistenceStrategy persistenceStrategy;
-        IPruningStrategy pruningStrategy;
-        if (pruningConfig.Mode.IsMemory())
->>>>>>> 67777cde
         {
             //setApi.MainStateDbWithCache = getApi.DbProvider.PathStateDb;
             //stateWitnessedBy = setApi.MainStateDbWithCache.WitnessedBy(witnessCollector);
@@ -147,18 +140,12 @@
 
             if (pruningConfig.Mode.IsFull())
             {
-<<<<<<< HEAD
                 IFullPruningDb fullPruningDb = (IFullPruningDb)getApi.DbProvider!.StateDb;
                 fullPruningDb.PruningStarted += (_, args) =>
                 {
                     ((TrieStore)trieStore).PersistCache(args.Context, args.Context.CancellationTokenSource.Token);
                 };
             }
-=======
-                cachedStateDb.PersistCache(args.Context);
-                trieStore.PersistCache(args.Context, args.Context.CancellationTokenSource.Token);
-            };
->>>>>>> 67777cde
         }
 
         //IWorldState worldState = syncConfig.TrieHealing
