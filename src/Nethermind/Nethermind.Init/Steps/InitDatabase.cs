// SPDX-FileCopyrightText: 2022 Demerzel Solutions Limited
// SPDX-License-Identifier: LGPL-3.0-only

using System;
using System.IO;
using System.Reflection;
using System.Threading;
using System.Threading.Tasks;
using Nethermind.Api;
using Nethermind.Blockchain.Synchronization;
using Nethermind.Db;
using Nethermind.Db.Rocks;
using Nethermind.Db.Rocks.Config;
using Nethermind.Db.Rpc;
using Nethermind.JsonRpc.Client;
using Nethermind.Logging;
using Nethermind.TxPool;

namespace Nethermind.Init.Steps
{
    [RunnerStepDependencies(typeof(ApplyMemoryHint))]
    public class InitDatabase : IStep
    {
        private readonly INethermindApi _api;

        public InitDatabase(INethermindApi api)
        {
            _api = api;
        }

        public virtual async Task Execute(CancellationToken _)
        {
            ILogger logger = _api.LogManager.GetClassLogger();

            /* sync */
            IDbConfig dbConfig = _api.Config<IDbConfig>();
            ISyncConfig syncConfig = _api.Config<ISyncConfig>();
            IInitConfig initConfig = _api.Config<IInitConfig>();
            ITxPoolConfig txPoolConfig = _api.Config<ITxPoolConfig>();

            foreach (PropertyInfo propertyInfo in typeof(IDbConfig).GetProperties())
            {
                if (logger.IsDebug) logger.Debug($"DB {propertyInfo.Name}: {propertyInfo.GetValue(dbConfig)}");
            }

            try
            {
                bool useReceiptsDb = initConfig.StoreReceipts || syncConfig.DownloadReceiptsInFastSync;
                bool useBlobsDb = txPoolConfig is { BlobSupportEnabled: true, PersistentBlobStorageEnabled: true };
                InitDbApi(initConfig, dbConfig, initConfig.StoreReceipts || syncConfig.DownloadReceiptsInFastSync);
<<<<<<< HEAD
                StandardDbInitializer dbInitializer = new(_api.DbProvider, _api.RocksDbFactory, _api.MemDbFactory, _api.LogManager, _api.FileSystem, pruningConfig.Mode.IsFull());
                await dbInitializer.InitStandardDbsAsync(useReceiptsDb);
=======
                StandardDbInitializer dbInitializer = new(_api.DbProvider, _api.RocksDbFactory, _api.MemDbFactory, _api.FileSystem);
                await dbInitializer.InitStandardDbsAsync(useReceiptsDb, useBlobsDb);
                _api.BlobTxStorage = useBlobsDb
                    ? new BlobTxStorage(_api.DbProvider!.BlobTransactionsDb)
                    : NullBlobTxStorage.Instance;
>>>>>>> 4401d7f1
            }
            catch (TypeInitializationException ex)
            {
                if (logger.IsError)
                    logger.Error("Failed loading RocksDB", ex);
            }
        }

        private void InitDbApi(IInitConfig initConfig, IDbConfig dbConfig, bool storeReceipts)
        {
            switch (initConfig.DiagnosticMode)
            {
                case DiagnosticMode.RpcDb:
                    _api.DbProvider = new DbProvider(DbModeHint.Persisted);
                    RocksDbFactory rocksDbFactory = new(dbConfig, _api.LogManager, Path.Combine(initConfig.BaseDbPath, "debug"));
                    RpcDbFactory rpcDbFactory = new(new MemDbFactory(), rocksDbFactory, _api.EthereumJsonSerializer, new BasicJsonRpcClient(new Uri(initConfig.RpcDbUrl), _api.EthereumJsonSerializer, _api.LogManager), _api.LogManager);
                    _api.RocksDbFactory = rpcDbFactory;
                    _api.MemDbFactory = rpcDbFactory;
                    break;
                case DiagnosticMode.ReadOnlyDb:
                    DbProvider rocksDbProvider = new(DbModeHint.Persisted);
                    _api.DbProvider = new ReadOnlyDbProvider(rocksDbProvider, storeReceipts); // ToDo storeReceipts as createInMemoryWriteStore - bug?
                    _api.DisposeStack.Push(rocksDbProvider);
                    _api.RocksDbFactory = new RocksDbFactory(dbConfig, _api.LogManager, Path.Combine(initConfig.BaseDbPath, "debug"));
                    _api.MemDbFactory = new MemDbFactory();
                    break;
                case DiagnosticMode.MemDb:
                    _api.DbProvider = new DbProvider(DbModeHint.Mem);
                    _api.RocksDbFactory = new RocksDbFactory(dbConfig, _api.LogManager, Path.Combine(initConfig.BaseDbPath, "debug"));
                    _api.MemDbFactory = new MemDbFactory();
                    break;
                default:
                    _api.DbProvider = new DbProvider(DbModeHint.Persisted);
                    _api.RocksDbFactory = new RocksDbFactory(dbConfig, _api.LogManager, initConfig.BaseDbPath);
                    _api.MemDbFactory = new MemDbFactory();
                    break;
            }
        }
    }
}<|MERGE_RESOLUTION|>--- conflicted
+++ resolved
@@ -48,16 +48,11 @@
                 bool useReceiptsDb = initConfig.StoreReceipts || syncConfig.DownloadReceiptsInFastSync;
                 bool useBlobsDb = txPoolConfig is { BlobSupportEnabled: true, PersistentBlobStorageEnabled: true };
                 InitDbApi(initConfig, dbConfig, initConfig.StoreReceipts || syncConfig.DownloadReceiptsInFastSync);
-<<<<<<< HEAD
-                StandardDbInitializer dbInitializer = new(_api.DbProvider, _api.RocksDbFactory, _api.MemDbFactory, _api.LogManager, _api.FileSystem, pruningConfig.Mode.IsFull());
-                await dbInitializer.InitStandardDbsAsync(useReceiptsDb);
-=======
-                StandardDbInitializer dbInitializer = new(_api.DbProvider, _api.RocksDbFactory, _api.MemDbFactory, _api.FileSystem);
+                StandardDbInitializer dbInitializer = new(_api.DbProvider, _api.RocksDbFactory, _api.MemDbFactory, _api.LogManager, _api.FileSystem);
                 await dbInitializer.InitStandardDbsAsync(useReceiptsDb, useBlobsDb);
                 _api.BlobTxStorage = useBlobsDb
                     ? new BlobTxStorage(_api.DbProvider!.BlobTransactionsDb)
                     : NullBlobTxStorage.Instance;
->>>>>>> 4401d7f1
             }
             catch (TypeInitializationException ex)
             {
