--- conflicted
+++ resolved
@@ -213,28 +213,8 @@
             _api.BlockPreprocessor.AddFirst(
                 new RecoverSignatures(getApi.EthereumEcdsa, txPool, getApi.SpecProvider, getApi.LogManager));
 
-<<<<<<< HEAD
-            // blockchain processing
-            BlockhashProvider blockhashProvider = new(
-                getApi.BlockTree, getApi.LogManager);
-
-            CodeInfoRepository codeInfoRepository = new();
-
-            VirtualMachine virtualMachine = new(
-                blockhashProvider,
-                getApi.SpecProvider,
-                codeInfoRepository,
-                getApi.LogManager);
-
-            _api.TransactionProcessor = new TransactionProcessor(
-                getApi.SpecProvider,
-                worldState,
-                virtualMachine,
-                codeInfoRepository,
-                getApi.LogManager);
-=======
             _api.TransactionProcessor = CreateTransactionProcessor();
->>>>>>> f3b48a8c
+
 
             InitSealEngine();
             if (_api.SealValidator is null) throw new StepDependencyException(nameof(_api.SealValidator));
@@ -309,16 +289,17 @@
             if (_api.SpecProvider is null) throw new StepDependencyException(nameof(_api.SpecProvider));
             if (_api.WorldState is null) throw new StepDependencyException(nameof(_api.WorldState));
 
-            VirtualMachine virtualMachine = CreateVirtualMachine();
-
-            return new TransactionProcessor(
-                _api.SpecProvider,
-                _api.WorldState,
+            (VirtualMachine, CodeInfoRepository) (virtualMachine, codeInfoRepository) = CreateVirtualMachine();
+
+            _api.TransactionProcessor = new TransactionProcessor(
+                getApi.SpecProvider,
+                worldState,
                 virtualMachine,
-                _api.LogManager);
-        }
-
-        protected virtual VirtualMachine CreateVirtualMachine()
+                codeInfoRepository,
+                getApi.LogManager);
+        }
+
+        protected virtual (VirtualMachine, CodeInfoRepository) CreateVirtualMachine()
         {
             if (_api.BlockTree is null) throw new StepDependencyException(nameof(_api.BlockTree));
             if (_api.SpecProvider is null) throw new StepDependencyException(nameof(_api.SpecProvider));
@@ -327,10 +308,15 @@
             BlockhashProvider blockhashProvider = new(
                 _api.BlockTree, _api.LogManager);
 
-            return new VirtualMachine(
+            CodeInfoRepository codeInfoRepository = new();
+
+            VirtualMachine virtualMachine = new(
                 blockhashProvider,
-                _api.SpecProvider,
-                _api.LogManager);
+                getApi.SpecProvider,
+                codeInfoRepository,
+                getApi.LogManager);
+
+            return (virtualMachine, codeInfoRepository);
         }
 
         private static void InitializeFullPruning(
