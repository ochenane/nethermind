// SPDX-FileCopyrightText: 2022 Demerzel Solutions Limited
// SPDX-License-Identifier: LGPL-3.0-only

using System;
using System.Collections.Generic;
using System.IO.Abstractions;
using System.Linq;
using System.Threading;
using System.Threading.Tasks;
using Nethermind.Api;
using Nethermind.Blockchain;
using Nethermind.Blockchain.ByPathState;
using Nethermind.Blockchain.Filters;
using Nethermind.Blockchain.FullPruning;
using Nethermind.Blockchain.Services;
using Nethermind.Blockchain.Synchronization;
using Nethermind.Config;
using Nethermind.Consensus;
using Nethermind.Consensus.Comparers;
using Nethermind.Consensus.Processing;
using Nethermind.Consensus.Producers;
using Nethermind.Consensus.Validators;
using Nethermind.Core;
using Nethermind.Core.Attributes;
using Nethermind.Core.Crypto;
using Nethermind.Core.Extensions;
using Nethermind.Db;
using Nethermind.Db.ByPathState;
using Nethermind.Db.FullPruning;
using Nethermind.Evm;
using Nethermind.Evm.TransactionProcessing;
using Nethermind.JsonRpc.Converters;
using Nethermind.JsonRpc.Modules.DebugModule;
using Nethermind.JsonRpc.Modules.Eth.GasPrice;
using Nethermind.JsonRpc.Modules.Trace;
using Nethermind.Logging;
using Nethermind.Serialization.Json;
using Nethermind.State;
using Nethermind.State.Witnesses;
using Nethermind.Synchronization.Trie;
using Nethermind.Synchronization.Witness;
using Nethermind.Trie;
using Nethermind.Trie.ByPath;
using Nethermind.Trie.Pruning;
using Nethermind.TxPool;
using Nethermind.Wallet;

namespace Nethermind.Init.Steps
{
    [RunnerStepDependencies(typeof(InitializeStateDb), typeof(InitializePlugins), typeof(InitializeBlockTree), typeof(SetupKeyStore))]
    public class InitializeBlockchain : IStep
    {
        private readonly INethermindApi _api;

        // ReSharper disable once MemberCanBeProtected.Global
        public InitializeBlockchain(INethermindApi api)
        {
            _api = api;
        }

        public async Task Execute(CancellationToken _)
        {
            await InitBlockchain();
        }

        [Todo(Improve.Refactor, "Use chain spec for all chain configuration")]
        protected virtual Task InitBlockchain()
        {
            (IApiWithStores getApi, IApiWithBlockchain setApi) = _api.ForBlockchain;
            setApi.TransactionComparerProvider = new TransactionComparerProvider(getApi.SpecProvider!, getApi.BlockTree!.AsReadOnly());
            setApi.TxValidator = new TxValidator(_api.SpecProvider!.ChainId);

            IInitConfig initConfig = getApi.Config<IInitConfig>();
            IBlocksConfig blocksConfig = getApi.Config<IBlocksConfig>();
<<<<<<< HEAD
            IMiningConfig miningConfig = getApi.Config<IMiningConfig>();
            IByPathStateConfig pathStateConfig = getApi.Config<IByPathStateConfig>();

            if (syncConfig.DownloadReceiptsInFastSync && !syncConfig.DownloadBodiesInFastSync)
            {
                if (_logger.IsWarn) _logger.Warn($"{nameof(syncConfig.DownloadReceiptsInFastSync)} is selected but {nameof(syncConfig.DownloadBodiesInFastSync)} - enabling bodies to support receipts download.");
                syncConfig.DownloadBodiesInFastSync = true;
            }

            IWitnessCollector witnessCollector;
            if (syncConfig.WitnessProtocolEnabled)
            {
                WitnessCollector witnessCollectorImpl = new(getApi.DbProvider.WitnessDb, _api.LogManager);
                witnessCollector = setApi.WitnessCollector = witnessCollectorImpl;
                setApi.WitnessRepository = witnessCollectorImpl.WithPruning(getApi.BlockTree!, getApi.LogManager);
            }
            else
            {
                witnessCollector = setApi.WitnessCollector = NullWitnessCollector.Instance;
                setApi.WitnessRepository = NullWitnessCollector.Instance;
            }

            IKeyValueStore codeDb = getApi.DbProvider.CodeDb
                .WitnessedBy(witnessCollector);

            ITrieStore trieStore;
            IKeyValueStoreWithBatching? stateWitnessedBy = null;

            if (pathStateConfig.Enabled)
            {
                //setApi.MainStateDbWithCache = getApi.DbProvider.PathStateDb;
                //stateWitnessedBy = setApi.MainStateDbWithCache.WitnessedBy(witnessCollector);

                ByPathConstantPersistenceStrategy persistenceStrategy = new(getApi.DbProvider.PathStateDb as IByPathStateDb, getApi.BlockTree!, pathStateConfig.InMemHistoryBlocks, pathStateConfig.PersistenceInterval, getApi.LogManager);
                _api.RegisterForBlockFinalized(persistenceStrategy.FinalizationManager_BlocksFinalized);

                setApi.TrieStore = trieStore = new TrieStoreByPath(
                    getApi.DbProvider.PathStateDb,
                    persistenceStrategy,
                    getApi.LogManager);
            }
            else
            {
                CachingStore cachedStateDb = getApi.DbProvider.StateDb
                    .Cached(Trie.MemoryAllowance.TrieNodeCacheCount);
                setApi.MainStateDbWithCache = cachedStateDb;

                stateWitnessedBy = setApi.MainStateDbWithCache.WitnessedBy(witnessCollector);
                IPersistenceStrategy persistenceStrategy;
                IPruningStrategy pruningStrategy;

                if (pruningConfig.Mode.IsMemory())
                {
                    persistenceStrategy = Persist.IfBlockOlderThan(pruningConfig.PersistenceInterval); // TODO: this should be based on time
                    if (pruningConfig.Mode.IsFull())
                    {
                        PruningTriggerPersistenceStrategy triggerPersistenceStrategy = new((IFullPruningDb)getApi.DbProvider!.StateDb, getApi.BlockTree!, getApi.LogManager);
                        getApi.DisposeStack.Push(triggerPersistenceStrategy);
                        persistenceStrategy = persistenceStrategy.Or(triggerPersistenceStrategy);
                    }
                    pruningStrategy = Prune.WhenCacheReaches(pruningConfig.CacheMb.MB()); // TODO: memory hint should define this
                }
                else
                {
                    pruningStrategy = No.Pruning;
                    persistenceStrategy = Persist.EveryBlock;
                }

                trieStore = syncConfig.TrieHealing
                        ? new HealingTrieStore(
                            stateWitnessedBy,
                            pruningStrategy,
                            persistenceStrategy,
                            getApi.LogManager)
                        : new TrieStore(
                            stateWitnessedBy,
                            pruningStrategy,
                            persistenceStrategy,
                            getApi.LogManager);
                setApi.TrieStore = trieStore;


                if (pruningConfig.Mode.IsFull())
                {
                    IFullPruningDb fullPruningDb = (IFullPruningDb)getApi.DbProvider!.StateDb;
                    fullPruningDb.PruningStarted += (_, args) =>
                    {
                        cachedStateDb.PersistCache(args.Context);
                        //TODO - move PersistCache to interface?
                        ((TrieStore)trieStore).PersistCache(args.Context, args.Context.CancellationTokenSource.Token);
                    };
                }
            }

            TrieStoreBoundaryWatcher trieStoreBoundaryWatcher = new(trieStore, _api.BlockTree!, _api.LogManager);
            getApi.DisposeStack.Push(trieStoreBoundaryWatcher);
            getApi.DisposeStack.Push(trieStore);

            ITrieStore readOnlyTrieStore = setApi.ReadOnlyTrieStore = trieStore.AsReadOnly(setApi.MainStateDbWithCache);

            //IWorldState worldState = setApi.WorldState = syncConfig.TrieHealing
            //        ? new HealingWorldState(
            //            trieStore,
            //            codeDb,
            //            getApi.LogManager)
            //        : new WorldState(
            //            trieStore,
            //            codeDb,
            //            getApi.LogManager);

            IWorldState worldState = setApi.WorldState = new WorldState(trieStore, codeDb, getApi.LogManager);

            ReadOnlyDbProvider readOnly = new ReadOnlyDbProvider(getApi.DbProvider, false);

            IStateReader stateReader = setApi.StateReader = new StateReader(readOnlyTrieStore, readOnly.GetDb<IDb>(DbNames.Code), getApi.LogManager);

            setApi.TransactionComparerProvider = new TransactionComparerProvider(getApi.SpecProvider!, getApi.BlockTree.AsReadOnly());
            setApi.ChainHeadStateProvider = new ChainHeadReadOnlyStateProvider(getApi.BlockTree, stateReader);

            worldState.StateRoot = getApi.BlockTree!.Head?.StateRoot ?? Keccak.EmptyTreeHash;

            void VerifyTrie()
            {
                try
                {
                    _logger!.Info("Collecting trie stats and verifying that no nodes are missing...");
                    ITrieStore noPruningStore = pathStateConfig.Enabled
                        ? new TrieStoreByPath(getApi.DbProvider.PathStateDb, getApi.LogManager)
                        : new TrieStore(stateWitnessedBy, No.Pruning, Persist.EveryBlock, getApi.LogManager);
                    IWorldState diagStateProvider = new WorldState(noPruningStore, codeDb, getApi.LogManager)
                    {
                        StateRoot = getApi.BlockTree!.Head?.StateRoot ?? Keccak.EmptyTreeHash
                    };
                    TrieStats stats = diagStateProvider.CollectStats(getApi.DbProvider.CodeDb, _api.LogManager);
                    _logger.Info($"Starting from {getApi.BlockTree.Head?.Number} {getApi.BlockTree.Head?.StateRoot}{Environment.NewLine}" + stats);
                }
                catch (Exception ex)
                {
                    _logger!.Error(ex.ToString());
                }
            }

            _logger.Info($"Starting from {getApi.BlockTree.Head?.Number} {getApi.BlockTree.Head?.StateRoot}{Environment.NewLine}");

            if (_api.Config<IInitConfig>().DiagnosticMode == DiagnosticMode.VerifyTrie)
            {
                Task.Run(VerifyTrie);
            }

            if (_api.Config<IInitConfig>().DiagnosticMode == DiagnosticMode.VerifyTrieBlocking)
            {
                VerifyTrie();
            }

            // Init state if we need system calls before actual processing starts
            if (getApi.BlockTree!.Head?.StateRoot is not null)
            {
                worldState.StateRoot = getApi.BlockTree.Head.StateRoot;
            }

            setApi.TxValidator = new TxValidator(_api.SpecProvider!.ChainId);
=======
>>>>>>> 36c11711

            IStateReader stateReader = setApi.StateReader!;
            ITxPool txPool = _api.TxPool = CreateTxPool();

            ReceiptCanonicalityMonitor receiptCanonicalityMonitor = new(getApi.BlockTree, getApi.ReceiptStorage, _api.LogManager);
            getApi.DisposeStack.Push(receiptCanonicalityMonitor);
            _api.ReceiptMonitor = receiptCanonicalityMonitor;

            _api.BlockPreprocessor.AddFirst(
                new RecoverSignatures(getApi.EthereumEcdsa, txPool, getApi.SpecProvider, getApi.LogManager));

            _api.TransactionProcessor = CreateTransactionProcessor();

            InitSealEngine();
            if (_api.SealValidator is null) throw new StepDependencyException(nameof(_api.SealValidator));

            setApi.HeaderValidator = CreateHeaderValidator();
            setApi.UnclesValidator = CreateUnclesValidator();
            setApi.BlockValidator = CreateBlockValidator();

            IChainHeadInfoProvider chainHeadInfoProvider =
                new ChainHeadInfoProvider(getApi.SpecProvider!, getApi.BlockTree!, stateReader);

            // TODO: can take the tx sender from plugin here maybe
            ITxSigner txSigner = new WalletTxSigner(getApi.Wallet, getApi.SpecProvider!.ChainId);
            TxSealer nonceReservingTxSealer =
                new(txSigner, getApi.Timestamper);
            INonceManager nonceManager = new NonceManager(chainHeadInfoProvider.AccountStateProvider);
            setApi.NonceManager = nonceManager;
            setApi.TxSender = new TxPoolSender(txPool, nonceReservingTxSealer, nonceManager, getApi.EthereumEcdsa!);

            setApi.TxPoolInfoProvider = new TxPoolInfoProvider(chainHeadInfoProvider.AccountStateProvider, txPool);
            setApi.GasPriceOracle = new GasPriceOracle(getApi.BlockTree!, getApi.SpecProvider, _api.LogManager, blocksConfig.MinGasPrice);
            IBlockProcessor mainBlockProcessor = setApi.MainBlockProcessor = CreateBlockProcessor();

            BlockchainProcessor blockchainProcessor = new(
                getApi.BlockTree,
                mainBlockProcessor,
                _api.BlockPreprocessor,
                stateReader,
                getApi.LogManager,
                new BlockchainProcessor.Options
                {
                    StoreReceiptsByDefault = initConfig.StoreReceipts,
                    DumpOptions = initConfig.AutoDump
                })
            {
                IsMainProcessor = true
            };

            setApi.BlockProcessingQueue = blockchainProcessor;
            setApi.BlockchainProcessor = blockchainProcessor;

            IFilterStore filterStore = setApi.FilterStore = new FilterStore();
            setApi.FilterManager = new FilterManager(filterStore, mainBlockProcessor, txPool, getApi.LogManager);
            setApi.HealthHintService = CreateHealthHintService();
            setApi.BlockProductionPolicy = CreateBlockProductionPolicy();

            return Task.CompletedTask;
        }

        protected virtual IBlockValidator CreateBlockValidator()
        {
            return new BlockValidator(
                _api.TxValidator,
                _api.HeaderValidator,
                _api.UnclesValidator,
                _api.SpecProvider,
                _api.LogManager);
        }

        protected virtual IUnclesValidator CreateUnclesValidator()
        {
            return new UnclesValidator(
                _api.BlockTree,
                _api.HeaderValidator,
                _api.LogManager);
        }

        protected virtual ITransactionProcessor CreateTransactionProcessor()
        {
            if (_api.SpecProvider is null) throw new StepDependencyException(nameof(_api.SpecProvider));

            VirtualMachine virtualMachine = CreateVirtualMachine();

            return new TransactionProcessor(
                _api.SpecProvider,
                _api.WorldState,
                virtualMachine,
                _api.LogManager);
        }

        protected virtual VirtualMachine CreateVirtualMachine()
        {
            if (_api.BlockTree is null) throw new StepDependencyException(nameof(_api.BlockTree));
            if (_api.SpecProvider is null) throw new StepDependencyException(nameof(_api.SpecProvider));

            // blockchain processing
            BlockhashProvider blockhashProvider = new(
                _api.BlockTree, _api.LogManager);

            return new VirtualMachine(
                blockhashProvider,
                _api.SpecProvider,
                _api.LogManager);
        }

        protected virtual IHealthHintService CreateHealthHintService() =>
            new HealthHintService(_api.ChainSpec!);

        protected virtual IBlockProductionPolicy CreateBlockProductionPolicy() =>
            new BlockProductionPolicy(_api.Config<IMiningConfig>());

        protected virtual TxPool.TxPool CreateTxPool() =>
            new(_api.EthereumEcdsa!,
                _api.BlobTxStorage ?? NullBlobTxStorage.Instance,
                new ChainHeadInfoProvider(_api.SpecProvider!, _api.BlockTree!, _api.StateReader!),
                _api.Config<ITxPoolConfig>(),
                _api.TxValidator!,
                _api.LogManager,
                CreateTxPoolTxComparer(),
                _api.TxGossipPolicy);

        protected IComparer<Transaction> CreateTxPoolTxComparer() => _api.TransactionComparerProvider!.GetDefaultComparer();

        // TODO: we should not have the create header -> we should have a header that also can use the information about the transitions
        protected virtual IHeaderValidator CreateHeaderValidator() => new HeaderValidator(
            _api.BlockTree,
            _api.SealValidator,
            _api.SpecProvider,
            _api.LogManager);

        // TODO: remove from here - move to consensus?
        protected virtual BlockProcessor CreateBlockProcessor()
        {
            if (_api.DbProvider is null) throw new StepDependencyException(nameof(_api.DbProvider));
            if (_api.RewardCalculatorSource is null) throw new StepDependencyException(nameof(_api.RewardCalculatorSource));
            if (_api.TransactionProcessor is null) throw new StepDependencyException(nameof(_api.TransactionProcessor));

            IWorldState worldState = _api.WorldState!;

            return new BlockProcessor(
                _api.SpecProvider,
                _api.BlockValidator,
                _api.RewardCalculatorSource.Get(_api.TransactionProcessor!),
                new BlockProcessor.BlockValidationTransactionsExecutor(_api.TransactionProcessor, worldState),
                worldState,
                _api.ReceiptStorage,
                _api.WitnessCollector,
                _api.LogManager);
        }

        // TODO: remove from here - move to consensus?
        protected virtual void InitSealEngine()
        {
        }
    }
}<|MERGE_RESOLUTION|>--- conflicted
+++ resolved
@@ -72,170 +72,6 @@
 
             IInitConfig initConfig = getApi.Config<IInitConfig>();
             IBlocksConfig blocksConfig = getApi.Config<IBlocksConfig>();
-<<<<<<< HEAD
-            IMiningConfig miningConfig = getApi.Config<IMiningConfig>();
-            IByPathStateConfig pathStateConfig = getApi.Config<IByPathStateConfig>();
-
-            if (syncConfig.DownloadReceiptsInFastSync && !syncConfig.DownloadBodiesInFastSync)
-            {
-                if (_logger.IsWarn) _logger.Warn($"{nameof(syncConfig.DownloadReceiptsInFastSync)} is selected but {nameof(syncConfig.DownloadBodiesInFastSync)} - enabling bodies to support receipts download.");
-                syncConfig.DownloadBodiesInFastSync = true;
-            }
-
-            IWitnessCollector witnessCollector;
-            if (syncConfig.WitnessProtocolEnabled)
-            {
-                WitnessCollector witnessCollectorImpl = new(getApi.DbProvider.WitnessDb, _api.LogManager);
-                witnessCollector = setApi.WitnessCollector = witnessCollectorImpl;
-                setApi.WitnessRepository = witnessCollectorImpl.WithPruning(getApi.BlockTree!, getApi.LogManager);
-            }
-            else
-            {
-                witnessCollector = setApi.WitnessCollector = NullWitnessCollector.Instance;
-                setApi.WitnessRepository = NullWitnessCollector.Instance;
-            }
-
-            IKeyValueStore codeDb = getApi.DbProvider.CodeDb
-                .WitnessedBy(witnessCollector);
-
-            ITrieStore trieStore;
-            IKeyValueStoreWithBatching? stateWitnessedBy = null;
-
-            if (pathStateConfig.Enabled)
-            {
-                //setApi.MainStateDbWithCache = getApi.DbProvider.PathStateDb;
-                //stateWitnessedBy = setApi.MainStateDbWithCache.WitnessedBy(witnessCollector);
-
-                ByPathConstantPersistenceStrategy persistenceStrategy = new(getApi.DbProvider.PathStateDb as IByPathStateDb, getApi.BlockTree!, pathStateConfig.InMemHistoryBlocks, pathStateConfig.PersistenceInterval, getApi.LogManager);
-                _api.RegisterForBlockFinalized(persistenceStrategy.FinalizationManager_BlocksFinalized);
-
-                setApi.TrieStore = trieStore = new TrieStoreByPath(
-                    getApi.DbProvider.PathStateDb,
-                    persistenceStrategy,
-                    getApi.LogManager);
-            }
-            else
-            {
-                CachingStore cachedStateDb = getApi.DbProvider.StateDb
-                    .Cached(Trie.MemoryAllowance.TrieNodeCacheCount);
-                setApi.MainStateDbWithCache = cachedStateDb;
-
-                stateWitnessedBy = setApi.MainStateDbWithCache.WitnessedBy(witnessCollector);
-                IPersistenceStrategy persistenceStrategy;
-                IPruningStrategy pruningStrategy;
-
-                if (pruningConfig.Mode.IsMemory())
-                {
-                    persistenceStrategy = Persist.IfBlockOlderThan(pruningConfig.PersistenceInterval); // TODO: this should be based on time
-                    if (pruningConfig.Mode.IsFull())
-                    {
-                        PruningTriggerPersistenceStrategy triggerPersistenceStrategy = new((IFullPruningDb)getApi.DbProvider!.StateDb, getApi.BlockTree!, getApi.LogManager);
-                        getApi.DisposeStack.Push(triggerPersistenceStrategy);
-                        persistenceStrategy = persistenceStrategy.Or(triggerPersistenceStrategy);
-                    }
-                    pruningStrategy = Prune.WhenCacheReaches(pruningConfig.CacheMb.MB()); // TODO: memory hint should define this
-                }
-                else
-                {
-                    pruningStrategy = No.Pruning;
-                    persistenceStrategy = Persist.EveryBlock;
-                }
-
-                trieStore = syncConfig.TrieHealing
-                        ? new HealingTrieStore(
-                            stateWitnessedBy,
-                            pruningStrategy,
-                            persistenceStrategy,
-                            getApi.LogManager)
-                        : new TrieStore(
-                            stateWitnessedBy,
-                            pruningStrategy,
-                            persistenceStrategy,
-                            getApi.LogManager);
-                setApi.TrieStore = trieStore;
-
-
-                if (pruningConfig.Mode.IsFull())
-                {
-                    IFullPruningDb fullPruningDb = (IFullPruningDb)getApi.DbProvider!.StateDb;
-                    fullPruningDb.PruningStarted += (_, args) =>
-                    {
-                        cachedStateDb.PersistCache(args.Context);
-                        //TODO - move PersistCache to interface?
-                        ((TrieStore)trieStore).PersistCache(args.Context, args.Context.CancellationTokenSource.Token);
-                    };
-                }
-            }
-
-            TrieStoreBoundaryWatcher trieStoreBoundaryWatcher = new(trieStore, _api.BlockTree!, _api.LogManager);
-            getApi.DisposeStack.Push(trieStoreBoundaryWatcher);
-            getApi.DisposeStack.Push(trieStore);
-
-            ITrieStore readOnlyTrieStore = setApi.ReadOnlyTrieStore = trieStore.AsReadOnly(setApi.MainStateDbWithCache);
-
-            //IWorldState worldState = setApi.WorldState = syncConfig.TrieHealing
-            //        ? new HealingWorldState(
-            //            trieStore,
-            //            codeDb,
-            //            getApi.LogManager)
-            //        : new WorldState(
-            //            trieStore,
-            //            codeDb,
-            //            getApi.LogManager);
-
-            IWorldState worldState = setApi.WorldState = new WorldState(trieStore, codeDb, getApi.LogManager);
-
-            ReadOnlyDbProvider readOnly = new ReadOnlyDbProvider(getApi.DbProvider, false);
-
-            IStateReader stateReader = setApi.StateReader = new StateReader(readOnlyTrieStore, readOnly.GetDb<IDb>(DbNames.Code), getApi.LogManager);
-
-            setApi.TransactionComparerProvider = new TransactionComparerProvider(getApi.SpecProvider!, getApi.BlockTree.AsReadOnly());
-            setApi.ChainHeadStateProvider = new ChainHeadReadOnlyStateProvider(getApi.BlockTree, stateReader);
-
-            worldState.StateRoot = getApi.BlockTree!.Head?.StateRoot ?? Keccak.EmptyTreeHash;
-
-            void VerifyTrie()
-            {
-                try
-                {
-                    _logger!.Info("Collecting trie stats and verifying that no nodes are missing...");
-                    ITrieStore noPruningStore = pathStateConfig.Enabled
-                        ? new TrieStoreByPath(getApi.DbProvider.PathStateDb, getApi.LogManager)
-                        : new TrieStore(stateWitnessedBy, No.Pruning, Persist.EveryBlock, getApi.LogManager);
-                    IWorldState diagStateProvider = new WorldState(noPruningStore, codeDb, getApi.LogManager)
-                    {
-                        StateRoot = getApi.BlockTree!.Head?.StateRoot ?? Keccak.EmptyTreeHash
-                    };
-                    TrieStats stats = diagStateProvider.CollectStats(getApi.DbProvider.CodeDb, _api.LogManager);
-                    _logger.Info($"Starting from {getApi.BlockTree.Head?.Number} {getApi.BlockTree.Head?.StateRoot}{Environment.NewLine}" + stats);
-                }
-                catch (Exception ex)
-                {
-                    _logger!.Error(ex.ToString());
-                }
-            }
-
-            _logger.Info($"Starting from {getApi.BlockTree.Head?.Number} {getApi.BlockTree.Head?.StateRoot}{Environment.NewLine}");
-
-            if (_api.Config<IInitConfig>().DiagnosticMode == DiagnosticMode.VerifyTrie)
-            {
-                Task.Run(VerifyTrie);
-            }
-
-            if (_api.Config<IInitConfig>().DiagnosticMode == DiagnosticMode.VerifyTrieBlocking)
-            {
-                VerifyTrie();
-            }
-
-            // Init state if we need system calls before actual processing starts
-            if (getApi.BlockTree!.Head?.StateRoot is not null)
-            {
-                worldState.StateRoot = getApi.BlockTree.Head.StateRoot;
-            }
-
-            setApi.TxValidator = new TxValidator(_api.SpecProvider!.ChainId);
-=======
->>>>>>> 36c11711
 
             IStateReader stateReader = setApi.StateReader!;
             ITxPool txPool = _api.TxPool = CreateTxPool();
