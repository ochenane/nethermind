--- conflicted
+++ resolved
@@ -106,7 +106,6 @@
             IKeyValueStore codeDb = getApi.DbProvider.CodeDb
                 .WitnessedBy(witnessCollector);
 
-<<<<<<< HEAD
             ITrieStore trieStore;
             ITrieStore storageTrieStore;
             IKeyValueStoreWithBatching stateWitnessedBy;
@@ -128,97 +127,50 @@
                 setApi.MainStateDbWithCache = cachedStateDb;
 
                 stateWitnessedBy = setApi.MainStateDbWithCache.WitnessedBy(witnessCollector);
+                IPersistenceStrategy persistenceStrategy;
+                IPruningStrategy pruningStrategy;
 
                 if (pruningConfig.Mode.IsMemory())
                 {
-                    IPersistenceStrategy persistenceStrategy = Persist.IfBlockOlderThan(pruningConfig.PersistenceInterval); // TODO: this should be based on time
+                    persistenceStrategy = Persist.IfBlockOlderThan(pruningConfig.PersistenceInterval); // TODO: this should be based on time
                     if (pruningConfig.Mode.IsFull())
                     {
                         PruningTriggerPersistenceStrategy triggerPersistenceStrategy = new((IFullPruningDb)getApi.DbProvider!.StateDb, getApi.BlockTree!, getApi.LogManager);
                         getApi.DisposeStack.Push(triggerPersistenceStrategy);
                         persistenceStrategy = persistenceStrategy.Or(triggerPersistenceStrategy);
                     }
-
-                    setApi.TrieStore = trieStore = new TrieStore(
-                        stateWitnessedBy,
-                        Prune.WhenCacheReaches(pruningConfig.CacheMb.MB()), // TODO: memory hint should define this
-                        persistenceStrategy,
-                        getApi.LogManager);
-
-                    if (pruningConfig.Mode.IsFull())
+                    pruningStrategy = Prune.WhenCacheReaches(pruningConfig.CacheMb.MB()); // TODO: memory hint should define this
+                }
+                else
+                {
+                    pruningStrategy = No.Pruning;
+                    persistenceStrategy = Persist.EveryBlock;
+                }
+
+                TrieStore trieStore = syncConfig.TrieHealing
+                        ? new HealingTrieStore(
+                            stateWitnessedBy,
+                            pruningStrategy,
+                            persistenceStrategy,
+                            getApi.LogManager)
+                        : new TrieStore(
+                            stateWitnessedBy,
+                            pruningStrategy,
+                            persistenceStrategy,
+                            getApi.LogManager);
+                setApi.TrieStore = trieStore;
+
+
+                if (pruningConfig.Mode.IsFull())
+                {
+                    IFullPruningDb fullPruningDb = (IFullPruningDb)getApi.DbProvider!.StateDb;
+                    fullPruningDb.PruningStarted += (_, args) =>
                     {
-                        IFullPruningDb fullPruningDb = (IFullPruningDb)getApi.DbProvider!.StateDb;
-                        fullPruningDb.PruningStarted += (_, args) =>
-                        {
-                            cachedStateDb.PersistCache(args.Context);
-                            //TODO - move PersistCache to interface?
-                            ((TrieStore)trieStore).PersistCache(args.Context, args.Context.CancellationTokenSource.Token);
-                        };
-                    }
-                }
-                else
-                {
-                    setApi.TrieStore = trieStore = new TrieStore(
-                        stateWitnessedBy,
-                        No.Pruning,
-                        Persist.EveryBlock,
-                        getApi.LogManager);
-                }
-                storageTrieStore = setApi.TrieStore;
-=======
-            IKeyValueStoreWithBatching stateWitnessedBy = setApi.MainStateDbWithCache.WitnessedBy(witnessCollector);
-            IPersistenceStrategy persistenceStrategy;
-            IPruningStrategy pruningStrategy;
-            if (pruningConfig.Mode.IsMemory())
-            {
-                persistenceStrategy = Persist.IfBlockOlderThan(pruningConfig.PersistenceInterval); // TODO: this should be based on time
-                if (pruningConfig.Mode.IsFull())
-                {
-                    PruningTriggerPersistenceStrategy triggerPersistenceStrategy = new((IFullPruningDb)getApi.DbProvider!.StateDb, getApi.BlockTree!, getApi.LogManager);
-                    getApi.DisposeStack.Push(triggerPersistenceStrategy);
-                    persistenceStrategy = persistenceStrategy.Or(triggerPersistenceStrategy);
-                }
-
-                pruningStrategy = Prune.WhenCacheReaches(pruningConfig.CacheMb.MB()); // TODO: memory hint should define this
-            }
-            else
-            {
-                pruningStrategy = No.Pruning;
-                persistenceStrategy = Persist.EveryBlock;
-            }
-
-            TrieStore trieStore = syncConfig.TrieHealing
-                ? new HealingTrieStore(
-                    stateWitnessedBy,
-                    pruningStrategy,
-                    persistenceStrategy,
-                    getApi.LogManager)
-                : new TrieStore(
-                    stateWitnessedBy,
-                    pruningStrategy,
-                    persistenceStrategy,
-                    getApi.LogManager);
-            setApi.TrieStore = trieStore;
-
-            IWorldState worldState = setApi.WorldState = syncConfig.TrieHealing
-                ? new HealingWorldState(
-                    trieStore,
-                    codeDb,
-                    getApi.LogManager)
-                : new WorldState(
-                    trieStore,
-                    codeDb,
-                    getApi.LogManager);
-
-            if (pruningConfig.Mode.IsFull())
-            {
-                IFullPruningDb fullPruningDb = (IFullPruningDb)getApi.DbProvider!.StateDb;
-                fullPruningDb.PruningStarted += (_, args) =>
-                {
-                    cachedStateDb.PersistCache(args.Context);
-                    trieStore.PersistCache(args.Context, args.Context.CancellationTokenSource.Token);
-                };
->>>>>>> c7526030
+                        cachedStateDb.PersistCache(args.Context);
+                        //TODO - move PersistCache to interface?
+                        ((TrieStore)trieStore).PersistCache(args.Context, args.Context.CancellationTokenSource.Token);
+                    };
+                }
             }
 
             TrieStoreBoundaryWatcher trieStoreBoundaryWatcher = new(trieStore, _api.BlockTree!, _api.LogManager);
@@ -227,16 +179,17 @@
 
             ITrieStore readOnlyTrieStore = setApi.ReadOnlyTrieStore = trieStore.AsReadOnly(setApi.MainStateDbWithCache);
 
-<<<<<<< HEAD
-            IWorldState worldState = setApi.WorldState = new WorldState(
-                trieStore,
-                codeDb,
-                getApi.LogManager);
+            IWorldState worldState = setApi.WorldState = syncConfig.TrieHealing
+                    ? new HealingWorldState(
+                        trieStore,
+                        codeDb,
+                        getApi.LogManager)
+                    : new WorldState(
+                        trieStore,
+                        codeDb,
+                        getApi.LogManager);
 
             ReadOnlyDbProvider readOnly = new ReadOnlyDbProvider(getApi.DbProvider, false);
-=======
-            ReadOnlyDbProvider readOnly = new(getApi.DbProvider, false);
->>>>>>> c7526030
 
             IStateReader stateReader = setApi.StateReader = new StateReader(readOnlyTrieStore, readOnly.GetDb<IDb>(DbNames.Code), getApi.LogManager);
 
