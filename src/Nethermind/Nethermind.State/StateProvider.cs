// SPDX-FileCopyrightText: 2022 Demerzel Solutions Limited
// SPDX-License-Identifier: LGPL-3.0-only

using System;
using System.Collections.Generic;
using System.Runtime.InteropServices;
using Nethermind.Core;
using Nethermind.Core.Caching;
using Nethermind.Core.Crypto;
using Nethermind.Core.Resettables;
using Nethermind.Core.Specs;
using Nethermind.Db;
using Nethermind.Int256;
using Nethermind.Logging;
using Nethermind.State.Tracing;
using Nethermind.State.Witnesses;
using Nethermind.Trie;
using Nethermind.Trie.Pruning;
using Metrics = Nethermind.Db.Metrics;

namespace Nethermind.State
{
    internal class StateProvider
    {
        private const int StartCapacity = Resettable.StartCapacity;
        private readonly ResettableDictionary<Address, Stack<int>> _intraBlockCache = new();
        private readonly ResettableHashSet<Address> _committedThisRound = new();
        // Only guarding against hot duplicates so filter doesn't need to be too big
        // Note:
        // False negatives are fine as they will just result in a overwrite set
        // False positives would be problematic as the code _must_ be persisted
        private readonly LruKeyCache<Hash256> _codeInsertFilter = new(2048, "Code Insert Filter");

        private readonly List<Change> _keptInCache = new();
        private readonly ILogger _logger;
        private readonly IKeyValueStore _codeDb;

        private int _capacity = StartCapacity;
        private Change?[] _changes = new Change?[StartCapacity];
        private int _currentPosition = Resettable.EmptyPosition;

        public StateProvider(ITrieStore? trieStore, IKeyValueStore? codeDb, ILogManager? logManager, StateTree? stateTree = null)
        {
            _logger = logManager?.GetClassLogger<StateProvider>() ?? throw new ArgumentNullException(nameof(logManager));
            _codeDb = codeDb ?? throw new ArgumentNullException(nameof(codeDb));
            _tree = stateTree ?? new StateTree(trieStore, logManager);
        }

        public void Accept(ITreeVisitor? visitor, Hash256? stateRoot, VisitingOptions? visitingOptions = null)
        {
            if (visitor is null) throw new ArgumentNullException(nameof(visitor));
            if (stateRoot is null) throw new ArgumentNullException(nameof(stateRoot));

            _tree.Accept(visitor, stateRoot, visitingOptions);
        }

        private bool _needsStateRootUpdate;

        public void RecalculateStateRoot()
        {
            _tree.UpdateRootHash();
            _needsStateRootUpdate = false;
        }

        public Hash256 StateRoot
        {
            get
            {
                if (_needsStateRootUpdate)
                {
                    throw new InvalidOperationException();
                }

                return _tree.RootHash;
            }
            set => _tree.RootHash = value;
        }

        internal readonly StateTree _tree;

        public bool IsContract(Address address)
        {
            Account? account = GetThroughCache(address);
            if (account is null)
            {
                return false;
            }

            return account.IsContract;
        }

        public bool AccountExists(Address address)
        {
            if (_intraBlockCache.TryGetValue(address, out Stack<int> value))
            {
                return _changes[value.Peek()]!.ChangeType != ChangeType.Delete;
            }

            return GetAndAddToCache(address) is not null;
        }

        public bool IsEmptyAccount(Address address)
        {
            Account? account = GetThroughCache(address);
            if (account is null)
            {
                throw new InvalidOperationException($"Account {address} is null when checking if empty");
            }

            return account.IsEmpty;
        }

        public Account GetAccount(Address address)
        {
            return GetThroughCache(address) ?? Account.TotallyEmpty;
        }

        public bool IsDeadAccount(Address address)
        {
            Account? account = GetThroughCache(address);
            return account?.IsEmpty ?? true;
        }

        public UInt256 GetNonce(Address address)
        {
            Account? account = GetThroughCache(address);
            return account?.Nonce ?? UInt256.Zero;
        }

        public Hash256 GetStorageRoot(Address address)
        {
            Account? account = GetThroughCache(address);
            if (account is null)
            {
                throw new InvalidOperationException($"Account {address} is null when accessing storage root");
            }

            return account.StorageRoot;
        }

        public UInt256 GetBalance(Address address)
        {
            Account? account = GetThroughCache(address);
            return account?.Balance ?? UInt256.Zero;
        }

        public void InsertCode(Address address, ReadOnlyMemory<byte> code, IReleaseSpec spec, bool isGenesis = false)
        {
            _needsStateRootUpdate = true;
            Hash256 codeHash = code.Length == 0 ? Keccak.OfAnEmptyString : Keccak.Compute(code.Span);

            // Don't reinsert if already inserted. This can be the case when the same
            // code is used by multiple deployments. Either from factory contracts (e.g. LPs)
            // or people copy and pasting popular contracts
            if (!_codeInsertFilter.Get(codeHash))
            {
                if (!_codeDb.PreferWriteByArray)
                {
                    _codeDb.PutSpan(codeHash.Bytes, code.Span);
                }
                else if (MemoryMarshal.TryGetArray(code, out ArraySegment<byte> codeArray)
                        && codeArray.Offset == 0
                        && codeArray.Count == code.Length)
                {
                    _codeDb[codeHash.Bytes] = codeArray.Array;
                }
                else
                {
                    _codeDb[codeHash.Bytes] = code.ToArray();
                }

                _codeInsertFilter.Set(codeHash);
            }

            Account? account = GetThroughCache(address);
            if (account is null)
            {
                throw new InvalidOperationException($"Account {address} is null when updating code hash");
            }

            if (account.CodeHash != codeHash)
            {
                if (_logger.IsTrace) _logger.Trace($"  Update {address} C {account.CodeHash} -> {codeHash}");
                Account changedAccount = account.WithChangedCodeHash(codeHash);
                PushUpdate(address, changedAccount);
            }
            else if (spec.IsEip158Enabled && !isGenesis)
            {
                if (_logger.IsTrace) _logger.Trace($"  Touch {address} (code hash)");
                if (account.IsEmpty)
                {
                    PushTouch(address, account, spec, account.Balance.IsZero);
                }
            }
        }

        private void SetNewBalance(Address address, in UInt256 balanceChange, IReleaseSpec releaseSpec, bool isSubtracting)
        {
            _needsStateRootUpdate = true;

            void ThrowNotExistingAccount()
            {
                if (_logger.IsError) _logger.Error("Updating balance of a non-existing account");
                throw new InvalidOperationException("Updating balance of a non-existing account");
            }

            Account? GetThroughCacheCheckExists()
            {
                Account result = GetThroughCache(address);
                if (result is null)
                {
                    ThrowNotExistingAccount();
                }

                return result;
            }

            bool isZero = balanceChange.IsZero;
            if (isZero)
            {
<<<<<<< HEAD
                bool ignoreTouch = isSubtracting && !releaseSpec.AuRaSystemCalls;
                if (releaseSpec.IsEip158Enabled && !ignoreTouch)
=======
                // this also works like this in Geth (they don't follow the spec ¯\_(*~*)_/¯)
                // however we don't do it because of a consensus issue with Geth, just to avoid
                // hitting non-existing account when substractin Zero-value from the sender
                if (releaseSpec.IsEip158Enabled && !isSubtracting)
>>>>>>> 3095d01d
                {
                    Account touched = GetThroughCache(address);
                    if (touched is null)
                    {
                        return;
                    }
                    if (_logger.IsTrace) _logger.Trace($"  Touch {address} (balance)");
                    if (touched!.IsEmpty)
                    {
                        PushTouch(address, touched, releaseSpec, true);
                    }
                }

                return;
            }

            Account account = GetThroughCacheCheckExists();

            if (isSubtracting && account!.Balance < balanceChange)
            {
                throw new InsufficientBalanceException(address);
            }

            UInt256 newBalance = isSubtracting ? account.Balance - balanceChange : account.Balance + balanceChange;

            Account changedAccount = account.WithChangedBalance(newBalance);
            if (_logger.IsTrace) _logger.Trace($"  Update {address} B {account.Balance} -> {newBalance} ({(isSubtracting ? "-" : "+")}{balanceChange})");
            PushUpdate(address, changedAccount);
        }

        public void SubtractFromBalance(Address address, in UInt256 balanceChange, IReleaseSpec releaseSpec)
        {
            _needsStateRootUpdate = true;
            SetNewBalance(address, balanceChange, releaseSpec, true);
        }

        public void AddToBalance(Address address, in UInt256 balanceChange, IReleaseSpec releaseSpec)
        {
            _needsStateRootUpdate = true;
            SetNewBalance(address, balanceChange, releaseSpec, false);
        }

        /// <summary>
        /// This is a coupling point between storage provider and state provider.
        /// This is pointing at the architectural change likely required where Storage and State Provider are represented by a single world state class.
        /// </summary>
        /// <param name="address"></param>
        /// <param name="storageRoot"></param>
        public void UpdateStorageRoot(Address address, Hash256 storageRoot)
        {
            _needsStateRootUpdate = true;
            Account? account = GetThroughCache(address);
            if (account is null)
            {
                throw new InvalidOperationException($"Account {address} is null when updating storage hash");
            }

            if (account.StorageRoot != storageRoot)
            {
                if (_logger.IsTrace) _logger.Trace($"  Update {address} S {account.StorageRoot} -> {storageRoot}");
                Account changedAccount = account.WithChangedStorageRoot(storageRoot);
                PushUpdate(address, changedAccount);
            }
        }

        public void IncrementNonce(Address address)
        {
            _needsStateRootUpdate = true;
            Account? account = GetThroughCache(address);
            if (account is null)
            {
                throw new InvalidOperationException($"Account {address} is null when incrementing nonce");
            }

            Account changedAccount = account.WithChangedNonce(account.Nonce + 1);
            if (_logger.IsTrace) _logger.Trace($"  Update {address} N {account.Nonce} -> {changedAccount.Nonce}");
            PushUpdate(address, changedAccount);
        }

        public void DecrementNonce(Address address)
        {
            _needsStateRootUpdate = true;
            Account? account = GetThroughCache(address);
            if (account is null)
            {
                throw new InvalidOperationException($"Account {address} is null when decrementing nonce.");
            }

            Account changedAccount = account.WithChangedNonce(account.Nonce - 1);
            if (_logger.IsTrace) _logger.Trace($"  Update {address} N {account.Nonce} -> {changedAccount.Nonce}");
            PushUpdate(address, changedAccount);
        }

        public void TouchCode(Hash256 codeHash)
        {
            if (_codeDb is WitnessingStore witnessingStore)
            {
                witnessingStore.Touch(codeHash.Bytes);
            }
        }

        public Hash256 GetCodeHash(Address address)
        {
            Account? account = GetThroughCache(address);
            return account?.CodeHash ?? Keccak.OfAnEmptyString;
        }

        public byte[] GetCode(Hash256 codeHash)
        {
            byte[]? code = codeHash == Keccak.OfAnEmptyString ? Array.Empty<byte>() : _codeDb[codeHash.Bytes];
            if (code is null)
            {
                throw new InvalidOperationException($"Code {codeHash} is missing from the database.");
            }

            return code;
        }

        public byte[] GetCode(Address address)
        {
            Account? account = GetThroughCache(address);
            if (account is null)
            {
                return Array.Empty<byte>();
            }

            return GetCode(account.CodeHash);
        }

        public void DeleteAccount(Address address)
        {
            _needsStateRootUpdate = true;
            PushDelete(address);
        }

        public int TakeSnapshot()
        {
            if (_logger.IsTrace) _logger.Trace($"State snapshot {_currentPosition}");
            return _currentPosition;
        }

        public void Restore(int snapshot)
        {
            if (snapshot > _currentPosition)
            {
                throw new InvalidOperationException($"{nameof(StateProvider)} tried to restore snapshot {snapshot} beyond current position {_currentPosition}");
            }

            if (_logger.IsTrace) _logger.Trace($"Restoring state snapshot {snapshot}");
            if (snapshot == _currentPosition)
            {
                return;
            }

            for (int i = 0; i < _currentPosition - snapshot; i++)
            {
                Change change = _changes[_currentPosition - i];
                if (_intraBlockCache[change!.Address].Count == 1)
                {
                    if (change.ChangeType == ChangeType.JustCache)
                    {
                        int actualPosition = _intraBlockCache[change.Address].Pop();
                        if (actualPosition != _currentPosition - i)
                        {
                            throw new InvalidOperationException($"Expected actual position {actualPosition} to be equal to {_currentPosition} - {i}");
                        }

                        _keptInCache.Add(change);
                        _changes[actualPosition] = null;
                        continue;
                    }
                }

                _changes[_currentPosition - i] = null; // TODO: temp, ???
                int forChecking = _intraBlockCache[change.Address].Pop();
                if (forChecking != _currentPosition - i)
                {
                    throw new InvalidOperationException($"Expected checked value {forChecking} to be equal to {_currentPosition} - {i}");
                }

                if (_intraBlockCache[change.Address].Count == 0)
                {
                    _intraBlockCache.Remove(change.Address);
                }
            }

            _currentPosition = snapshot;
            foreach (Change kept in _keptInCache)
            {
                _currentPosition++;
                _changes[_currentPosition] = kept;
                _intraBlockCache[kept.Address].Push(_currentPosition);
            }

            _keptInCache.Clear();
        }

        public void CreateAccount(Address address, in UInt256 balance, in UInt256 nonce = default)
        {
            _needsStateRootUpdate = true;
            if (_logger.IsTrace) _logger.Trace($"Creating account: {address} with balance {balance} and nonce {nonce}");
            Account account = (balance.IsZero && nonce.IsZero) ? Account.TotallyEmpty : new Account(nonce, balance);
            PushNew(address, account);
        }

        public void CreateAccountIfNotExists(Address address, in UInt256 balance, in UInt256 nonce = default)
        {
            if (AccountExists(address)) return;
            CreateAccount(address, balance, nonce);
        }

        public void AddToBalanceAndCreateIfNotExists(Address address, in UInt256 balance, IReleaseSpec spec)
        {
            if (AccountExists(address))
            {
                AddToBalance(address, balance, spec);
            }
            else
            {
                CreateAccount(address, balance);
            }
        }

        public void Commit(IReleaseSpec releaseSpec, bool isGenesis = false)
        {
            Commit(releaseSpec, NullStateTracer.Instance, isGenesis);
        }

        private readonly struct ChangeTrace
        {
            public ChangeTrace(Account? before, Account? after)
            {
                After = after;
                Before = before;
            }

            public ChangeTrace(Account? after)
            {
                After = after;
                Before = null;
            }

            public Account? Before { get; }
            public Account? After { get; }
        }

        public void Commit(IReleaseSpec releaseSpec, IWorldStateTracer stateTracer, bool isGenesis = false)
        {
            if (_currentPosition == -1)
            {
                if (_logger.IsTrace) _logger.Trace("  no state changes to commit");
                return;
            }

            if (_logger.IsTrace) _logger.Trace($"Committing state changes (at {_currentPosition})");
            if (_changes[_currentPosition] is null)
            {
                throw new InvalidOperationException($"Change at current position {_currentPosition} was null when commiting {nameof(StateProvider)}");
            }

            if (_changes[_currentPosition + 1] is not null)
            {
                throw new InvalidOperationException($"Change after current position ({_currentPosition} + 1) was not null when commiting {nameof(StateProvider)}");
            }

            bool isTracing = stateTracer.IsTracingState;
            Dictionary<Address, ChangeTrace> trace = null;
            if (isTracing)
            {
                trace = new Dictionary<Address, ChangeTrace>();
            }

            for (int i = 0; i <= _currentPosition; i++)
            {
                Change change = _changes[_currentPosition - i];
                if (!isTracing && change!.ChangeType == ChangeType.JustCache)
                {
                    continue;
                }

                if (_committedThisRound.Contains(change!.Address))
                {
                    if (isTracing && change.ChangeType == ChangeType.JustCache)
                    {
                        trace[change.Address] = new ChangeTrace(change.Account, trace[change.Address].After);
                    }

                    continue;
                }

                // because it was not committed yet it means that the just cache is the only state (so it was read only)
                if (isTracing && change.ChangeType == ChangeType.JustCache)
                {
                    _readsForTracing.Add(change.Address);
                    continue;
                }

                int forAssertion = _intraBlockCache[change.Address].Pop();
                if (forAssertion != _currentPosition - i)
                {
                    throw new InvalidOperationException($"Expected checked value {forAssertion} to be equal to {_currentPosition} - {i}");
                }

                _committedThisRound.Add(change.Address);

                switch (change.ChangeType)
                {
                    case ChangeType.JustCache:
                        {
                            break;
                        }
                    case ChangeType.Touch:
                    case ChangeType.Update:
                        {
                            if (releaseSpec.IsEip158Enabled && change.Account.IsEmpty && !isGenesis)
                            {
                                if (_logger.IsTrace) _logger.Trace($"  Commit remove empty {change.Address} B = {change.Account.Balance} N = {change.Account.Nonce}");
                                SetState(change.Address, null);
                                if (isTracing)
                                {
                                    trace[change.Address] = new ChangeTrace(null);
                                }
                            }
                            else
                            {
                                if (_logger.IsTrace) _logger.Trace($"  Commit update {change.Address} B = {change.Account.Balance} N = {change.Account.Nonce} C = {change.Account.CodeHash}");
                                SetState(change.Address, change.Account);
                                if (isTracing)
                                {
                                    trace[change.Address] = new ChangeTrace(change.Account);
                                }
                            }

                            break;
                        }
                    case ChangeType.New:
                        {
                            if (!releaseSpec.IsEip158Enabled || !change.Account.IsEmpty || isGenesis)
                            {
                                if (_logger.IsTrace) _logger.Trace($"  Commit create {change.Address} B = {change.Account.Balance} N = {change.Account.Nonce}");
                                SetState(change.Address, change.Account);
                                if (isTracing)
                                {
                                    trace[change.Address] = new ChangeTrace(change.Account);
                                }
                            }

                            break;
                        }
                    case ChangeType.Delete:
                        {
                            if (_logger.IsTrace) _logger.Trace($"  Commit remove {change.Address}");
                            bool wasItCreatedNow = false;
                            while (_intraBlockCache[change.Address].Count > 0)
                            {
                                int previousOne = _intraBlockCache[change.Address].Pop();
                                wasItCreatedNow |= _changes[previousOne].ChangeType == ChangeType.New;
                                if (wasItCreatedNow)
                                {
                                    break;
                                }
                            }

                            if (!wasItCreatedNow)
                            {
                                SetState(change.Address, null);
                                if (isTracing)
                                {
                                    trace[change.Address] = new ChangeTrace(null);
                                }
                            }

                            break;
                        }
                    default:
                        throw new ArgumentOutOfRangeException();
                }
            }

            if (isTracing)
            {
                foreach (Address nullRead in _readsForTracing)
                {
                    // // this may be enough, let us write tests
                    stateTracer.ReportAccountRead(nullRead);
                }
            }

            Resettable<Change>.Reset(ref _changes, ref _capacity, ref _currentPosition, StartCapacity);
            _committedThisRound.Reset();
            _readsForTracing.Clear();
            _intraBlockCache.Reset();

            if (isTracing)
            {
                ReportChanges(stateTracer, trace);
            }
        }

        private void ReportChanges(IStateTracer stateTracer, Dictionary<Address, ChangeTrace> trace)
        {
            foreach ((Address address, ChangeTrace change) in trace)
            {
                bool someChangeReported = false;

                Account? before = change.Before;
                Account? after = change.After;

                UInt256? beforeBalance = before?.Balance;
                UInt256? afterBalance = after?.Balance;

                UInt256? beforeNonce = before?.Nonce;
                UInt256? afterNonce = after?.Nonce;

                Hash256? beforeCodeHash = before?.CodeHash;
                Hash256? afterCodeHash = after?.CodeHash;

                if (beforeCodeHash != afterCodeHash)
                {
                    byte[]? beforeCode = beforeCodeHash is null
                        ? null
                        : beforeCodeHash == Keccak.OfAnEmptyString
                            ? Array.Empty<byte>()
                            : _codeDb[beforeCodeHash.Bytes];
                    byte[]? afterCode = afterCodeHash is null
                        ? null
                        : afterCodeHash == Keccak.OfAnEmptyString
                            ? Array.Empty<byte>()
                            : _codeDb[afterCodeHash.Bytes];

                    if (!((beforeCode?.Length ?? 0) == 0 && (afterCode?.Length ?? 0) == 0))
                    {
                        stateTracer.ReportCodeChange(address, beforeCode, afterCode);
                    }

                    someChangeReported = true;
                }

                if (afterBalance != beforeBalance)
                {
                    stateTracer.ReportBalanceChange(address, beforeBalance, afterBalance);
                    someChangeReported = true;
                }

                if (afterNonce != beforeNonce)
                {
                    stateTracer.ReportNonceChange(address, beforeNonce, afterNonce);
                    someChangeReported = true;
                }

                if (!someChangeReported)
                {
                    stateTracer.ReportAccountRead(address);
                }
            }
        }

        private Account? GetState(Address address)
        {
            Metrics.StateTreeReads++;
            Account? account = _tree.Get(address);
            return account;
        }

        private void SetState(Address address, Account? account)
        {
            _needsStateRootUpdate = true;
            Metrics.StateTreeWrites++;
            _tree.Set(address, account);
        }

        private readonly HashSet<Address> _readsForTracing = new();

        private Account? GetAndAddToCache(Address address)
        {
            Account? account = GetState(address);
            if (account is not null)
            {
                PushJustCache(address, account);
            }
            else
            {
                // just for tracing - potential perf hit, maybe a better solution?
                _readsForTracing.Add(address);
            }

            return account;
        }

        private Account? GetThroughCache(Address address)
        {
            if (_intraBlockCache.TryGetValue(address, out Stack<int> value))
            {
                return _changes[value.Peek()]!.Account;
            }

            Account account = GetAndAddToCache(address);
            return account;
        }

        private void PushJustCache(Address address, Account account)
        {
            Push(ChangeType.JustCache, address, account);
        }

        private void PushUpdate(Address address, Account account)
        {
            Push(ChangeType.Update, address, account);
        }

        private void PushTouch(Address address, Account account, IReleaseSpec releaseSpec, bool isZero)
        {
            if (isZero && releaseSpec.IsEip158IgnoredAccount(address) && releaseSpec.AuRaSystemCalls) return;
            Push(ChangeType.Touch, address, account);
        }

        private void PushDelete(Address address)
        {
            Push(ChangeType.Delete, address, null);
        }

        private void Push(ChangeType changeType, Address address, Account? touchedAccount)
        {
            SetupCache(address);
            if (changeType == ChangeType.Touch
                && _changes[_intraBlockCache[address].Peek()]!.ChangeType == ChangeType.Touch)
            {
                return;
            }

            IncrementChangePosition();
            _intraBlockCache[address].Push(_currentPosition);
            _changes[_currentPosition] = new Change(changeType, address, touchedAccount);
        }

        private void PushNew(Address address, Account account)
        {
            SetupCache(address);
            IncrementChangePosition();
            _intraBlockCache[address].Push(_currentPosition);
            _changes[_currentPosition] = new Change(ChangeType.New, address, account);
        }

        private void IncrementChangePosition()
        {
            Resettable<Change>.IncrementPosition(ref _changes, ref _capacity, ref _currentPosition);
        }

        private void SetupCache(Address address)
        {
            if (!_intraBlockCache.ContainsKey(address))
            {
                _intraBlockCache[address] = new Stack<int>();
            }
        }

        private enum ChangeType
        {
            JustCache,
            Touch,
            Update,
            New,
            Delete
        }

        private class Change
        {
            public Change(ChangeType type, Address address, Account? account)
            {
                ChangeType = type;
                Address = address;
                Account = account;
            }

            public ChangeType ChangeType { get; }
            public Address Address { get; }
            public Account? Account { get; }
        }

        public void Reset()
        {
            if (_logger.IsTrace) _logger.Trace("Clearing state provider caches");
            _intraBlockCache.Reset();
            _committedThisRound.Reset();
            _readsForTracing.Clear();
            _currentPosition = Resettable.EmptyPosition;
            Array.Clear(_changes, 0, _changes.Length);
            _needsStateRootUpdate = false;
        }

        public void CommitTree(long blockNumber)
        {
            if (_needsStateRootUpdate)
            {
                RecalculateStateRoot();
            }

            _tree.Commit(blockNumber);
        }

        public void CommitBranch()
        {
            // placeholder for the three level Commit->CommitBlock->CommitBranch
        }

        // used in EtheereumTests
        internal void SetNonce(Address address, in UInt256 nonce)
        {
            _needsStateRootUpdate = true;
            Account? account = GetThroughCache(address);
            if (account is null)
            {
                throw new InvalidOperationException($"Account {address} is null when incrementing nonce");
            }

            Account changedAccount = account.WithChangedNonce(nonce);
            if (_logger.IsTrace) _logger.Trace($"  Update {address} N {account.Nonce} -> {changedAccount.Nonce}");
            PushUpdate(address, changedAccount);
        }
    }
}<|MERGE_RESOLUTION|>--- conflicted
+++ resolved
@@ -218,21 +218,12 @@
             bool isZero = balanceChange.IsZero;
             if (isZero)
             {
-<<<<<<< HEAD
-                bool ignoreTouch = isSubtracting && !releaseSpec.AuRaSystemCalls;
-                if (releaseSpec.IsEip158Enabled && !ignoreTouch)
-=======
                 // this also works like this in Geth (they don't follow the spec ¯\_(*~*)_/¯)
                 // however we don't do it because of a consensus issue with Geth, just to avoid
                 // hitting non-existing account when substractin Zero-value from the sender
                 if (releaseSpec.IsEip158Enabled && !isSubtracting)
->>>>>>> 3095d01d
-                {
-                    Account touched = GetThroughCache(address);
-                    if (touched is null)
-                    {
-                        return;
-                    }
+                {
+                    Account touched = GetThroughCacheCheckExists();
                     if (_logger.IsTrace) _logger.Trace($"  Touch {address} (balance)");
                     if (touched!.IsEmpty)
                     {
