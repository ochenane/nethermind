// SPDX-FileCopyrightText: 2023 Demerzel Solutions Limited
// SPDX-License-Identifier: LGPL-3.0-only

using System;
using System.Collections.Generic;
using System.Linq;
using System.Security;
using System.Text;
using System.Threading;
using System.Threading.Tasks;
using Nethermind.Blockchain.Filters;
using Nethermind.Blockchain.Find;
using Nethermind.Blockchain.Receipts;
using Nethermind.Core;
using Nethermind.Core.Crypto;
using Nethermind.Core.Extensions;
using Nethermind.Core.Specs;
using Nethermind.Evm;
using Nethermind.Facade;
using Nethermind.Facade.Eth;
using Nethermind.Facade.Filters;
using Nethermind.Int256;
using Nethermind.JsonRpc.Data;
using Nethermind.JsonRpc.Modules.Eth.FeeHistory;
using Nethermind.JsonRpc.Modules.Eth.GasPrice;
using Nethermind.Logging;
using Nethermind.Network.P2P;
using Nethermind.Serialization.Rlp;
using Nethermind.State;
using Nethermind.State.Proofs;
using Nethermind.Synchronization.ParallelSync;
using Nethermind.Trie;
using Nethermind.TxPool;
using Nethermind.Wallet;
using Block = Nethermind.Core.Block;
using BlockHeader = Nethermind.Core.BlockHeader;
using Signature = Nethermind.Core.Crypto.Signature;
using Transaction = Nethermind.Core.Transaction;

namespace Nethermind.JsonRpc.Modules.Eth;

public partial class EthRpcModule : IEthRpcModule
{
    private readonly Encoding _messageEncoding = Encoding.UTF8;
    private readonly IJsonRpcConfig _rpcConfig;
    private readonly IBlockchainBridge _blockchainBridge;
    private readonly IBlockFinder _blockFinder;
    private readonly IReceiptFinder _receiptFinder;
    private readonly IStateReader _stateReader;
    private readonly ITxPool _txPoolBridge;
    private readonly ITxSender _txSender;
    private readonly IWallet _wallet;
    private readonly ISpecProvider _specProvider;
    private readonly ILogger _logger;
    private readonly IGasPriceOracle _gasPriceOracle;
    private readonly IEthSyncingInfo _ethSyncingInfo;

    private readonly IFeeHistoryOracle _feeHistoryOracle;
    private static bool HasStateForBlock(IBlockchainBridge blockchainBridge, BlockHeader header)
    {
        return blockchainBridge.HasStateForRoot(header.StateRoot!);
    }

    public EthRpcModule(
        IJsonRpcConfig rpcConfig,
        IBlockchainBridge blockchainBridge,
        IBlockFinder blockFinder,
        IReceiptFinder receiptFinder,
        IStateReader stateReader,
        ITxPool txPool,
        ITxSender txSender,
        IWallet wallet,
        ILogManager logManager,
        ISpecProvider specProvider,
        IGasPriceOracle gasPriceOracle,
        IEthSyncingInfo ethSyncingInfo,
        IFeeHistoryOracle feeHistoryOracle)
    {
        _logger = logManager.GetClassLogger();
        _rpcConfig = rpcConfig ?? throw new ArgumentNullException(nameof(rpcConfig));
        _blockchainBridge = blockchainBridge ?? throw new ArgumentNullException(nameof(blockchainBridge));
        _blockFinder = blockFinder ?? throw new ArgumentNullException(nameof(blockFinder));
        _receiptFinder = receiptFinder ?? throw new ArgumentNullException(nameof(receiptFinder));
        _stateReader = stateReader ?? throw new ArgumentNullException(nameof(stateReader));
        _txPoolBridge = txPool ?? throw new ArgumentNullException(nameof(txPool));
        _txSender = txSender ?? throw new ArgumentNullException(nameof(txSender));
        _wallet = wallet ?? throw new ArgumentNullException(nameof(wallet));
        _specProvider = specProvider ?? throw new ArgumentNullException(nameof(specProvider));
        _gasPriceOracle = gasPriceOracle ?? throw new ArgumentNullException(nameof(gasPriceOracle));
        _ethSyncingInfo = ethSyncingInfo ?? throw new ArgumentNullException(nameof(ethSyncingInfo));
        _feeHistoryOracle = feeHistoryOracle ?? throw new ArgumentNullException(nameof(feeHistoryOracle));
    }

    public ResultWrapper<string> eth_protocolVersion()
    {
        int highestVersion = P2PProtocolInfoProvider.GetHighestVersionOfEthProtocol();
        return ResultWrapper<string>.Success(highestVersion.ToHexString());
    }

    public ResultWrapper<SyncingResult> eth_syncing()
    {
        return ResultWrapper<SyncingResult>.Success(_ethSyncingInfo.GetFullInfo());
    }

    public ResultWrapper<byte[]> eth_snapshot()
    {
        return ResultWrapper<byte[]>.Fail("eth_snapshot not supported");
    }

    public ResultWrapper<Address> eth_coinbase()
    {
        return ResultWrapper<Address>.Success(Address.Zero);
    }

    public ResultWrapper<UInt256?> eth_gasPrice()
    {
        return ResultWrapper<UInt256?>.Success(_gasPriceOracle.GetGasPriceEstimate());
    }

    public ResultWrapper<UInt256?> eth_maxPriorityFeePerGas()
    {
        UInt256 gasPriceWithBaseFee = _gasPriceOracle.GetMaxPriorityGasFeeEstimate();
        return ResultWrapper<UInt256?>.Success(gasPriceWithBaseFee);
    }

    public ResultWrapper<FeeHistoryResults> eth_feeHistory(long blockCount, BlockParameter newestBlock, double[]? rewardPercentiles = null)
    {
        return _feeHistoryOracle.GetFeeHistory(blockCount, newestBlock, rewardPercentiles);
    }

    public ResultWrapper<IEnumerable<Address>> eth_accounts()
    {
        try
        {
            Address[] result = _wallet.GetAccounts();
            Address[] data = result.ToArray();
            return ResultWrapper<IEnumerable<Address>>.Success(data.ToArray());
        }
        catch (Exception)
        {
            return ResultWrapper<IEnumerable<Address>>.Fail("Error while getting key addresses from wallet.");
        }
    }

    public Task<ResultWrapper<long?>> eth_blockNumber()
    {
        long number = _blockchainBridge.HeadBlock?.Number ?? 0;
        return Task.FromResult(ResultWrapper<long?>.Success(number));
    }

    public Task<ResultWrapper<UInt256?>> eth_getBalance(Address address, BlockParameter? blockParameter = null)
    {
        SearchResult<BlockHeader> searchResult = _blockFinder.SearchForHeader(blockParameter);
        if (searchResult.IsError)
        {
            return Task.FromResult(GetFailureResult<UInt256?, BlockHeader>(searchResult, _ethSyncingInfo.SyncMode.HaveNotSyncedHeadersYet()));
        }

        BlockHeader header = searchResult.Object;
        if (!HasStateForBlock(_blockchainBridge, header!))
        {
            return Task.FromResult(GetStateFailureResult<UInt256?>(header));
        }

        Account account = _stateReader.GetAccount(header!.StateRoot!, address);
        return Task.FromResult(ResultWrapper<UInt256?>.Success(account?.Balance ?? UInt256.Zero));
    }

    public ResultWrapper<byte[]> eth_getStorageAt(Address address, UInt256 positionIndex,
        BlockParameter? blockParameter = null)
    {
        SearchResult<BlockHeader> searchResult = _blockFinder.SearchForHeader(blockParameter);
        if (searchResult.IsError)
        {
            return GetFailureResult<byte[], BlockHeader>(searchResult, _ethSyncingInfo.SyncMode.HaveNotSyncedHeadersYet());
        }

        BlockHeader? header = searchResult.Object;
        byte[] storage = _stateReader.GetStorage(header!.StateRoot!, address, positionIndex);
        if (storage is null)
        {
            return ResultWrapper<byte[]>.Success(Array.Empty<byte>());
        }
        return ResultWrapper<byte[]>.Success(storage!.PadLeft(32));
    }

    public Task<ResultWrapper<UInt256>> eth_getTransactionCount(Address address, BlockParameter blockParameter)
    {
        if (blockParameter == BlockParameter.Pending)
        {
            UInt256 pendingNonce = _txPoolBridge.GetLatestPendingNonce(address);
            return Task.FromResult(ResultWrapper<UInt256>.Success(pendingNonce));
        }

        SearchResult<BlockHeader> searchResult = _blockFinder.SearchForHeader(blockParameter);
        if (searchResult.IsError)
        {
            return Task.FromResult(GetFailureResult<UInt256, BlockHeader>(searchResult, _ethSyncingInfo.SyncMode.HaveNotSyncedHeadersYet()));
        }

        BlockHeader header = searchResult.Object;
        if (!HasStateForBlock(_blockchainBridge, header!))
        {
            return Task.FromResult(GetStateFailureResult<UInt256>(header));
        }

        Account account = _stateReader.GetAccount(header!.StateRoot!, address);
        UInt256 nonce = account?.Nonce ?? 0;

        return Task.FromResult(ResultWrapper<UInt256>.Success(nonce));
    }

    public ResultWrapper<UInt256?> eth_getBlockTransactionCountByHash(Hash256 blockHash)
    {
        SearchResult<Block> searchResult = _blockFinder.SearchForBlock(new BlockParameter(blockHash));
        return searchResult.IsError
            ? GetFailureResult<UInt256?, Block>(searchResult, _ethSyncingInfo.SyncMode.HaveNotSyncedBodiesYet())
            : ResultWrapper<UInt256?>.Success((UInt256)searchResult.Object!.Transactions.Length);
    }

    public ResultWrapper<UInt256?> eth_getBlockTransactionCountByNumber(BlockParameter blockParameter)
    {
        SearchResult<Block> searchResult = _blockFinder.SearchForBlock(blockParameter);
        return searchResult.IsError
            ? GetFailureResult<UInt256?, Block>(searchResult, _ethSyncingInfo.SyncMode.HaveNotSyncedBodiesYet())
            : ResultWrapper<UInt256?>.Success((UInt256)searchResult.Object!.Transactions.Length);
    }

    public ResultWrapper<ReceiptForRpc[]> eth_getBlockReceipts(BlockParameter blockParameter)
    {
        return _receiptFinder.GetBlockReceipts(blockParameter, _blockFinder, _specProvider);
    }

    public ResultWrapper<UInt256?> eth_getUncleCountByBlockHash(Hash256 blockHash)
    {
        SearchResult<Block> searchResult = _blockFinder.SearchForBlock(new BlockParameter(blockHash));
        return searchResult.IsError
            ? GetFailureResult<UInt256?, Block>(searchResult, _ethSyncingInfo.SyncMode.HaveNotSyncedBodiesYet())
            : ResultWrapper<UInt256?>.Success((UInt256)searchResult.Object!.Uncles.Length);
    }

    public ResultWrapper<UInt256?> eth_getUncleCountByBlockNumber(BlockParameter? blockParameter)
    {
        SearchResult<Block> searchResult = _blockFinder.SearchForBlock(blockParameter);
        return searchResult.IsError
            ? GetFailureResult<UInt256?, Block>(searchResult, _ethSyncingInfo.SyncMode.HaveNotSyncedBodiesYet())
            : ResultWrapper<UInt256?>.Success((UInt256)searchResult.Object!.Uncles.Length);
    }

    public ResultWrapper<byte[]> eth_getCode(Address address, BlockParameter? blockParameter = null)
    {
        SearchResult<BlockHeader> searchResult = _blockFinder.SearchForHeader(blockParameter);
        if (searchResult.IsError)
        {
            return GetFailureResult<byte[], BlockHeader>(searchResult, _ethSyncingInfo.SyncMode.HaveNotSyncedHeadersYet());
        }

        BlockHeader header = searchResult.Object;
        if (!HasStateForBlock(_blockchainBridge, header!))
        {
            return GetStateFailureResult<byte[]>(header);
        }

        Account account = _stateReader.GetAccount(header!.StateRoot!, address);
        if (account is null)
        {
            return ResultWrapper<byte[]>.Success(Array.Empty<byte>());
        }

        byte[]? code = _stateReader.GetCode(account.CodeHash);
        return ResultWrapper<byte[]>.Success(code);
    }

    public ResultWrapper<byte[]> eth_sign(Address addressData, byte[] message)
    {
        Signature sig;
        try
        {
            Address address = addressData;
            string messageText = _messageEncoding.GetString(message);
            const string signatureTemplate = "\x19Ethereum Signed Message:\n{0}{1}";
            string signatureText = string.Format(signatureTemplate, messageText.Length, messageText);
            sig = _wallet.Sign(Keccak.Compute(signatureText), address);
        }
        catch (SecurityException e)
        {
            return ResultWrapper<byte[]>.Fail(e.Message, ErrorCodes.AccountLocked);
        }
        catch (Exception)
        {
            return ResultWrapper<byte[]>.Fail($"Unable to sign as {addressData}");
        }

        if (_logger.IsTrace) _logger.Trace($"eth_sign request {addressData}, {message}, result: {sig}");
        return ResultWrapper<byte[]>.Success(sig.Bytes);
    }

    public Task<ResultWrapper<Hash256>> eth_sendTransaction(TransactionForRpc rpcTx)
    {
        Transaction tx = rpcTx.ToTransactionWithDefaults(_blockchainBridge.GetChainId());
        TxHandlingOptions options = rpcTx.Nonce is null ? TxHandlingOptions.ManagedNonce : TxHandlingOptions.None;
        return SendTx(tx, options);
    }

    public async Task<ResultWrapper<Hash256>> eth_sendRawTransaction(byte[] transaction)
    {
        try
        {
            Transaction tx = Rlp.Decode<Transaction>(transaction,
                RlpBehaviors.AllowUnsigned | RlpBehaviors.SkipTypedWrapping | RlpBehaviors.InMempoolForm);
            return await SendTx(tx);
        }
        catch (RlpException)
        {
            return ResultWrapper<Hash256>.Fail("Invalid RLP.", ErrorCodes.TransactionRejected);
        }
    }

    private async Task<ResultWrapper<Hash256>> SendTx(Transaction tx,
        TxHandlingOptions txHandlingOptions = TxHandlingOptions.None)
    {
        try
        {
            (Hash256 txHash, AcceptTxResult? acceptTxResult) =
                await _txSender.SendTransaction(tx, txHandlingOptions | TxHandlingOptions.PersistentBroadcast);

            return acceptTxResult.Equals(AcceptTxResult.Accepted)
                ? ResultWrapper<Hash256>.Success(txHash)
                : ResultWrapper<Hash256>.Fail(acceptTxResult?.ToString() ?? string.Empty, ErrorCodes.TransactionRejected);
        }
        catch (SecurityException e)
        {
            return ResultWrapper<Hash256>.Fail(e.Message, ErrorCodes.AccountLocked);
        }
        catch (Exception e)
        {
            if (_logger.IsError) _logger.Error("Failed to send transaction.", e);
            return ResultWrapper<Hash256>.Fail(e.Message, ErrorCodes.TransactionRejected);
        }
    }

    public ResultWrapper<string> eth_call(TransactionForRpc transactionCall, BlockParameter? blockParameter = null) =>
        new CallTxExecutor(_blockchainBridge, _blockFinder, _rpcConfig)
            .ExecuteTx(transactionCall, blockParameter);

    public ResultWrapper<UInt256?> eth_estimateGas(TransactionForRpc transactionCall, BlockParameter blockParameter) =>
        new EstimateGasTxExecutor(_blockchainBridge, _blockFinder, _rpcConfig)
            .ExecuteTx(transactionCall, blockParameter);

    public ResultWrapper<AccessListForRpc?> eth_createAccessList(TransactionForRpc transactionCall, BlockParameter? blockParameter = null, bool optimize = true) =>
        new CreateAccessListTxExecutor(_blockchainBridge, _blockFinder, _rpcConfig, optimize)
            .ExecuteTx(transactionCall, blockParameter);

    public ResultWrapper<BlockForRpc> eth_getBlockByHash(Hash256 blockHash, bool returnFullTransactionObjects)
    {
        return GetBlock(new BlockParameter(blockHash), returnFullTransactionObjects);
    }

    public ResultWrapper<BlockForRpc> eth_getBlockByNumber(BlockParameter blockParameter,
        bool returnFullTransactionObjects)
    {
        return GetBlock(blockParameter, returnFullTransactionObjects);
    }

    private ResultWrapper<BlockForRpc> GetBlock(BlockParameter blockParameter, bool returnFullTransactionObjects)
    {
        SearchResult<Block> searchResult = _blockFinder.SearchForBlock(blockParameter, true);
        if (searchResult.IsError)
        {
            return GetFailureResult<BlockForRpc, Block>(searchResult, _ethSyncingInfo.SyncMode.HaveNotSyncedBodiesYet());
        }

        Block? block = searchResult.Object;
        if (returnFullTransactionObjects && block is not null)
        {
            _blockchainBridge.RecoverTxSenders(block);
        }

        return ResultWrapper<BlockForRpc>.Success(block is null
            ? null
            : new BlockForRpc(block, returnFullTransactionObjects, _specProvider));
    }

    public Task<ResultWrapper<TransactionForRpc>> eth_getTransactionByHash(Hash256 transactionHash)
    {
        UInt256? baseFee = null;
        _txPoolBridge.TryGetPendingTransaction(transactionHash, out Transaction transaction);
        TxReceipt receipt = null; // note that if transaction is pending then for sure no receipt is known
        if (transaction is null)
        {
            (receipt, transaction, baseFee) = _blockchainBridge.GetTransaction(transactionHash, checkTxnPool: false);
            if (transaction is null)
            {
                return Task.FromResult(ResultWrapper<TransactionForRpc>.Success(null));
            }
        }

        RecoverTxSenderIfNeeded(transaction);
        TransactionForRpc transactionModel =
            new(receipt?.BlockHash, receipt?.BlockNumber, receipt?.Index, transaction, baseFee);
        if (_logger.IsTrace)
            _logger.Trace($"eth_getTransactionByHash request {transactionHash}, result: {transactionModel.Hash}");
        return Task.FromResult(ResultWrapper<TransactionForRpc>.Success(transactionModel));
    }

    public ResultWrapper<TransactionForRpc[]> eth_pendingTransactions()
    {
        Transaction[] transactions = _txPoolBridge.GetPendingTransactions();
        TransactionForRpc[] transactionsModels = new TransactionForRpc[transactions.Length];
        for (int i = 0; i < transactions.Length; i++)
        {
            Transaction transaction = transactions[i];
            RecoverTxSenderIfNeeded(transaction);
            transactionsModels[i] = new TransactionForRpc(transaction);
            transactionsModels[i].BlockHash = Keccak.Zero;
        }

        if (_logger.IsTrace) _logger.Trace($"eth_pendingTransactions request, result: {transactionsModels.Length}");
        return ResultWrapper<TransactionForRpc[]>.Success(transactionsModels);
    }

    public ResultWrapper<TransactionForRpc> eth_getTransactionByBlockHashAndIndex(Hash256 blockHash,
        UInt256 positionIndex)
    {
        SearchResult<Block> searchResult = _blockFinder.SearchForBlock(new BlockParameter(blockHash));
        if (searchResult.IsError)
        {
            return GetFailureResult<TransactionForRpc, Block>(searchResult, _ethSyncingInfo.SyncMode.HaveNotSyncedBodiesYet());
        }

        Block block = searchResult.Object;
        if (positionIndex < 0 || positionIndex > block!.Transactions.Length - 1)
        {
            return ResultWrapper<TransactionForRpc>.Fail("Position Index is incorrect", ErrorCodes.InvalidParams);
        }

        Transaction transaction = block.Transactions[(int)positionIndex];
        RecoverTxSenderIfNeeded(transaction);

        TransactionForRpc transactionModel = new(block.Hash, block.Number, (int)positionIndex, transaction, block.BaseFeePerGas);

        return ResultWrapper<TransactionForRpc>.Success(transactionModel);
    }

    public ResultWrapper<TransactionForRpc> eth_getTransactionByBlockNumberAndIndex(BlockParameter blockParameter,
        UInt256 positionIndex)
    {
        SearchResult<Block> searchResult = _blockFinder.SearchForBlock(blockParameter);
        if (searchResult.IsError)
        {
            return GetFailureResult<TransactionForRpc, Block>(searchResult, _ethSyncingInfo.SyncMode.HaveNotSyncedBodiesYet());
        }

        Block? block = searchResult.Object;
        if (positionIndex < 0 || positionIndex > block!.Transactions.Length - 1)
        {
            return ResultWrapper<TransactionForRpc>.Fail("Position Index is incorrect", ErrorCodes.InvalidParams);
        }

        Transaction transaction = block.Transactions[(int)positionIndex];
        RecoverTxSenderIfNeeded(transaction);

        TransactionForRpc transactionModel = new(block.Hash, block.Number, (int)positionIndex, transaction, block.BaseFeePerGas);

        if (_logger.IsDebug)
            _logger.Debug(
                $"eth_getTransactionByBlockNumberAndIndex request {blockParameter}, index: {positionIndex}, result: {transactionModel.Hash}");
        return ResultWrapper<TransactionForRpc>.Success(transactionModel);
    }

    public Task<ResultWrapper<ReceiptForRpc>> eth_getTransactionReceipt(Hash256 txHash)
    {
        (TxReceipt? receipt, TxGasInfo? gasInfo, int logIndexStart) = _blockchainBridge.GetReceiptAndGasInfo(txHash);
        if (receipt is null || gasInfo is null)
        {
            return Task.FromResult(ResultWrapper<ReceiptForRpc>.Success(null));
        }

        if (_logger.IsTrace) _logger.Trace($"eth_getTransactionReceipt request {txHash}, result: {txHash}");
        return Task.FromResult(ResultWrapper<ReceiptForRpc>.Success(new(txHash, receipt, gasInfo.Value, logIndexStart)));
    }

    public ResultWrapper<BlockForRpc> eth_getUncleByBlockHashAndIndex(Hash256 blockHash, UInt256 positionIndex)
    {
        return GetUncle(new BlockParameter(blockHash), positionIndex);
    }

    public ResultWrapper<BlockForRpc> eth_getUncleByBlockNumberAndIndex(BlockParameter blockParameter,
        UInt256 positionIndex)
    {
        return GetUncle(blockParameter, positionIndex);
    }

    private ResultWrapper<BlockForRpc> GetUncle(BlockParameter blockParameter, UInt256 positionIndex)
    {
        SearchResult<Block> searchResult = _blockFinder.SearchForBlock(blockParameter);
        if (searchResult.IsError)
        {
            return GetFailureResult<BlockForRpc, Block>(searchResult, _ethSyncingInfo.SyncMode.HaveNotSyncedBodiesYet());
        }

        Block block = searchResult.Object;
        if (positionIndex < 0 || positionIndex > block!.Uncles.Length - 1)
        {
            return ResultWrapper<BlockForRpc>.Fail("Position Index is incorrect", ErrorCodes.InvalidParams);
        }

        BlockHeader uncleHeader = block.Uncles[(int)positionIndex];
        return ResultWrapper<BlockForRpc>.Success(new BlockForRpc(new Block(uncleHeader), false, _specProvider));
    }

    public ResultWrapper<UInt256?> eth_newFilter(Filter filter)
    {
        BlockParameter fromBlock = filter.FromBlock;
        BlockParameter toBlock = filter.ToBlock;
        int filterId = _blockchainBridge.NewFilter(fromBlock, toBlock, filter.Address, filter.Topics);
        return ResultWrapper<UInt256?>.Success((UInt256)filterId);
    }

    public ResultWrapper<UInt256?> eth_newBlockFilter()
    {
        int filterId = _blockchainBridge.NewBlockFilter();
        return ResultWrapper<UInt256?>.Success((UInt256)filterId);
    }

    public ResultWrapper<UInt256?> eth_newPendingTransactionFilter()
    {
        int filterId = _blockchainBridge.NewPendingTransactionFilter();
        return ResultWrapper<UInt256?>.Success((UInt256)filterId);
    }

    public ResultWrapper<bool?> eth_uninstallFilter(UInt256 filterId)
    {
        _blockchainBridge.UninstallFilter((int)filterId);
        return ResultWrapper<bool?>.Success(true);
    }

    public ResultWrapper<IEnumerable<object>> eth_getFilterChanges(UInt256 filterId)
    {
        int id = (int)filterId;
        FilterType filterType = _blockchainBridge.GetFilterType(id);
        switch (filterType)
        {
            case FilterType.BlockFilter:
                {
                    return _blockchainBridge.FilterExists(id)
                        ? ResultWrapper<IEnumerable<object>>.Success(_blockchainBridge.GetBlockFilterChanges(id))
                        : ResultWrapper<IEnumerable<object>>.Fail($"Filter not found", ErrorCodes.InvalidInput);
                }
            case FilterType.PendingTransactionFilter:
                {
                    return _blockchainBridge.FilterExists(id)
                        ? ResultWrapper<IEnumerable<object>>.Success(_blockchainBridge.GetPendingTransactionFilterChanges(id))
                        : ResultWrapper<IEnumerable<object>>.Fail($"Filter not found", ErrorCodes.InvalidInput);
                }
            case FilterType.LogFilter:
                {
                    return _blockchainBridge.FilterExists(id)
                        ? ResultWrapper<IEnumerable<object>>.Success(_blockchainBridge.GetLogFilterChanges(id).ToArray())
                        : ResultWrapper<IEnumerable<object>>.Fail($"Filter not found", ErrorCodes.InvalidInput);
                }
            default:
                {
                    return ResultWrapper<IEnumerable<object>>.Fail($"Filter type {filterType} is not supported.", ErrorCodes.InvalidInput);
                }
        }
    }

    public ResultWrapper<IEnumerable<IFilterLog>> eth_getFilterLogs(UInt256 filterId)
    {
        CancellationTokenSource cancellationTokenSource = new(_rpcConfig.Timeout);
        CancellationToken cancellationToken = cancellationTokenSource.Token;

        try
        {
            int id = filterId <= int.MaxValue ? (int)filterId : -1;
            bool filterFound = _blockchainBridge.TryGetLogs(id, out IEnumerable<IFilterLog> filterLogs, cancellationToken);
            if (id < 0 || !filterFound)
            {
                cancellationTokenSource.Dispose();
                return ResultWrapper<IEnumerable<IFilterLog>>.Fail($"Filter with id: {filterId} does not exist.");
            }
            else
            {
                return ResultWrapper<IEnumerable<IFilterLog>>.Success(GetLogs(filterLogs, cancellationTokenSource));
            }
        }
        catch (ResourceNotFoundException exception)
        {
            cancellationTokenSource.Dispose();
            return GetFailureResult<IEnumerable<IFilterLog>>(exception, _ethSyncingInfo.SyncMode.HaveNotSyncedReceiptsYet());
        }
    }

    public ResultWrapper<IEnumerable<IFilterLog>> eth_getLogs(Filter filter)
    {
        // because of lazy evaluation of enumerable, we need to do the validation here first
        CancellationTokenSource cancellationTokenSource = new(_rpcConfig.Timeout);
        CancellationToken cancellationToken = cancellationTokenSource.Token;

        SearchResult<BlockHeader> fromBlockResult;
        SearchResult<BlockHeader> toBlockResult;

        if (filter.FromBlock == filter.ToBlock)
        {
            fromBlockResult = toBlockResult = _blockFinder.SearchForHeader(filter.ToBlock);
        }
        else
        {
            toBlockResult = _blockFinder.SearchForHeader(filter.ToBlock);

            if (toBlockResult.IsError)
            {
                cancellationTokenSource.Dispose();
                return GetFailureResult<IEnumerable<IFilterLog>, BlockHeader>(toBlockResult, _ethSyncingInfo.SyncMode.HaveNotSyncedHeadersYet());
            }

            cancellationToken.ThrowIfCancellationRequested();
            fromBlockResult = _blockFinder.SearchForHeader(filter.FromBlock);
        }

        if (fromBlockResult.IsError)
        {
            cancellationTokenSource.Dispose();
            return GetFailureResult<IEnumerable<IFilterLog>, BlockHeader>(fromBlockResult, _ethSyncingInfo.SyncMode.HaveNotSyncedHeadersYet());
        }

        cancellationToken.ThrowIfCancellationRequested();

        BlockHeader fromBlock = fromBlockResult.Object!;
        BlockHeader toBlock = toBlockResult.Object!;

        long fromBlockNumber = fromBlock.Number;
        long toBlockNumber = toBlock.Number;

        if (fromBlockNumber > toBlockNumber && toBlockNumber != 0)
        {
            cancellationTokenSource.Dispose();

            return ResultWrapper<IEnumerable<IFilterLog>>.Fail($"From block {fromBlockNumber} is later than to block {toBlockNumber}.", ErrorCodes.InvalidParams);
        }

        try
        {
<<<<<<< HEAD
            IEnumerable<IFilterLog> filterLogs = _blockchainBridge.GetLogs(filter.FromBlock!, filter.ToBlock!,
                filter.Address, filter.Topics, cancellationToken);
=======
            LogFilter logFilter = _blockchainBridge.GetFilter(filter.FromBlock, filter.ToBlock,
                filter.Address, filter.Topics);
            IEnumerable<FilterLog> filterLogs = _blockchainBridge.GetLogs(logFilter, fromBlock, toBlock, cancellationToken);
>>>>>>> 7d2958fa

            return ResultWrapper<IEnumerable<IFilterLog>>.Success(GetLogs(filterLogs, cancellationTokenSource));
        }
        catch (ResourceNotFoundException exception)
        {
            return GetFailureResult<IEnumerable<IFilterLog>>(exception, _ethSyncingInfo.SyncMode.HaveNotSyncedReceiptsYet());
        }
    }

    // https://github.com/ethereum/EIPs/issues/1186
    public ResultWrapper<AccountProof> eth_getProof(Address accountAddress, UInt256[] storageKeys,
        BlockParameter blockParameter)
    {
        SearchResult<BlockHeader> searchResult = _blockFinder.SearchForHeader(blockParameter);
        if (searchResult.IsError)
        {
            return GetFailureResult<AccountProof, BlockHeader>(searchResult, _ethSyncingInfo.SyncMode.HaveNotSyncedHeadersYet());
        }

        BlockHeader header = searchResult.Object;

        if (!HasStateForBlock(_blockchainBridge, header!))
        {
            return GetStateFailureResult<AccountProof>(header);
        }

        AccountProofCollector accountProofCollector = new(accountAddress, storageKeys);
        _blockchainBridge.RunTreeVisitor(accountProofCollector, header!.StateRoot!);
        return ResultWrapper<AccountProof>.Success(accountProofCollector.BuildResult());
    }

    public ResultWrapper<ulong> eth_chainId()
    {
        try
        {
            ulong chainId = _blockchainBridge.GetChainId();
            return ResultWrapper<ulong>.Success(chainId);
        }
        catch (Exception ex)
        {
            return ResultWrapper<ulong>.Fail(ex.Message, ErrorCodes.InternalError, 0L);
        }
    }

    private void RecoverTxSenderIfNeeded(Transaction transaction)
    {
        transaction.SenderAddress ??= _blockchainBridge.RecoverTxSender(transaction);
    }

<<<<<<< HEAD
    private IEnumerable<IFilterLog> GetLogs(IEnumerable<IFilterLog> logs, CancellationTokenSource cancellationTokenSource)
=======
    private static IEnumerable<FilterLog> GetLogs(IEnumerable<FilterLog> logs, CancellationTokenSource cancellationTokenSource)
>>>>>>> 7d2958fa
    {
        using (cancellationTokenSource)
        {
            foreach (IFilterLog log in logs)
            {
                yield return log;
            }
        }
    }

    public ResultWrapper<AccountForRpc> eth_getAccount(Address accountAddress, BlockParameter? blockParameter)
    {
        SearchResult<BlockHeader> searchResult = _blockFinder.SearchForHeader(blockParameter);
        if (searchResult.IsError)
        {
            return GetFailureResult<AccountForRpc, BlockHeader>(searchResult, _ethSyncingInfo.SyncMode.HaveNotSyncedHeadersYet());
        }

        BlockHeader header = searchResult.Object;
        if (!HasStateForBlock(_blockchainBridge, header!))
        {
            return GetStateFailureResult<AccountForRpc>(header);
        }

        Account account = _stateReader.GetAccount(header!.StateRoot!, accountAddress);
        return ResultWrapper<AccountForRpc>.Success(account is null ? null : new AccountForRpc(account));
    }

    private static ResultWrapper<TResult> GetFailureResult<TResult, TSearch>(SearchResult<TSearch> searchResult, bool isTemporary) where TSearch : class =>
        ResultWrapper<TResult>.Fail(searchResult, isTemporary && searchResult.ErrorCode == ErrorCodes.ResourceNotFound);

    private static ResultWrapper<TResult> GetFailureResult<TResult>(ResourceNotFoundException exception, bool isTemporary) =>
        ResultWrapper<TResult>.Fail(exception.Message, ErrorCodes.ResourceNotFound, isTemporary);

    private ResultWrapper<TResult> GetStateFailureResult<TResult>(BlockHeader header) =>
        ResultWrapper<TResult>.Fail($"No state available for block {header.ToString(BlockHeader.Format.FullHashAndNumber)}", ErrorCodes.ResourceUnavailable, _ethSyncingInfo.SyncMode.HaveNotSyncedStateYet());
}<|MERGE_RESOLUTION|>--- conflicted
+++ resolved
@@ -642,14 +642,9 @@
 
         try
         {
-<<<<<<< HEAD
-            IEnumerable<IFilterLog> filterLogs = _blockchainBridge.GetLogs(filter.FromBlock!, filter.ToBlock!,
-                filter.Address, filter.Topics, cancellationToken);
-=======
             LogFilter logFilter = _blockchainBridge.GetFilter(filter.FromBlock, filter.ToBlock,
                 filter.Address, filter.Topics);
-            IEnumerable<FilterLog> filterLogs = _blockchainBridge.GetLogs(logFilter, fromBlock, toBlock, cancellationToken);
->>>>>>> 7d2958fa
+            IEnumerable<IFilterLog> filterLogs = _blockchainBridge.GetLogs(logFilter, fromBlock, toBlock, cancellationToken);
 
             return ResultWrapper<IEnumerable<IFilterLog>>.Success(GetLogs(filterLogs, cancellationTokenSource));
         }
@@ -699,11 +694,7 @@
         transaction.SenderAddress ??= _blockchainBridge.RecoverTxSender(transaction);
     }
 
-<<<<<<< HEAD
-    private IEnumerable<IFilterLog> GetLogs(IEnumerable<IFilterLog> logs, CancellationTokenSource cancellationTokenSource)
-=======
-    private static IEnumerable<FilterLog> GetLogs(IEnumerable<FilterLog> logs, CancellationTokenSource cancellationTokenSource)
->>>>>>> 7d2958fa
+    private static IEnumerable<IFilterLog> GetLogs(IEnumerable<IFilterLog> logs, CancellationTokenSource cancellationTokenSource)
     {
         using (cancellationTokenSource)
         {
