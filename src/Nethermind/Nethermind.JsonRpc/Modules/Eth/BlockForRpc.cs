// SPDX-FileCopyrightText: 2022 Demerzel Solutions Limited
// SPDX-License-Identifier: LGPL-3.0-only

using System.Buffers.Binary;
using System.Collections.Generic;
using System.Linq;
using Nethermind.Core;
using Nethermind.Core.Crypto;
using Nethermind.Core.Specs;
using Nethermind.Int256;
using Nethermind.JsonRpc.Data;
using Nethermind.Serialization.Json;
using Nethermind.Serialization.Rlp;
using System.Text.Json;
using System.Text.Json.Serialization;
using System.Runtime.CompilerServices;

namespace Nethermind.JsonRpc.Modules.Eth;

public class BlockForRpc
{
    private readonly BlockDecoder _blockDecoder = new();
    private readonly bool _isAuRaBlock;

    protected BlockForRpc()
    {

    }

    [SkipLocalsInit]
    public BlockForRpc(Block block, bool includeFullTransactionData, ISpecProvider specProvider)
    {
        _isAuRaBlock = block.Header.AuRaSignature is not null;
        Author = block.Author ?? block.Beneficiary;
        Difficulty = block.Difficulty;
        ExtraData = block.ExtraData;
        GasLimit = block.GasLimit;
        GasUsed = block.GasUsed;
        Hash = block.Hash;
        LogsBloom = block.Bloom;
        Miner = block.Beneficiary;
        if (!_isAuRaBlock)
        {
            MixHash = block.MixHash;
            Nonce = new byte[8];
            BinaryPrimitives.WriteUInt64BigEndian(Nonce, block.Nonce);
        }
        else
        {
            Step = block.Header.AuRaStep;
            Signature = block.Header.AuRaSignature;
        }

        if (specProvider is not null)
        {
            var spec = specProvider.GetSpec(block.Header);
            if (spec.IsEip1559Enabled)
            {
                BaseFeePerGas = block.Header.BaseFeePerGas;
            }

            if (spec.IsEip4844Enabled)
            {
                BlobGasUsed = block.Header.BlobGasUsed;
                ExcessBlobGas = block.Header.ExcessBlobGas;
            }

            if (spec.IsEip4788Enabled)
            {
                ParentBeaconBlockRoot = block.ParentBeaconBlockRoot;
            }
        }

        Number = block.Number;
        ParentHash = block.ParentHash;
        ReceiptsRoot = block.ReceiptsRoot;
        Sha3Uncles = block.UnclesHash;
        Size = _blockDecoder.GetLength(block, RlpBehaviors.None);
        StateRoot = block.StateRoot;
        Timestamp = block.Timestamp;
        TotalDifficulty = block.TotalDifficulty ?? 0;
        Transactions = includeFullTransactionData ? block.Transactions.Select((t, idx) => new TransactionForRpc(block.Hash, block.Number, idx, t, block.BaseFeePerGas)).ToArray() : block.Transactions.Select(t => t.Hash).OfType<object>().ToArray();
        TransactionsRoot = block.TxRoot;
        Uncles = block.Uncles.Select(o => o.Hash);
        Withdrawals = block.Withdrawals;
        WithdrawalsRoot = block.Header.WithdrawalsRoot;
    }

    public Address Author { get; set; }
    public UInt256 Difficulty { get; set; }
    public byte[] ExtraData { get; set; }
    public long GasLimit { get; set; }
    public long GasUsed { get; set; }

<<<<<<< HEAD
    [JsonIgnore(Condition = JsonIgnoreCondition.Never)]
    public Keccak Hash { get; set; }
=======
    [JsonProperty(NullValueHandling = NullValueHandling.Include)]
    public Hash256 Hash { get; set; }
>>>>>>> 3fc97b12

    [JsonIgnore(Condition = JsonIgnoreCondition.Never)]
    public Bloom LogsBloom { get; set; }
    public Address Miner { get; set; }
    public Hash256 MixHash { get; set; }

    public bool ShouldSerializeMixHash() => !_isAuRaBlock && MixHash is not null;

    [JsonIgnore(Condition = JsonIgnoreCondition.WhenWritingNull)]
    public byte[] Nonce { get; set; }

    public bool ShouldSerializeNonce() => !_isAuRaBlock;

    [JsonIgnore(Condition = JsonIgnoreCondition.Never)]
    public long? Number { get; set; }
    public Hash256 ParentHash { get; set; }
    public Hash256 ReceiptsRoot { get; set; }
    public Hash256 Sha3Uncles { get; set; }
    public byte[] Signature { get; set; }
    public bool ShouldSerializeSignature() => _isAuRaBlock;
    public long Size { get; set; }
<<<<<<< HEAD
    public Keccak StateRoot { get; set; }
    [JsonConverter(typeof(NullableRawLongConverter))]
=======
    public Hash256 StateRoot { get; set; }
    [JsonConverter(typeof(NullableLongConverter), NumberConversion.Raw)]
>>>>>>> 3fc97b12
    public long? Step { get; set; }
    public bool ShouldSerializeStep() => _isAuRaBlock;
    public UInt256 TotalDifficulty { get; set; }
    public UInt256 Timestamp { get; set; }

    public UInt256? BaseFeePerGas { get; set; }
    public IEnumerable<object> Transactions { get; set; }
    public Hash256 TransactionsRoot { get; set; }
    public IEnumerable<Hash256> Uncles { get; set; }

    [JsonIgnore(Condition = JsonIgnoreCondition.WhenWritingNull)]
    public IEnumerable<Withdrawal>? Withdrawals { get; set; }

<<<<<<< HEAD
    [JsonIgnore(Condition = JsonIgnoreCondition.WhenWritingNull)]
    public Keccak? WithdrawalsRoot { get; set; }
=======
    [JsonProperty(NullValueHandling = NullValueHandling.Ignore)]
    public Hash256? WithdrawalsRoot { get; set; }
>>>>>>> 3fc97b12

    [JsonIgnore(Condition = JsonIgnoreCondition.WhenWritingNull)]
    public ulong? BlobGasUsed { get; set; }

    [JsonIgnore(Condition = JsonIgnoreCondition.WhenWritingNull)]
    public ulong? ExcessBlobGas { get; set; }

<<<<<<< HEAD
    [JsonIgnore(Condition = JsonIgnoreCondition.WhenWritingNull)]
    public Keccak? ParentBeaconBlockRoot { get; set; }
=======
    [JsonProperty(NullValueHandling = NullValueHandling.Ignore)]
    public Hash256? ParentBeaconBlockRoot { get; set; }
>>>>>>> 3fc97b12
}<|MERGE_RESOLUTION|>--- conflicted
+++ resolved
@@ -92,13 +92,8 @@
     public long GasLimit { get; set; }
     public long GasUsed { get; set; }
 
-<<<<<<< HEAD
     [JsonIgnore(Condition = JsonIgnoreCondition.Never)]
-    public Keccak Hash { get; set; }
-=======
-    [JsonProperty(NullValueHandling = NullValueHandling.Include)]
     public Hash256 Hash { get; set; }
->>>>>>> 3fc97b12
 
     [JsonIgnore(Condition = JsonIgnoreCondition.Never)]
     public Bloom LogsBloom { get; set; }
@@ -120,13 +115,8 @@
     public byte[] Signature { get; set; }
     public bool ShouldSerializeSignature() => _isAuRaBlock;
     public long Size { get; set; }
-<<<<<<< HEAD
-    public Keccak StateRoot { get; set; }
+    public Hash256 StateRoot { get; set; }
     [JsonConverter(typeof(NullableRawLongConverter))]
-=======
-    public Hash256 StateRoot { get; set; }
-    [JsonConverter(typeof(NullableLongConverter), NumberConversion.Raw)]
->>>>>>> 3fc97b12
     public long? Step { get; set; }
     public bool ShouldSerializeStep() => _isAuRaBlock;
     public UInt256 TotalDifficulty { get; set; }
@@ -140,13 +130,8 @@
     [JsonIgnore(Condition = JsonIgnoreCondition.WhenWritingNull)]
     public IEnumerable<Withdrawal>? Withdrawals { get; set; }
 
-<<<<<<< HEAD
     [JsonIgnore(Condition = JsonIgnoreCondition.WhenWritingNull)]
-    public Keccak? WithdrawalsRoot { get; set; }
-=======
-    [JsonProperty(NullValueHandling = NullValueHandling.Ignore)]
     public Hash256? WithdrawalsRoot { get; set; }
->>>>>>> 3fc97b12
 
     [JsonIgnore(Condition = JsonIgnoreCondition.WhenWritingNull)]
     public ulong? BlobGasUsed { get; set; }
@@ -154,11 +139,6 @@
     [JsonIgnore(Condition = JsonIgnoreCondition.WhenWritingNull)]
     public ulong? ExcessBlobGas { get; set; }
 
-<<<<<<< HEAD
-    [JsonIgnore(Condition = JsonIgnoreCondition.WhenWritingNull)]
-    public Keccak? ParentBeaconBlockRoot { get; set; }
-=======
     [JsonProperty(NullValueHandling = NullValueHandling.Ignore)]
     public Hash256? ParentBeaconBlockRoot { get; set; }
->>>>>>> 3fc97b12
 }