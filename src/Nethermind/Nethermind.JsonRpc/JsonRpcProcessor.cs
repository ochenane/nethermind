--- conflicted
+++ resolved
@@ -175,11 +175,7 @@
                     {
                         if (_logger.IsDebug) _logger.Debug($"{rpcRequest.Collection.Count} JSON RPC requests");
 
-<<<<<<< HEAD
-                        if (rpcRequest.Collection.Count > _jsonRpcConfig.MaxBatchSize)
-=======
                         if (!context.IsAuthenticated && rpcRequest.Collection.Count > _jsonRpcConfig.MaxBatchSize)
->>>>>>> dd2f2362
                         {
                             JsonRpcErrorResponse? response = _jsonRpcService.GetErrorResponse(ErrorCodes.LimitExceeded, "Batch size limit exceeded");
 
