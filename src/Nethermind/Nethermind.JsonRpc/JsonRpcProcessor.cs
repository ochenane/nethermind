// SPDX-FileCopyrightText: 2022 Demerzel Solutions Limited
// SPDX-License-Identifier: LGPL-3.0-only

using System;
using System.Buffers;
using System.Collections.Generic;
using System.Diagnostics;
using System.IO;
using System.IO.Abstractions;
<<<<<<< HEAD
using System.IO.Pipelines;
using System.Numerics;
using System.Text.Json;
using System.Threading.Tasks;
using Microsoft.AspNetCore.Http;

=======
using System.Text;
using System.Threading.Tasks;
using Microsoft.AspNetCore.Http;
>>>>>>> 63070a3e
using Nethermind.Core.Extensions;
using Nethermind.Logging;
using Nethermind.Serialization.Json;

<<<<<<< HEAD
namespace Nethermind.JsonRpc;

public class JsonRpcProcessor : IJsonRpcProcessor
=======
#nullable enable
namespace Nethermind.JsonRpc
>>>>>>> 63070a3e
{
    private readonly IJsonRpcConfig _jsonRpcConfig;
    private readonly ILogger _logger;
    private readonly IJsonRpcService _jsonRpcService;
    private readonly Recorder _recorder;

    public JsonRpcProcessor(IJsonRpcService jsonRpcService, IJsonRpcConfig jsonRpcConfig, IFileSystem fileSystem, ILogManager logManager)
    {
<<<<<<< HEAD
        _logger = logManager?.GetClassLogger() ?? throw new ArgumentNullException(nameof(logManager));
        if (fileSystem is null) throw new ArgumentNullException(nameof(fileSystem));

        _jsonRpcService = jsonRpcService ?? throw new ArgumentNullException(nameof(jsonRpcService));
        _jsonRpcConfig = jsonRpcConfig ?? throw new ArgumentNullException(nameof(jsonRpcConfig));

        if (_jsonRpcConfig.RpcRecorderState != RpcRecorderState.None)
        {
            if (_logger.IsWarn) _logger.Warn("Enabling JSON RPC diagnostics recorder - this will affect performance and should be only used in a diagnostics mode.");
            string recorderBaseFilePath = _jsonRpcConfig.RpcRecorderBaseFilePath.GetApplicationResourcePath();
            _recorder = new Recorder(recorderBaseFilePath, fileSystem, _logger);
=======
        private readonly JsonSerializer _traceSerializer;
        private readonly IJsonRpcConfig _jsonRpcConfig;
        private readonly ILogger _logger;
        private readonly JsonSerializer _obsoleteBasicJsonSerializer = new();
        private readonly IJsonRpcService _jsonRpcService;
        private readonly IJsonSerializer _jsonSerializer;
        private readonly Recorder? _recorder;

        public JsonRpcProcessor(IJsonRpcService jsonRpcService, IJsonSerializer jsonSerializer, IJsonRpcConfig jsonRpcConfig, IFileSystem fileSystem, ILogManager logManager)
        {
            _logger = logManager.GetClassLogger();
            _jsonRpcService = jsonRpcService;
            _jsonRpcConfig = jsonRpcConfig;
            _jsonSerializer = jsonSerializer;

            if (_jsonRpcConfig.RpcRecorderState != RpcRecorderState.None)
            {
                if (_logger.IsWarn) _logger.Warn("Enabling JSON RPC diagnostics recorder - this will affect performance and should be only used in a diagnostics mode.");
                string recorderBaseFilePath = _jsonRpcConfig.RpcRecorderBaseFilePath.GetApplicationResourcePath();
                _recorder = new Recorder(recorderBaseFilePath, fileSystem, _logger);
            }

            _traceSerializer = BuildTraceJsonSerializer();
>>>>>>> 63070a3e
        }
    }

<<<<<<< HEAD
    private (JsonRpcRequest? Model, List<JsonRpcRequest>? Collection) DeserializeObjectOrArray(JsonDocument doc)
    {
        JsonValueKind type = doc.RootElement.ValueKind;
        if (type == JsonValueKind.Array)
        {
            return (null, DeserializeArray(doc.RootElement));
        }
        else if (type == JsonValueKind.Object)
        {
            return (DeserializeObject(doc.RootElement), null);
        }
        else
=======
        /// <summary>
        /// The serializer is created in a way that mimics the behaviour of the Kestrel serialization
        /// and can be used for recording and replaying JSON RPC calls.
        /// </summary>
        private JsonSerializer BuildTraceJsonSerializer()
        {
            JsonSerializerSettings jsonSettings = new()
            {
                ContractResolver = new CamelCasePropertyNamesContractResolver()
            };

            foreach (JsonConverter converter in _jsonRpcService.Converters)
            {
                jsonSettings.Converters.Add(converter);
            }

            return JsonSerializer.Create(jsonSettings);
        }

        private IEnumerable<(JsonRpcRequest? Model, List<JsonRpcRequest>? Collection)> DeserializeObjectOrArray(TextReader json)
>>>>>>> 63070a3e
        {
            throw new Exception("Invalid");
        }
    }

    private JsonRpcRequest DeserializeObject(JsonElement element)
    {
        string? jsonRpc = null;
        if (element.TryGetProperty("jsonrpc"u8, out JsonElement versionElement))
        {
            if (versionElement.ValueEquals("2.0"u8))
            {
                jsonRpc = "2.0";
            }
        }

        object? id = null;
        if (element.TryGetProperty("id"u8, out JsonElement idElement))
        {
            if (idElement.ValueKind == JsonValueKind.Number)
            {
                if (idElement.TryGetInt64(out long idNumber))
                {
                    id = idNumber;
                }
                else if (BigInteger.TryParse(idElement.GetRawText(), out var value))
                {
                    id = value;
                }
            }
            else
            {
                id = idElement.GetString();
            }
        }

<<<<<<< HEAD
        string? method = null;
        if (element.TryGetProperty("method"u8, out JsonElement methodElement))
        {
            method = methodElement.GetString();
=======
            JArray arrayToken = (JArray)paramsToken;
            for (int i = 0; i < arrayToken.Count; i++)
            {
                if (arrayToken[i].Type == JTokenType.Array || arrayToken[i].Type == JTokenType.Object)
                {
                    arrayToken[i].Replace(JToken.Parse(_jsonSerializer.Serialize(arrayToken[i].Value<object>()!.ToString())));
                }
            }
>>>>>>> 63070a3e
        }

        JsonElement paramsElement = default;
        if (!element.TryGetProperty("params"u8, out paramsElement))
        {
<<<<<<< HEAD
            paramsElement = default;
        }

        return new JsonRpcRequest
        {
            JsonRpc = jsonRpc,
            Id = id,
            Method = method,
            Params = paramsElement
        };
    }
=======
            request = await RecordRequest(request);
            Stopwatch stopwatch = Stopwatch.StartNew();
            IEnumerable<(JsonRpcRequest? Model, List<JsonRpcRequest>? Collection)> rpcRequests = DeserializeObjectOrArray(request);

            using IEnumerator<(JsonRpcRequest? Model, List<JsonRpcRequest>? Collection)> enumerator = rpcRequests.GetEnumerator();
>>>>>>> 63070a3e

    private List<JsonRpcRequest> DeserializeArray(JsonElement element)
    {
        List<JsonRpcRequest> requests = new();
        foreach (var item in element.EnumerateArray())
        {
            requests.Add(DeserializeObject(item));
        }
        return requests;
    }

    public async IAsyncEnumerable<JsonRpcResult> ProcessAsync(PipeReader reader, JsonRpcContext context)
    {
        reader = await RecordRequest(reader);
        Stopwatch stopwatch = Stopwatch.StartNew();
        ReadOnlySequence<byte> buffer = default;
        try
        {
            while (true)
            {
                ReadResult readResult = await reader.ReadAsync();
                buffer = readResult.Buffer;
                JsonRpcResult? deserializationFailureResult = null;
                while (!buffer.IsEmpty)
                {
<<<<<<< HEAD
                    JsonDocument? jsonDocument = null;
                    JsonRpcRequest? model = null;
                    List<JsonRpcRequest>? collection = null;
                    try
=======
                    moveNext = false;
                    yield return deserializationFailureResult.Value;
                }
                else if (moveNext)
                {
                    (JsonRpcRequest? Model, List<JsonRpcRequest>? Collection) rpcRequest = enumerator.Current;

                    if (rpcRequest.Model is not null)
>>>>>>> 63070a3e
                    {
                        if (!TryParseJson(ref buffer, out jsonDocument))
                        {
                            break;
                        }

                        (model, collection) = DeserializeObjectOrArray(jsonDocument);
                    }
                    catch (BadHttpRequestException e)
                    {
                        Metrics.JsonRpcRequestDeserializationFailures++;
                        if (_logger.IsDebug) _logger.Debug($"Couldn't read request.{Environment.NewLine}{e}");
                        yield break;
                    }
                    catch (Exception ex)
                    {
                        Metrics.JsonRpcRequestDeserializationFailures++;
                        if (_logger.IsError) _logger.Error($"Error during parsing/validation.", ex);
                        JsonRpcErrorResponse response = _jsonRpcService.GetErrorResponse(ErrorCodes.ParseError, "Incorrect message");
                        TraceResult(response);
                        stopwatch.Stop();
                        deserializationFailureResult = JsonRpcResult.Single(
                            RecordResponse(response, new RpcReport("# parsing error #", stopwatch.ElapsedMicroseconds(), false)));
                    }

                    if (deserializationFailureResult.HasValue)
                    {
                        yield return deserializationFailureResult.Value;
                        break;
                    }
                    else
                    {
                        if (model is not null)
                        {
                            if (_logger.IsDebug) _logger.Debug($"JSON RPC request {model}");

                            JsonRpcResult.Entry result = await HandleSingleRequest(model, context);
                            result.Response.Disposable = jsonDocument;

                            yield return JsonRpcResult.Single(RecordResponse(result));
                        }

                        if (collection is not null)
                        {
<<<<<<< HEAD
                            if (_logger.IsDebug) _logger.Debug($"{collection.Count} JSON RPC requests");
=======
                            if (_logger.IsWarn) _logger.Warn($"The batch size limit was exceeded. The requested batch size {rpcRequest.Collection.Count}, and the current config setting is JsonRpc.{nameof(_jsonRpcConfig.MaxBatchSize)} = {_jsonRpcConfig.MaxBatchSize}.");
                            JsonRpcErrorResponse response = _jsonRpcService.GetErrorResponse(ErrorCodes.LimitExceeded, "Batch size limit exceeded");
>>>>>>> 63070a3e

                            if (!context.IsAuthenticated && collection.Count > _jsonRpcConfig.MaxBatchSize)
                            {
                                if (_logger.IsWarn) _logger.Warn($"The batch size limit was exceeded. The requested batch size {collection.Count}, and the current config setting is JsonRpc.{nameof(_jsonRpcConfig.MaxBatchSize)} = {_jsonRpcConfig.MaxBatchSize}.");
                                JsonRpcErrorResponse? response = _jsonRpcService.GetErrorResponse(ErrorCodes.LimitExceeded, "Batch size limit exceeded");
                                response.Disposable = jsonDocument;

                                deserializationFailureResult = JsonRpcResult.Single(RecordResponse(response, RpcReport.Error));
                                yield return deserializationFailureResult.Value;
                                break;
                            }

                            stopwatch.Stop();
                            yield return (JsonRpcResult.Collection(new JsonRpcBatchResult((e, c) => IterateRequest(collection, context, e).GetAsyncEnumerator(c))));
                        }

                        if (model is null && collection is null)
                        {
                            Metrics.JsonRpcInvalidRequests++;
                            JsonRpcErrorResponse errorResponse = _jsonRpcService.GetErrorResponse(ErrorCodes.InvalidRequest, "Invalid request");
                            errorResponse.Disposable = jsonDocument;

                            TraceResult(errorResponse);
                            stopwatch.Stop();
                            if (_logger.IsDebug) _logger.Debug($"  Failed request handled in {stopwatch.Elapsed.TotalMilliseconds}ms");
                            deserializationFailureResult = JsonRpcResult.Single(RecordResponse(errorResponse, new RpcReport("# parsing error #", stopwatch.ElapsedMicroseconds(), false)));
                            yield return deserializationFailureResult.Value;
                            break;
                        }
                    }
                }

                if (deserializationFailureResult.HasValue)
                {
                    break;
                }

                if (readResult.IsCompleted)
                {
                    if (buffer.Length > 0 && (buffer.IsSingleSegment ? buffer.FirstSpan : buffer.ToArray()).IndexOfAnyExcept(WhiteSpace()) >= 0)
                    {
                        Metrics.JsonRpcRequestDeserializationFailures++;
                        if (_logger.IsError) _logger.Error($"Error during parsing/validation. Incomplete request");
                        JsonRpcErrorResponse response = _jsonRpcService.GetErrorResponse(ErrorCodes.ParseError, "Incorrect message");
                        TraceResult(response);
                        stopwatch.Stop();
                        deserializationFailureResult = JsonRpcResult.Single(
                            RecordResponse(response, new RpcReport("# parsing error #", stopwatch.ElapsedMicroseconds(), false)));
                        yield return deserializationFailureResult.Value;
                    }

                    break;
                }

                reader.AdvanceTo(buffer.Start, buffer.End);
                buffer = default;
            }
        }
        finally
        {
            if (!buffer.FirstSpan.IsNull())
            {
<<<<<<< HEAD
                reader.AdvanceTo(buffer.End);
=======
                JsonRpcRequest jsonRpcRequest = requests[index];

                JsonRpcResult.Entry response = enumerator.IsStopped
                    ? new JsonRpcResult.Entry(
                        _jsonRpcService.GetErrorResponse(
                            ErrorCodes.LimitExceeded,
                            $"{nameof(IJsonRpcConfig.MaxBatchResponseBodySize)} of {_jsonRpcConfig.MaxBatchResponseBodySize / 1.KB()}KB exceeded",
                            jsonRpcRequest.Id,
                            jsonRpcRequest.Method),
                        RpcReport.Error)
                    : await HandleSingleRequest(jsonRpcRequest, context);

                if (_logger.IsDebug) _logger.Debug($"  {++requestIndex}/{requests.Count} JSON RPC request - {jsonRpcRequest} handled after {response.Report.HandlingTimeMicroseconds}");
                TraceResult(response);
                yield return RecordResponse(response);
>>>>>>> 63070a3e
            }
        }

        reader.Complete();
    }

    private static ReadOnlySpan<byte> WhiteSpace() => new byte[] { (byte)' ', (byte)'\n', (byte)'\r', (byte)'\t' };

    private async IAsyncEnumerable<JsonRpcResult.Entry> IterateRequest(
        List<JsonRpcRequest> requests,
        JsonRpcContext context,
        JsonRpcBatchResultAsyncEnumerator enumerator)
    {
        Stopwatch stopwatch = Stopwatch.StartNew();

        int requestIndex = 0;
        for (int index = 0; index < requests.Count; index++)
        {
            JsonRpcRequest jsonRpcRequest = requests[index];

            JsonRpcResult.Entry response = enumerator.IsStopped
                ? new JsonRpcResult.Entry(
                    _jsonRpcService.GetErrorResponse(
                        jsonRpcRequest.Method,
                        ErrorCodes.LimitExceeded,
                        $"{nameof(IJsonRpcConfig.MaxBatchResponseBodySize)} of {_jsonRpcConfig.MaxBatchResponseBodySize / 1.KB()}KB exceeded",
                        jsonRpcRequest.Id),
                    RpcReport.Error)
                : await HandleSingleRequest(jsonRpcRequest, context);

            if (_logger.IsDebug) _logger.Debug($"  {++requestIndex}/{requests.Count} JSON RPC request - {jsonRpcRequest} handled after {response.Report.HandlingTimeMicroseconds}");
            TraceResult(response);
            yield return RecordResponse(response);
        }

<<<<<<< HEAD
        if (_logger.IsDebug) _logger.Debug($"  {requests.Count} requests handled in {stopwatch.Elapsed.TotalMilliseconds}ms");
    }
=======
            JsonRpcResponse response = await _jsonRpcService.SendRequestAsync(request, context);
            JsonRpcErrorResponse? localErrorResponse = response as JsonRpcErrorResponse;
            bool isSuccess = localErrorResponse is null;
            if (!isSuccess)
            {
                if (localErrorResponse?.Error?.SuppressWarning == false)
                {
                    if (_logger.IsWarn) _logger.Warn($"Error when handling {request} | {_jsonSerializer.Serialize(localErrorResponse)}");
                }

                Metrics.JsonRpcErrors++;
            }
            else
            {
                if (_logger.IsDebug) _logger.Debug($"Responded to {request}");
                Metrics.JsonRpcSuccesses++;
            }
>>>>>>> 63070a3e

    private async Task<JsonRpcResult.Entry> HandleSingleRequest(JsonRpcRequest request, JsonRpcContext context)
    {
        Metrics.JsonRpcRequests++;
        Stopwatch stopwatch = Stopwatch.StartNew();

        JsonRpcResponse response = await _jsonRpcService.SendRequestAsync(request, context);
        JsonRpcErrorResponse localErrorResponse = response as JsonRpcErrorResponse;
        bool isSuccess = localErrorResponse is null;
        if (!isSuccess)
        {
            if (_logger.IsWarn) _logger.Warn($"Error when handling {request} | {JsonSerializer.Serialize(localErrorResponse, EthereumJsonSerializer.JsonOptionsIndented)}");
            Metrics.JsonRpcErrors++;
        }
        else
        {
            if (_logger.IsDebug) _logger.Debug($"Responded to {request}");
            Metrics.JsonRpcSuccesses++;
        }

        stopwatch.Stop();

        if (_logger.IsDebug) _logger.Debug($"  {request} handled in {stopwatch.Elapsed.TotalMilliseconds}ms");

        JsonRpcResult.Entry result = new(response, new RpcReport(request.Method, stopwatch.ElapsedMicroseconds(), isSuccess));
        TraceResult(result);
        return result;
    }

    private static bool TryParseJson(ref ReadOnlySequence<byte> buffer, out JsonDocument jsonDocument)
    {
        Utf8JsonReader reader = new(buffer, isFinalBlock: false, default);

        if (JsonDocument.TryParseValue(ref reader, out jsonDocument))
        {
<<<<<<< HEAD
            buffer = buffer.Slice(reader.BytesConsumed);
            return true;
        }

        return false;
    }

    private JsonRpcResult.Entry RecordResponse(JsonRpcResponse response, RpcReport report) =>
        RecordResponse(new JsonRpcResult.Entry(response, report));
=======
            if ((_jsonRpcConfig.RpcRecorderState & RpcRecorderState.Response) != 0)
            {
                _recorder!.RecordResponse(_jsonSerializer.Serialize(result));
            }
>>>>>>> 63070a3e

    private JsonRpcResult.Entry RecordResponse(JsonRpcResult.Entry result)
    {
        if ((_jsonRpcConfig.RpcRecorderState & RpcRecorderState.Response) != 0)
        {
            _recorder.RecordResponse(JsonSerializer.Serialize(result, EthereumJsonSerializer.JsonOptionsIndented));
        }

        return result;
    }

    private async ValueTask<PipeReader> RecordRequest(PipeReader reader)
    {
        if ((_jsonRpcConfig.RpcRecorderState & RpcRecorderState.Request) != 0)
        {
<<<<<<< HEAD
            Stream memoryStream = new MemoryStream();
            await reader.CopyToAsync(memoryStream);
            memoryStream.Seek(0, SeekOrigin.Begin);

            StreamReader streamReader = new(memoryStream);
=======
            if ((_jsonRpcConfig.RpcRecorderState & RpcRecorderState.Request) != 0)
            {
                string requestString = await request.ReadToEndAsync();
                _recorder!.RecordRequest(requestString);
                return new StringReader(requestString);
            }
>>>>>>> 63070a3e

            string requestString = await streamReader.ReadToEndAsync();
            _recorder.RecordRequest(requestString);

            memoryStream.Seek(0, SeekOrigin.Begin);
            return PipeReader.Create(memoryStream);
        }

        return reader;
    }

    private void TraceResult(JsonRpcResult.Entry response)
    {
        if (_logger.IsTrace)
        {
            string json = JsonSerializer.Serialize(response, EthereumJsonSerializer.JsonOptionsIndented);

            _logger.Trace($"Sending JSON RPC response: {json}");
        }
    }

    private void TraceResult(JsonRpcErrorResponse response)
    {
        if (_logger.IsTrace)
        {
            string json = JsonSerializer.Serialize(response, EthereumJsonSerializer.JsonOptionsIndented);

            _logger.Trace($"Sending JSON RPC response: {json}");
        }
    }
}<|MERGE_RESOLUTION|>--- conflicted
+++ resolved
@@ -7,30 +7,19 @@
 using System.Diagnostics;
 using System.IO;
 using System.IO.Abstractions;
-<<<<<<< HEAD
 using System.IO.Pipelines;
 using System.Numerics;
 using System.Text.Json;
 using System.Threading.Tasks;
 using Microsoft.AspNetCore.Http;
-
-=======
-using System.Text;
-using System.Threading.Tasks;
-using Microsoft.AspNetCore.Http;
->>>>>>> 63070a3e
+using Nethermind.Core;
 using Nethermind.Core.Extensions;
 using Nethermind.Logging;
 using Nethermind.Serialization.Json;
 
-<<<<<<< HEAD
 namespace Nethermind.JsonRpc;
 
 public class JsonRpcProcessor : IJsonRpcProcessor
-=======
-#nullable enable
-namespace Nethermind.JsonRpc
->>>>>>> 63070a3e
 {
     private readonly IJsonRpcConfig _jsonRpcConfig;
     private readonly ILogger _logger;
@@ -39,7 +28,6 @@
 
     public JsonRpcProcessor(IJsonRpcService jsonRpcService, IJsonRpcConfig jsonRpcConfig, IFileSystem fileSystem, ILogManager logManager)
     {
-<<<<<<< HEAD
         _logger = logManager?.GetClassLogger() ?? throw new ArgumentNullException(nameof(logManager));
         if (fileSystem is null) throw new ArgumentNullException(nameof(fileSystem));
 
@@ -51,35 +39,9 @@
             if (_logger.IsWarn) _logger.Warn("Enabling JSON RPC diagnostics recorder - this will affect performance and should be only used in a diagnostics mode.");
             string recorderBaseFilePath = _jsonRpcConfig.RpcRecorderBaseFilePath.GetApplicationResourcePath();
             _recorder = new Recorder(recorderBaseFilePath, fileSystem, _logger);
-=======
-        private readonly JsonSerializer _traceSerializer;
-        private readonly IJsonRpcConfig _jsonRpcConfig;
-        private readonly ILogger _logger;
-        private readonly JsonSerializer _obsoleteBasicJsonSerializer = new();
-        private readonly IJsonRpcService _jsonRpcService;
-        private readonly IJsonSerializer _jsonSerializer;
-        private readonly Recorder? _recorder;
-
-        public JsonRpcProcessor(IJsonRpcService jsonRpcService, IJsonSerializer jsonSerializer, IJsonRpcConfig jsonRpcConfig, IFileSystem fileSystem, ILogManager logManager)
-        {
-            _logger = logManager.GetClassLogger();
-            _jsonRpcService = jsonRpcService;
-            _jsonRpcConfig = jsonRpcConfig;
-            _jsonSerializer = jsonSerializer;
-
-            if (_jsonRpcConfig.RpcRecorderState != RpcRecorderState.None)
-            {
-                if (_logger.IsWarn) _logger.Warn("Enabling JSON RPC diagnostics recorder - this will affect performance and should be only used in a diagnostics mode.");
-                string recorderBaseFilePath = _jsonRpcConfig.RpcRecorderBaseFilePath.GetApplicationResourcePath();
-                _recorder = new Recorder(recorderBaseFilePath, fileSystem, _logger);
-            }
-
-            _traceSerializer = BuildTraceJsonSerializer();
->>>>>>> 63070a3e
-        }
-    }
-
-<<<<<<< HEAD
+        }
+    }
+
     private (JsonRpcRequest? Model, List<JsonRpcRequest>? Collection) DeserializeObjectOrArray(JsonDocument doc)
     {
         JsonValueKind type = doc.RootElement.ValueKind;
@@ -92,28 +54,6 @@
             return (DeserializeObject(doc.RootElement), null);
         }
         else
-=======
-        /// <summary>
-        /// The serializer is created in a way that mimics the behaviour of the Kestrel serialization
-        /// and can be used for recording and replaying JSON RPC calls.
-        /// </summary>
-        private JsonSerializer BuildTraceJsonSerializer()
-        {
-            JsonSerializerSettings jsonSettings = new()
-            {
-                ContractResolver = new CamelCasePropertyNamesContractResolver()
-            };
-
-            foreach (JsonConverter converter in _jsonRpcService.Converters)
-            {
-                jsonSettings.Converters.Add(converter);
-            }
-
-            return JsonSerializer.Create(jsonSettings);
-        }
-
-        private IEnumerable<(JsonRpcRequest? Model, List<JsonRpcRequest>? Collection)> DeserializeObjectOrArray(TextReader json)
->>>>>>> 63070a3e
         {
             throw new Exception("Invalid");
         }
@@ -150,27 +90,15 @@
             }
         }
 
-<<<<<<< HEAD
         string? method = null;
         if (element.TryGetProperty("method"u8, out JsonElement methodElement))
         {
             method = methodElement.GetString();
-=======
-            JArray arrayToken = (JArray)paramsToken;
-            for (int i = 0; i < arrayToken.Count; i++)
-            {
-                if (arrayToken[i].Type == JTokenType.Array || arrayToken[i].Type == JTokenType.Object)
-                {
-                    arrayToken[i].Replace(JToken.Parse(_jsonSerializer.Serialize(arrayToken[i].Value<object>()!.ToString())));
-                }
-            }
->>>>>>> 63070a3e
         }
 
         JsonElement paramsElement = default;
         if (!element.TryGetProperty("params"u8, out paramsElement))
         {
-<<<<<<< HEAD
             paramsElement = default;
         }
 
@@ -182,13 +110,6 @@
             Params = paramsElement
         };
     }
-=======
-            request = await RecordRequest(request);
-            Stopwatch stopwatch = Stopwatch.StartNew();
-            IEnumerable<(JsonRpcRequest? Model, List<JsonRpcRequest>? Collection)> rpcRequests = DeserializeObjectOrArray(request);
-
-            using IEnumerator<(JsonRpcRequest? Model, List<JsonRpcRequest>? Collection)> enumerator = rpcRequests.GetEnumerator();
->>>>>>> 63070a3e
 
     private List<JsonRpcRequest> DeserializeArray(JsonElement element)
     {
@@ -214,21 +135,10 @@
                 JsonRpcResult? deserializationFailureResult = null;
                 while (!buffer.IsEmpty)
                 {
-<<<<<<< HEAD
                     JsonDocument? jsonDocument = null;
                     JsonRpcRequest? model = null;
                     List<JsonRpcRequest>? collection = null;
                     try
-=======
-                    moveNext = false;
-                    yield return deserializationFailureResult.Value;
-                }
-                else if (moveNext)
-                {
-                    (JsonRpcRequest? Model, List<JsonRpcRequest>? Collection) rpcRequest = enumerator.Current;
-
-                    if (rpcRequest.Model is not null)
->>>>>>> 63070a3e
                     {
                         if (!TryParseJson(ref buffer, out jsonDocument))
                         {
@@ -273,12 +183,7 @@
 
                         if (collection is not null)
                         {
-<<<<<<< HEAD
                             if (_logger.IsDebug) _logger.Debug($"{collection.Count} JSON RPC requests");
-=======
-                            if (_logger.IsWarn) _logger.Warn($"The batch size limit was exceeded. The requested batch size {rpcRequest.Collection.Count}, and the current config setting is JsonRpc.{nameof(_jsonRpcConfig.MaxBatchSize)} = {_jsonRpcConfig.MaxBatchSize}.");
-                            JsonRpcErrorResponse response = _jsonRpcService.GetErrorResponse(ErrorCodes.LimitExceeded, "Batch size limit exceeded");
->>>>>>> 63070a3e
 
                             if (!context.IsAuthenticated && collection.Count > _jsonRpcConfig.MaxBatchSize)
                             {
@@ -341,25 +246,7 @@
         {
             if (!buffer.FirstSpan.IsNull())
             {
-<<<<<<< HEAD
                 reader.AdvanceTo(buffer.End);
-=======
-                JsonRpcRequest jsonRpcRequest = requests[index];
-
-                JsonRpcResult.Entry response = enumerator.IsStopped
-                    ? new JsonRpcResult.Entry(
-                        _jsonRpcService.GetErrorResponse(
-                            ErrorCodes.LimitExceeded,
-                            $"{nameof(IJsonRpcConfig.MaxBatchResponseBodySize)} of {_jsonRpcConfig.MaxBatchResponseBodySize / 1.KB()}KB exceeded",
-                            jsonRpcRequest.Id,
-                            jsonRpcRequest.Method),
-                        RpcReport.Error)
-                    : await HandleSingleRequest(jsonRpcRequest, context);
-
-                if (_logger.IsDebug) _logger.Debug($"  {++requestIndex}/{requests.Count} JSON RPC request - {jsonRpcRequest} handled after {response.Report.HandlingTimeMicroseconds}");
-                TraceResult(response);
-                yield return RecordResponse(response);
->>>>>>> 63070a3e
             }
         }
 
@@ -395,28 +282,8 @@
             yield return RecordResponse(response);
         }
 
-<<<<<<< HEAD
         if (_logger.IsDebug) _logger.Debug($"  {requests.Count} requests handled in {stopwatch.Elapsed.TotalMilliseconds}ms");
     }
-=======
-            JsonRpcResponse response = await _jsonRpcService.SendRequestAsync(request, context);
-            JsonRpcErrorResponse? localErrorResponse = response as JsonRpcErrorResponse;
-            bool isSuccess = localErrorResponse is null;
-            if (!isSuccess)
-            {
-                if (localErrorResponse?.Error?.SuppressWarning == false)
-                {
-                    if (_logger.IsWarn) _logger.Warn($"Error when handling {request} | {_jsonSerializer.Serialize(localErrorResponse)}");
-                }
-
-                Metrics.JsonRpcErrors++;
-            }
-            else
-            {
-                if (_logger.IsDebug) _logger.Debug($"Responded to {request}");
-                Metrics.JsonRpcSuccesses++;
-            }
->>>>>>> 63070a3e
 
     private async Task<JsonRpcResult.Entry> HandleSingleRequest(JsonRpcRequest request, JsonRpcContext context)
     {
@@ -452,7 +319,6 @@
 
         if (JsonDocument.TryParseValue(ref reader, out jsonDocument))
         {
-<<<<<<< HEAD
             buffer = buffer.Slice(reader.BytesConsumed);
             return true;
         }
@@ -462,12 +328,6 @@
 
     private JsonRpcResult.Entry RecordResponse(JsonRpcResponse response, RpcReport report) =>
         RecordResponse(new JsonRpcResult.Entry(response, report));
-=======
-            if ((_jsonRpcConfig.RpcRecorderState & RpcRecorderState.Response) != 0)
-            {
-                _recorder!.RecordResponse(_jsonSerializer.Serialize(result));
-            }
->>>>>>> 63070a3e
 
     private JsonRpcResult.Entry RecordResponse(JsonRpcResult.Entry result)
     {
@@ -483,20 +343,11 @@
     {
         if ((_jsonRpcConfig.RpcRecorderState & RpcRecorderState.Request) != 0)
         {
-<<<<<<< HEAD
             Stream memoryStream = new MemoryStream();
             await reader.CopyToAsync(memoryStream);
             memoryStream.Seek(0, SeekOrigin.Begin);
 
             StreamReader streamReader = new(memoryStream);
-=======
-            if ((_jsonRpcConfig.RpcRecorderState & RpcRecorderState.Request) != 0)
-            {
-                string requestString = await request.ReadToEndAsync();
-                _recorder!.RecordRequest(requestString);
-                return new StringReader(requestString);
-            }
->>>>>>> 63070a3e
 
             string requestString = await streamReader.ReadToEndAsync();
             _recorder.RecordRequest(requestString);
