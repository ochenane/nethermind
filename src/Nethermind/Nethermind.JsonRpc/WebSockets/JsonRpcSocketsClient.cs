// SPDX-FileCopyrightText: 2022 Demerzel Solutions Limited
// SPDX-License-Identifier: LGPL-3.0-only

using System;
using System.Collections.Generic;
using System.Diagnostics;
using System.IO;
using System.Text;
using System.Threading;
using System.Threading.Tasks;
using Nethermind.Core.Extensions;
using Nethermind.JsonRpc.Modules;
using Nethermind.Serialization.Json;
using Nethermind.Sockets;

namespace Nethermind.JsonRpc.WebSockets
{
    public class JsonRpcSocketsClient : SocketClient, IJsonRpcDuplexClient
    {
        public event EventHandler? Closed;

        private readonly IJsonRpcProcessor _jsonRpcProcessor;
        private readonly IJsonRpcService _jsonRpcService;
        private readonly IJsonRpcLocalStats _jsonRpcLocalStats;
        private readonly long? _maxBatchResponseBodySize;
        private readonly JsonRpcContext _jsonRpcContext;

        public JsonRpcSocketsClient(
            string clientName,
            ISocketHandler handler,
            RpcEndpoint endpointType,
            IJsonRpcProcessor jsonRpcProcessor,
            IJsonRpcService jsonRpcService,
            IJsonRpcLocalStats jsonRpcLocalStats,
            IJsonSerializer jsonSerializer,
            JsonRpcUrl? url = null,
            long? maxBatchResponseBodySize = null)
            : base(clientName, handler, jsonSerializer)
        {
            _jsonRpcProcessor = jsonRpcProcessor;
            _jsonRpcService = jsonRpcService;
            _jsonRpcLocalStats = jsonRpcLocalStats;
            _maxBatchResponseBodySize = maxBatchResponseBodySize;
            _jsonRpcContext = new JsonRpcContext(endpointType, this, url);
        }

        public override void Dispose()
        {
            base.Dispose();
            Closed?.Invoke(this, EventArgs.Empty);
        }

        private static readonly byte[] _jsonOpeningBracket = { Convert.ToByte('[') };
        private static readonly byte[] _jsonComma = { Convert.ToByte(',') };
        private static readonly byte[] _jsonClosingBracket = { Convert.ToByte(']') };

        public override async Task ProcessAsync(ArraySegment<byte> data)
        {
            Stopwatch stopwatch = Stopwatch.StartNew();
            IncrementBytesReceivedMetric(data.Count);
            using TextReader request = new StreamReader(new MemoryStream(data.Array!, data.Offset, data.Count), Encoding.UTF8);
            int allResponsesSize = 0;

            await foreach (JsonRpcResult result in _jsonRpcProcessor.ProcessAsync(request, _jsonRpcContext))
            {
                stopwatch.Restart();

                int singleResponseSize = await SendJsonRpcResult(result);
                allResponsesSize += singleResponseSize;

                if (result.IsCollection)
                {
                    long handlingTimeMicroseconds = stopwatch.ElapsedMicroseconds();
                    _jsonRpcLocalStats.ReportCall(new RpcReport("# collection serialization #", handlingTimeMicroseconds, true), handlingTimeMicroseconds, singleResponseSize);
                }
                else
                {
                    long handlingTimeMicroseconds = stopwatch.ElapsedMicroseconds();
                    _jsonRpcLocalStats.ReportCall(result.Report!.Value, handlingTimeMicroseconds, singleResponseSize);
                }
                stopwatch.Restart();
            }

            IncrementBytesSentMetric(allResponsesSize);
        }

        private void IncrementBytesReceivedMetric(int size)
        {
            if (_jsonRpcContext.RpcEndpoint == RpcEndpoint.Ws)
            {
                Interlocked.Add(ref Metrics.JsonRpcBytesReceivedWebSockets, size);
            }

            if (_jsonRpcContext.RpcEndpoint == RpcEndpoint.IPC)
            {
                Interlocked.Add(ref Metrics.JsonRpcBytesReceivedIpc, size);
            }
        }

        private void IncrementBytesSentMetric(int size)
        {
            if (_jsonRpcContext.RpcEndpoint == RpcEndpoint.Ws)
            {
                Interlocked.Add(ref Metrics.JsonRpcBytesSentWebSockets, size);
            }

            if (_jsonRpcContext.RpcEndpoint == RpcEndpoint.IPC)
            {
                Interlocked.Add(ref Metrics.JsonRpcBytesSentIpc, size);
            }
        }

        public virtual async Task<int> SendJsonRpcResult(JsonRpcResult result)
        {
            if (result.IsCollection)
            {
                int singleResponseSize = 1;
                bool isFirst = true;
                await _handler.SendRawAsync(_jsonOpeningBracket, false);
                JsonRpcBatchResultAsyncEnumerator enumerator = result.BatchedResponses!.GetAsyncEnumerator(CancellationToken.None);
                try
                {
                    while (await enumerator.MoveNextAsync())
                    {
                        JsonRpcResult.Entry entry = enumerator.Current;
                        using (entry)
                        {
                            if (!isFirst)
                            {
                                await _handler.SendRawAsync(_jsonComma, false);
                                singleResponseSize += 1;
                            }

                            isFirst = false;
                            singleResponseSize += await SendJsonRpcResultEntry(entry, false);
                            _jsonRpcLocalStats.ReportCall(entry.Report);

                            // We reached the limit and don't want to responded to more request in the batch
<<<<<<< HEAD
                            if (singleResponseSize > _maxBatchResponseBodySize)
=======
                            if (!_jsonRpcContext.IsAuthenticated && singleResponseSize > _maxBatchResponseBodySize)
>>>>>>> dd2f2362
                            {
                                enumerator.IsStopped = true;
                            }
                        }
                    }
                }
                finally
                {
                    await enumerator.DisposeAsync();
                }

                await _handler.SendRawAsync(_jsonClosingBracket, true);
                singleResponseSize += 1;

                return singleResponseSize;
            }
            else
            {
                return await SendJsonRpcResultEntry(result.SingleResponse!.Value);
            }
        }

        private async Task<int> SendJsonRpcResultEntry(JsonRpcResult.Entry result, bool endOfMessage = true)
        {
            void SerializeTimeoutException(MemoryStream stream)
            {
                JsonRpcErrorResponse error = _jsonRpcService.GetErrorResponse(ErrorCodes.Timeout, "Request was canceled due to enabled timeout.");
                _jsonSerializer.Serialize(stream, error);
            }

            using (result)
            {
                await using MemoryStream resultData = new();

                try
                {
                    _jsonSerializer.Serialize(resultData, result.Response);
                }
                catch (Exception e) when (e.InnerException is OperationCanceledException)
                {
                    SerializeTimeoutException(resultData);
                }
                catch (OperationCanceledException)
                {
                    SerializeTimeoutException(resultData);
                }

                if (resultData.TryGetBuffer(out ArraySegment<byte> data))
                {
                    await _handler.SendRawAsync(data, endOfMessage);
                    return data.Count;
                }

                return (int)resultData.Length;
            }
        }
    }
}<|MERGE_RESOLUTION|>--- conflicted
+++ resolved
@@ -136,11 +136,7 @@
                             _jsonRpcLocalStats.ReportCall(entry.Report);
 
                             // We reached the limit and don't want to responded to more request in the batch
-<<<<<<< HEAD
-                            if (singleResponseSize > _maxBatchResponseBodySize)
-=======
                             if (!_jsonRpcContext.IsAuthenticated && singleResponseSize > _maxBatchResponseBodySize)
->>>>>>> dd2f2362
                             {
                                 enumerator.IsStopped = true;
                             }
