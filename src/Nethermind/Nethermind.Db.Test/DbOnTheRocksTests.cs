--- conflicted
+++ resolved
@@ -66,13 +66,9 @@
             IDbConfig config = new DbConfig();
             DbOnTheRocks db = new("testDispose1", GetRocksDbSettings("testDispose1", "TestDispose1"), config, LimboLogs.Instance);
 
-<<<<<<< HEAD
-            Task task = new(() =>
-=======
             bool spin = true;
 
             Task task = new (() =>
->>>>>>> d70137dc
             {
                 while (spin)
                 {
