--- conflicted
+++ resolved
@@ -11,26 +11,16 @@
     {
         public static async Task<IDbProvider> InitAsync()
         {
-<<<<<<< HEAD
-            IDbProvider memDbProvider = new DbProvider(DbModeHint.Mem);
-            StandardDbInitializer? standardDbInitializer = new StandardDbInitializer(memDbProvider, null, new MemDbFactory(), LimboLogs.Instance);
-=======
             IDbProvider memDbProvider = new DbProvider();
-            StandardDbInitializer? standardDbInitializer = new StandardDbInitializer(memDbProvider, new MemDbFactory());
->>>>>>> 67777cde
+            StandardDbInitializer? standardDbInitializer = new StandardDbInitializer(memDbProvider, new MemDbFactory(), LimboLogs.Instance);
             await standardDbInitializer.InitStandardDbsAsync(true);
             return memDbProvider;
         }
 
         public static IDbProvider Init()
         {
-<<<<<<< HEAD
-            IDbProvider memDbProvider = new DbProvider(DbModeHint.Mem);
-            StandardDbInitializer? standardDbInitializer = new StandardDbInitializer(memDbProvider, null, new MemDbFactory(), LimboLogs.Instance);
-=======
             IDbProvider memDbProvider = new DbProvider();
-            StandardDbInitializer? standardDbInitializer = new StandardDbInitializer(memDbProvider, new MemDbFactory());
->>>>>>> 67777cde
+            StandardDbInitializer? standardDbInitializer = new StandardDbInitializer(memDbProvider, new MemDbFactory(), LimboLogs.Instance);
             standardDbInitializer.InitStandardDbs(true);
             return memDbProvider;
         }
