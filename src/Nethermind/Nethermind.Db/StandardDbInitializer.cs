// SPDX-FileCopyrightText: 2022 Demerzel Solutions Limited
// SPDX-License-Identifier: LGPL-3.0-only

using System;
using System.IO.Abstractions;
using System.Threading;
using System.Threading.Tasks;
using Nethermind.Db.FullPruning;

namespace Nethermind.Db
{
    public class StandardDbInitializer : RocksDbInitializer
    {
        private readonly IFileSystem _fileSystem;

        public StandardDbInitializer(
            IDbProvider? dbProvider,
            IDbFactory? rocksDbFactory,
            IFileSystem? fileSystem = null)
            : base(dbProvider, rocksDbFactory)
        {
            _fileSystem = fileSystem ?? new FileSystem();
        }

        public void InitStandardDbs(bool useReceiptsDb, bool useBlobsDb = true)
        {
            RegisterAll(useReceiptsDb, useBlobsDb);
            InitAll();
        }

        public async Task InitStandardDbsAsync(bool useReceiptsDb, bool useBlobsDb = true)
        {
            RegisterAll(useReceiptsDb, useBlobsDb);
            await InitAllAsync();
        }

        private void RegisterAll(bool useReceiptsDb, bool useBlobsDb)
        {
<<<<<<< HEAD
            RegisterDb(BuildDbSettings(DbNames.Blocks, () => Metrics.BlocksDbReads++, () => Metrics.BlocksDbWrites++));
            RegisterDb(BuildDbSettings(DbNames.Headers, () => Metrics.HeaderDbReads++, () => Metrics.HeaderDbWrites++));
            RegisterDb(BuildDbSettings(DbNames.BlockNumbers, () => Metrics.BlockNumberDbReads++, () => Metrics.BlockNumberDbWrites++));
            RegisterDb(BuildDbSettings(DbNames.BlockInfos, () => Metrics.BlockInfosDbReads++, () => Metrics.BlockInfosDbWrites++));
            RegisterDb(BuildDbSettings(DbNames.BadBlocks, () => Metrics.BadBlocksDbReads++, () => Metrics.BadBlocksDbWrites++));
            RegisterDb(BuildDbSettings(DbNames.Code, () => Metrics.CodeDbReads++, () => Metrics.CodeDbWrites++));
            RegisterDb(BuildDbSettings(DbNames.Bloom, () => Metrics.BloomDbReads++, () => Metrics.BloomDbWrites++));
            RegisterDb(BuildDbSettings(DbNames.CHT, () => Metrics.CHTDbReads++, () => Metrics.CHTDbWrites++));
            RegisterDb(BuildDbSettings(DbNames.Witness, () => Metrics.WitnessDbReads++, () => Metrics.WitnessDbWrites++));

=======
            RegisterDb(BuildDbSettings(DbNames.Blocks));
            RegisterDb(BuildDbSettings(DbNames.Headers));
            RegisterDb(BuildDbSettings(DbNames.BlockNumbers));
            RegisterDb(BuildDbSettings(DbNames.BlockInfos));
            RegisterDb(BuildDbSettings(DbNames.BadBlocks));

            DbSettings stateDbSettings = BuildDbSettings(DbNames.State);
            RegisterCustomDb(DbNames.State, () => new FullPruningDb(
                stateDbSettings,
                DbFactory is not MemDbFactory
                    ? new FullPruningInnerDbFactory(DbFactory, _fileSystem, stateDbSettings.DbPath)
                    : DbFactory,
                () => Interlocked.Increment(ref Metrics.StateDbInPruningWrites)));

            RegisterDb(BuildDbSettings(DbNames.Code));
            RegisterDb(BuildDbSettings(DbNames.Bloom));
            RegisterDb(BuildDbSettings(DbNames.CHT));
            RegisterDb(BuildDbSettings(DbNames.Witness));
>>>>>>> f262cb26
            if (useReceiptsDb)
            {
                RegisterColumnsDb<ReceiptsColumns>(BuildDbSettings(DbNames.Receipts));
            }
            else
            {
                RegisterCustomColumnDb(DbNames.Receipts, () => new ReadOnlyColumnsDb<ReceiptsColumns>(new MemColumnsDb<ReceiptsColumns>(), false));
            }
            RegisterDb(BuildDbSettings(DbNames.Metadata));
            if (useBlobsDb)
            {
                RegisterColumnsDb<BlobTxsColumns>(BuildDbSettings(DbNames.BlobTransactions));
            }
        }

        private static DbSettings BuildDbSettings(string dbName, bool deleteOnStart = false)
        {
            return new(GetTitleDbName(dbName), dbName)
            {
                DeleteOnStart = deleteOnStart
            };
        }
    }
}<|MERGE_RESOLUTION|>--- conflicted
+++ resolved
@@ -36,37 +36,16 @@
 
         private void RegisterAll(bool useReceiptsDb, bool useBlobsDb)
         {
-<<<<<<< HEAD
-            RegisterDb(BuildDbSettings(DbNames.Blocks, () => Metrics.BlocksDbReads++, () => Metrics.BlocksDbWrites++));
-            RegisterDb(BuildDbSettings(DbNames.Headers, () => Metrics.HeaderDbReads++, () => Metrics.HeaderDbWrites++));
-            RegisterDb(BuildDbSettings(DbNames.BlockNumbers, () => Metrics.BlockNumberDbReads++, () => Metrics.BlockNumberDbWrites++));
-            RegisterDb(BuildDbSettings(DbNames.BlockInfos, () => Metrics.BlockInfosDbReads++, () => Metrics.BlockInfosDbWrites++));
-            RegisterDb(BuildDbSettings(DbNames.BadBlocks, () => Metrics.BadBlocksDbReads++, () => Metrics.BadBlocksDbWrites++));
-            RegisterDb(BuildDbSettings(DbNames.Code, () => Metrics.CodeDbReads++, () => Metrics.CodeDbWrites++));
-            RegisterDb(BuildDbSettings(DbNames.Bloom, () => Metrics.BloomDbReads++, () => Metrics.BloomDbWrites++));
-            RegisterDb(BuildDbSettings(DbNames.CHT, () => Metrics.CHTDbReads++, () => Metrics.CHTDbWrites++));
-            RegisterDb(BuildDbSettings(DbNames.Witness, () => Metrics.WitnessDbReads++, () => Metrics.WitnessDbWrites++));
-
-=======
             RegisterDb(BuildDbSettings(DbNames.Blocks));
             RegisterDb(BuildDbSettings(DbNames.Headers));
             RegisterDb(BuildDbSettings(DbNames.BlockNumbers));
             RegisterDb(BuildDbSettings(DbNames.BlockInfos));
             RegisterDb(BuildDbSettings(DbNames.BadBlocks));
-
-            DbSettings stateDbSettings = BuildDbSettings(DbNames.State);
-            RegisterCustomDb(DbNames.State, () => new FullPruningDb(
-                stateDbSettings,
-                DbFactory is not MemDbFactory
-                    ? new FullPruningInnerDbFactory(DbFactory, _fileSystem, stateDbSettings.DbPath)
-                    : DbFactory,
-                () => Interlocked.Increment(ref Metrics.StateDbInPruningWrites)));
-
             RegisterDb(BuildDbSettings(DbNames.Code));
             RegisterDb(BuildDbSettings(DbNames.Bloom));
             RegisterDb(BuildDbSettings(DbNames.CHT));
             RegisterDb(BuildDbSettings(DbNames.Witness));
->>>>>>> f262cb26
+
             if (useReceiptsDb)
             {
                 RegisterColumnsDb<ReceiptsColumns>(BuildDbSettings(DbNames.Receipts));
