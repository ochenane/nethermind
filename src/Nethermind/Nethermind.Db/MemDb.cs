// SPDX-FileCopyrightText: 2022 Demerzel Solutions Limited
// SPDX-License-Identifier: LGPL-3.0-only

using System;
using System.Collections.Concurrent;
using System.Collections.Generic;
using System.Linq;
using System.Threading;
using Nethermind.Core;
using Nethermind.Core.Attributes;
using Nethermind.Core.Extensions;

namespace Nethermind.Db
{
    public class MemDb : IFullDb, IDbWithSpan
    {
        private readonly int _writeDelay; // for testing scenarios
        private readonly int _readDelay; // for testing scenarios
        public long ReadsCount { get; private set; }
        public long WritesCount { get; private set; }

        [Todo("Figureout a way to index this with a span")]
        private readonly ConcurrentDictionary<byte[], byte[]?> _db;

        public MemDb(string name)
            : this(0, 0)
        {
            Name = name;
        }

        public MemDb() : this(0, 0)
        {
        }

        public MemDb(int writeDelay, int readDelay)
        {
            _writeDelay = writeDelay;
            _readDelay = readDelay;
            _db = new ConcurrentDictionary<byte[], byte[]>(Bytes.EqualityComparer);
        }

        public string Name { get; }

        public virtual byte[]? this[ReadOnlySpan<byte> key]
        {
            get
            {
                if (_readDelay > 0)
                {
                    Thread.Sleep(_readDelay);
                }

                ReadsCount++;
<<<<<<< HEAD
                byte[] keyAsArray = key.ToArray();
                return _db.ContainsKey(keyAsArray) ? _db[keyAsArray] : null;
=======
                return _db.TryGetValue(key, out byte[] value) ? value : null;
>>>>>>> 8ec93ede
            }
            set
            {
                if (_writeDelay > 0)
                {
                    Thread.Sleep(_writeDelay);
                }

                WritesCount++;
                _db[key.ToArray()] = value;
            }
        }

        public KeyValuePair<byte[], byte[]>[] this[byte[][] keys]
        {
            get
            {
                if (_readDelay > 0)
                {
                    Thread.Sleep(_readDelay);
                }

                ReadsCount += keys.Length;
                return keys.Select(k => new KeyValuePair<byte[], byte[]>(k, _db.TryGetValue(k, out var value) ? value : null)).ToArray();
            }
        }

        public virtual void Remove(ReadOnlySpan<byte> key)
        {
            _db.TryRemove(key.ToArray(), out _);
        }

        public bool KeyExists(ReadOnlySpan<byte> key)
        {
            return _db.ContainsKey(key.ToArray());
        }

        public IDb Innermost => this;

        public void Flush()
        {
        }

        public void Clear()
        {
            _db.Clear();
        }

        public IEnumerable<KeyValuePair<byte[], byte[]?>> GetAll(bool ordered = false) => _db;

        public IEnumerable<byte[]> GetAllValues(bool ordered = false) => Values;

        public IBatch StartBatch()
        {
            return this.LikeABatch();
        }

        public ICollection<byte[]> Keys => _db.Keys;
        public ICollection<byte[]> Values => _db.Values;

        public int Count => _db.Count;

        public void Dispose()
        {
        }

        public virtual Span<byte> GetSpan(ReadOnlySpan<byte> key)
        {
            return this[key].AsSpan();
        }

        public void PutSpan(ReadOnlySpan<byte> key, ReadOnlySpan<byte> value)
        {
            this[key] = value.ToArray();
        }

        public void DangerousReleaseMemory(in ReadOnlySpan<byte> span)
        {
        }
    }
}<|MERGE_RESOLUTION|>--- conflicted
+++ resolved
@@ -51,12 +51,7 @@
                 }
 
                 ReadsCount++;
-<<<<<<< HEAD
-                byte[] keyAsArray = key.ToArray();
-                return _db.ContainsKey(keyAsArray) ? _db[keyAsArray] : null;
-=======
                 return _db.TryGetValue(key, out byte[] value) ? value : null;
->>>>>>> 8ec93ede
             }
             set
             {
@@ -65,7 +60,7 @@
                     Thread.Sleep(_writeDelay);
                 }
 
-                WritesCount++;
+             http://localhost:3000/d/lEW2zSMVz/nethermind-thingi?orgId=1&from=now-3h&to=now&refresh=30s   WritesCount++;
                 _db[key.ToArray()] = value;
             }
         }
