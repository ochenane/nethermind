// SPDX-FileCopyrightText: 2022 Demerzel Solutions Limited
// SPDX-License-Identifier: LGPL-3.0-only

using System;
using System.IO;
using System.Threading.Tasks;
using Nethermind.Blockchain;
using Nethermind.Blockchain.Filters;
using Nethermind.Blockchain.Find;
using Nethermind.Blockchain.Receipts;
using Nethermind.Blockchain.Synchronization;
using Nethermind.Consensus.Processing;
using Nethermind.Core.Specs;
using Nethermind.Core.Test.Blockchain;
using Nethermind.Core.Test.Builders;
using Nethermind.Crypto;
using Nethermind.Db;
using Nethermind.Facade;
using Nethermind.JsonRpc.Modules;
using Nethermind.JsonRpc.Modules.Eth;
using Nethermind.Logging;
using Nethermind.Facade.Eth;
using Nethermind.Int256;
using Nethermind.JsonRpc.Modules.Eth.GasPrice;
using Nethermind.JsonRpc.Modules.Eth.FeeHistory;
using Nethermind.KeyStore;
using Nethermind.Specs;
using Nethermind.Specs.Forks;
using Nethermind.Trie.Pruning;
using Nethermind.TxPool;
using Nethermind.Wallet;

using Nethermind.Config;
using Nethermind.Synchronization.ParallelSync;

namespace Nethermind.JsonRpc.Test.Modules
{
    public class TestRpcBlockchain : TestBlockchain
    {
        public IJsonRpcConfig RpcConfig { get; private set; } = new JsonRpcConfig();
        public IEthRpcModule EthRpcModule { get; private set; } = null!;
        public IBlockchainBridge Bridge { get; private set; } = null!;
        public ITxSealer TxSealer { get; private set; } = null!;
        public ITxSender TxSender { get; private set; } = null!;
        public IReceiptFinder ReceiptFinder { get; private set; } = null!;
        public IGasPriceOracle GasPriceOracle { get; private set; } = null!;

        public IKeyStore KeyStore { get; } = new MemKeyStore(TestItem.PrivateKeys, Path.Combine("testKeyStoreDir", Path.GetRandomFileName()));
        public IWallet TestWallet { get; } =
            new DevKeyStoreWallet(new MemKeyStore(TestItem.PrivateKeys, Path.Combine("testKeyStoreDir", Path.GetRandomFileName())),
                LimboLogs.Instance);

        public IFeeHistoryOracle? FeeHistoryOracle { get; private set; }
        public static Builder<TestRpcBlockchain> ForTest(string sealEngineType) => ForTest<TestRpcBlockchain>(sealEngineType);

        public static Builder<T> ForTest<T>(string sealEngineType) where T : TestRpcBlockchain, new() =>
            new(new T { SealEngineType = sealEngineType });

        public static Builder<T> ForTest<T>(T blockchain) where T : TestRpcBlockchain =>
            new(blockchain);

        public class Builder<T> where T : TestRpcBlockchain
        {
            private readonly TestRpcBlockchain _blockchain;

            public Builder(T blockchain)
            {
                _blockchain = blockchain;
            }

            public Builder<T> WithBlockchainBridge(IBlockchainBridge blockchainBridge)
            {
                _blockchain.Bridge = blockchainBridge;
                return this;
            }

            public Builder<T> WithBlockFinder(IBlockFinder blockFinder)
            {
                _blockchain.BlockFinder = blockFinder;
                return this;
            }

            public Builder<T> WithReceiptFinder(IReceiptFinder receiptFinder)
            {
                _blockchain.ReceiptFinder = receiptFinder;
                return this;
            }
            public Builder<T> WithTxSender(ITxSender txSender)
            {
                _blockchain.TxSender = txSender;
                return this;
            }

            public Builder<T> WithGenesisBlockBuilder(BlockBuilder blockBuilder)
            {
                _blockchain.GenesisBlockBuilder = blockBuilder;
                return this;
            }

            public Builder<T> WithGasPriceOracle(IGasPriceOracle gasPriceOracle)
            {
                _blockchain.GasPriceOracle = gasPriceOracle;
                return this;
            }

            public Builder<T> WithConfig(IJsonRpcConfig config)
            {
                _blockchain.RpcConfig = config;
                return this;
            }

            public async Task<T> Build(ISpecProvider? specProvider = null, UInt256? initialValues = null)
            {
                return (T)(await _blockchain.Build(specProvider, initialValues));
            }
        }

        protected override async Task<TestBlockchain> Build(ISpecProvider? specProvider = null, UInt256? initialValues = null, bool addBlockOnStart = true, bool usePathStateDb = false)
        {
            specProvider ??= new TestSpecProvider(Berlin.Instance);
            await base.Build(specProvider, initialValues);
            IFilterStore filterStore = new FilterStore();
            IFilterManager filterManager = new FilterManager(filterStore, BlockProcessor, TxPool, LimboLogs.Instance);

            ReadOnlyTxProcessingEnv processingEnv = new(
<<<<<<< HEAD
                new ReadOnlyDbProvider(DbProvider, false),
                ReadOnlyTrieStore,
=======
                WorldStateManager,
>>>>>>> 36c11711
                new ReadOnlyBlockTree(BlockTree),
                SpecProvider,
                LimboLogs.Instance);

            ReceiptFinder ??= ReceiptStorage;
            Bridge ??= new BlockchainBridge(processingEnv, TxPool, ReceiptFinder, filterStore, filterManager, EthereumEcdsa, Timestamper, LogFinder, SpecProvider, new BlocksConfig(), false);
            BlockFinder ??= BlockTree;
            GasPriceOracle ??= new GasPriceOracle(BlockFinder, SpecProvider, LogManager);


            ITxSigner txSigner = new WalletTxSigner(TestWallet, specProvider.ChainId);
            TxSealer = new TxSealer(txSigner, Timestamper);
            TxSender ??= new TxPoolSender(TxPool, TxSealer, NonceManager, EthereumEcdsa ?? new EthereumEcdsa(specProvider.ChainId, LogManager));
            GasPriceOracle ??= new GasPriceOracle(BlockFinder, SpecProvider, LogManager);
            FeeHistoryOracle ??= new FeeHistoryOracle(BlockFinder, ReceiptStorage, SpecProvider);
            ISyncConfig syncConfig = new SyncConfig();
            EthRpcModule = new EthRpcModule(
                RpcConfig,
                Bridge,
                BlockFinder,
                ReceiptFinder,
                StateReader,
                TxPool,
                TxSender,
                TestWallet,
                LimboLogs.Instance,
                SpecProvider,
                GasPriceOracle,
                new EthSyncingInfo(BlockTree, ReceiptStorage, syncConfig, new StaticSelector(SyncMode.All), LogManager),
                FeeHistoryOracle);

            return this;
        }

        public Task<string> TestEthRpc(string method, params string[] parameters) =>
            RpcTest.TestSerializedRequest(EthRpcModule, method, parameters);

        public Task<string> TestSerializedRequest<T>(T module, string method, params string[] parameters) where T : class, IRpcModule =>
            RpcTest.TestSerializedRequest(module, method, parameters);
    }
}<|MERGE_RESOLUTION|>--- conflicted
+++ resolved
@@ -123,12 +123,7 @@
             IFilterManager filterManager = new FilterManager(filterStore, BlockProcessor, TxPool, LimboLogs.Instance);
 
             ReadOnlyTxProcessingEnv processingEnv = new(
-<<<<<<< HEAD
-                new ReadOnlyDbProvider(DbProvider, false),
-                ReadOnlyTrieStore,
-=======
                 WorldStateManager,
->>>>>>> 36c11711
                 new ReadOnlyBlockTree(BlockTree),
                 SpecProvider,
                 LimboLogs.Instance);
