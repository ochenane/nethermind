--- conflicted
+++ resolved
@@ -46,11 +46,6 @@
     private IBlockTree _blockTree;
     private const string _enodeString = "enode://e1b7e0dc09aae610c9dec8a0bee62bab9946cc27ebdd2f9e3571ed6d444628f99e91e43f4a14d42d498217608bb3e1d1bc8ec2aa27d7f7e423413b851bae02bc@127.0.0.1:30303";
     private const string _exampleDataDir = "/example/dbdir";
-<<<<<<< HEAD
-    
-=======
-
->>>>>>> 8f28e4a8
     [SetUp]
     public void Setup()
     {
@@ -60,23 +55,6 @@
         ConcurrentDictionary<PublicKey, Peer> dict = new();
         dict.TryAdd(TestItem.PublicKeyA, new Peer(new Node(TestItem.PublicKeyA, "127.0.0.1", 30303, true)));
         peerPool.ActivePeers.Returns(dict);
-<<<<<<< HEAD
-        
-        IStaticNodesManager staticNodesManager = Substitute.For<IStaticNodesManager>();
-        Enode enode = new(_enodeString);
-        _adminRpcModule = new AdminRpcModule(
-            _blockTree, 
-            _networkConfig, 
-            peerPool, 
-            staticNodesManager,
-            enode, 
-            _exampleDataDir,
-            new ManualPruningTrigger());
-        
-        _serializer = new EthereumJsonSerializer();
-    }
-    
-=======
 
         IStaticNodesManager staticNodesManager = Substitute.For<IStaticNodesManager>();
         Enode enode = new(_enodeString);
@@ -92,7 +70,6 @@
         _serializer = new EthereumJsonSerializer();
     }
 
->>>>>>> 8f28e4a8
     [Test]
     public void Test_node_info()
     {
@@ -100,13 +77,8 @@
         JsonRpcSuccessResponse response = _serializer.Deserialize<JsonRpcSuccessResponse>(serialized);
         JsonSerializerSettings settings = new();
         settings.Converters = EthereumJsonSerializer.CommonConverters.ToList();
-<<<<<<< HEAD
-        
-        NodeInfo nodeInfo = ((JObject) response.Result).ToObject<NodeInfo>(JsonSerializer.Create(settings));
-=======
 
         NodeInfo nodeInfo = ((JObject)response.Result).ToObject<NodeInfo>(JsonSerializer.Create(settings));
->>>>>>> 8f28e4a8
         nodeInfo.Enode.Should().Be(_enodeString);
         nodeInfo.Id.Should().Be("ae3623ef35c06ab49e9ae4b9f5a2b0f1983c28f85de1ccc98e2174333fdbdf1f");
         nodeInfo.Ip.Should().Be("127.0.0.1");
@@ -121,11 +93,6 @@
         nodeInfo.Protocols["eth"].GenesisHash.Should().Be(_blockTree.GenesisHash);
         nodeInfo.Protocols["eth"].ChainId.Should().Be(_blockTree.ChainId);
     }
-<<<<<<< HEAD
-    
-=======
-
->>>>>>> 8f28e4a8
     [Test]
     public void Test_data_dir()
     {
@@ -133,21 +100,11 @@
         JsonRpcSuccessResponse response = _serializer.Deserialize<JsonRpcSuccessResponse>(serialized);
         response.Result.Should().Be(_exampleDataDir);
     }
-<<<<<<< HEAD
-    
-=======
-
->>>>>>> 8f28e4a8
     [Test]
     public void Smoke_solc()
     {
         string serialized = RpcTest.TestSerializedRequest(_adminRpcModule, "admin_setSolc");
     }
-<<<<<<< HEAD
-    
-=======
-
->>>>>>> 8f28e4a8
     [Test]
     public void Smoke_test_peers()
     {
