// SPDX-FileCopyrightText: 2022 Demerzel Solutions Limited
// SPDX-License-Identifier: LGPL-3.0-only

using System;
using System.Collections.Generic;
using System.Linq;
using System.Runtime.CompilerServices;
using System.Threading;
using System.Threading.Tasks;
using FluentAssertions;
using Nethermind.Blockchain.Find;
using Nethermind.Config;
using Nethermind.Core;
using Nethermind.Core.Crypto;
using Nethermind.Core.Extensions;
using Nethermind.Core.Test.Builders;
using Nethermind.Evm.Tracing.GethStyle;
using Nethermind.JsonRpc.Data;
using Nethermind.JsonRpc.Modules.DebugModule;
using Nethermind.Logging;
using Nethermind.Serialization.Rlp;
using NSubstitute;
using NUnit.Framework;

namespace Nethermind.JsonRpc.Test.Modules;

[Parallelizable(ParallelScope.Self)]
[TestFixture]
public class DebugModuleTests
{
    private IJsonRpcConfig jsonRpcConfig = new JsonRpcConfig();
    private IDebugBridge debugBridge = Substitute.For<IDebugBridge>();

    [Test]
    public async Task Get_from_db()
    {
        byte[] key = new byte[] { 1, 2, 3 };
        byte[] value = new byte[] { 4, 5, 6 };
        debugBridge.GetDbValue(Arg.Any<string>(), Arg.Any<byte[]>()).Returns(value);

        IConfigProvider configProvider = Substitute.For<IConfigProvider>();
        DebugRpcModule rpcModule = new(LimboLogs.Instance, debugBridge, jsonRpcConfig);
        JsonRpcSuccessResponse? response =
            await RpcTest.TestRequest<IDebugRpcModule>(rpcModule, "debug_getFromDb", "STATE", key.ToHexString(true)) as
                JsonRpcSuccessResponse;

        byte[]? result = response?.Result as byte[];
    }

    [Test]
    public async Task Get_from_db_null_value()
    {
        debugBridge.GetDbValue(Arg.Any<string>(), Arg.Any<byte[]>()).Returns((byte[])null!);

        IConfigProvider configProvider = Substitute.For<IConfigProvider>();
        DebugRpcModule rpcModule = new(LimboLogs.Instance, debugBridge, jsonRpcConfig);
        byte[] key = new byte[] { 1, 2, 3 };
        JsonRpcSuccessResponse? response =
            await RpcTest.TestRequest<IDebugRpcModule>(rpcModule, "debug_getFromDb", "STATE", key.ToHexString(true)) as
                JsonRpcSuccessResponse;

        Assert.NotNull(response);
    }

    [TestCase("1")]
    [TestCase("0x1")]
    public async Task Get_chain_level(string parameter)
    {
        debugBridge.GetLevelInfo(1).Returns(
            new ChainLevelInfo(
                true,
                new[]
                {
                    new BlockInfo(TestItem.KeccakA, 1000),
                    new BlockInfo(TestItem.KeccakB, 1001),
                }));

        DebugRpcModule rpcModule = new(LimboLogs.Instance, debugBridge, jsonRpcConfig);
        JsonRpcSuccessResponse? response = await RpcTest.TestRequest<IDebugRpcModule>(rpcModule, "debug_getChainLevel", parameter) as JsonRpcSuccessResponse;
        ChainLevelForRpc? chainLevel = response?.Result as ChainLevelForRpc;
        Assert.NotNull(chainLevel);
        Assert.That(chainLevel?.HasBlockOnMainChain, Is.EqualTo(true));
        Assert.That(chainLevel?.BlockInfos.Length, Is.EqualTo(2));
    }

    [Test]
    public async Task Get_block_rlp_by_hash()
    {
        BlockDecoder decoder = new();
        Rlp rlp = decoder.Encode(Build.A.Block.WithNumber(1).TestObject);
        debugBridge.GetBlockRlp(Keccak.Zero).Returns(rlp.Bytes);

        DebugRpcModule rpcModule = new(LimboLogs.Instance, debugBridge, jsonRpcConfig);
        JsonRpcSuccessResponse? response = await RpcTest.TestRequest<IDebugRpcModule>(rpcModule, "debug_getBlockRlpByHash", $"{Keccak.Zero.Bytes.ToHexString()}") as JsonRpcSuccessResponse;
        Assert.That((byte[]?)response?.Result, Is.EqualTo(rlp.Bytes));
    }

    [Test]
    public async Task Get_block_rlp()
    {
        BlockDecoder decoder = new();
        IDebugBridge debugBridge = Substitute.For<IDebugBridge>();
        Rlp rlp = decoder.Encode(Build.A.Block.WithNumber(1).TestObject);
        debugBridge.GetBlockRlp(1).Returns(rlp.Bytes);

        DebugRpcModule rpcModule = new(LimboLogs.Instance, debugBridge, jsonRpcConfig);
        JsonRpcSuccessResponse? response = await RpcTest.TestRequest<IDebugRpcModule>(rpcModule, "debug_getBlockRlp", "1") as JsonRpcSuccessResponse;

        Assert.That((byte[]?)response?.Result, Is.EqualTo(rlp.Bytes));
    }

    [Test]
    public async Task Get_block_rlp_when_missing()
    {
        debugBridge.GetBlockRlp(1).Returns((byte[])null!);

        DebugRpcModule rpcModule = new(LimboLogs.Instance, debugBridge, jsonRpcConfig);
        JsonRpcErrorResponse? response = await RpcTest.TestRequest<IDebugRpcModule>(rpcModule, "debug_getBlockRlp", "1") as JsonRpcErrorResponse;

        Assert.That(response?.Error?.Code, Is.EqualTo(-32001));
    }

    [Test]
    public async Task Get_block_rlp_by_hash_when_missing()
    {
        BlockDecoder decoder = new();
        Rlp rlp = decoder.Encode(Build.A.Block.WithNumber(1).TestObject);
        debugBridge.GetBlockRlp(Keccak.Zero).Returns((byte[])null!);

        DebugRpcModule rpcModule = new(LimboLogs.Instance, debugBridge, jsonRpcConfig);
        JsonRpcErrorResponse? response = await RpcTest.TestRequest<IDebugRpcModule>(rpcModule, "debug_getBlockRlpByHash", $"{Keccak.Zero.Bytes.ToHexString()}") as JsonRpcErrorResponse;

        Assert.That(response?.Error?.Code, Is.EqualTo(-32001));
    }

    [Test]
    public async Task Get_trace()
    {
<<<<<<< HEAD
        GethTxTraceEntry entry = new();
        entry.Storage = new Dictionary<string, string>
        {
            {"1".PadLeft(64, '0'), "2".PadLeft(64, '0')},
            {"3".PadLeft(64, '0'), "4".PadLeft(64, '0')},
        };

        entry.Memory = new string[]
        {
            "5".PadLeft(64, '0'),
            "6".PadLeft(64, '0')
        };

        entry.Stack = new string[]
=======
        GethTxTraceEntry entry = new()
>>>>>>> 2d76e6d5
        {
            Storage = new Dictionary<string, string>
            {
                {"1".PadLeft(64, '0'), "2".PadLeft(64, '0')},
                {"3".PadLeft(64, '0'), "4".PadLeft(64, '0')},
            },
            Memory = new List<string>
            {
                "5".PadLeft(64, '0'),
                "6".PadLeft(64, '0')
            },
            Stack = new List<string>
            {
                "7".PadLeft(64, '0'),
                "8".PadLeft(64, '0')
            },
            Opcode = "STOP",
            Gas = 22000,
            GasCost = 1,
            Depth = 1
        };

        GethLikeTxTrace trace = new() { ReturnValue = Bytes.FromHexString("a2") };
        trace.Entries.Add(entry);

        debugBridge.GetTransactionTrace(Arg.Any<Hash256>(), Arg.Any<CancellationToken>(), Arg.Any<GethTraceOptions>()).Returns(trace);

        DebugRpcModule rpcModule = new(LimboLogs.Instance, debugBridge, jsonRpcConfig);
        string response = await RpcTest.TestSerializedRequest<IDebugRpcModule>(rpcModule, "debug_traceTransaction", TestItem.KeccakA.ToString(true), "{}");

        Assert.That(response, Is.EqualTo("{\"jsonrpc\":\"2.0\",\"result\":{\"gas\":\"0x0\",\"failed\":false,\"returnValue\":\"0xa2\",\"structLogs\":[{\"pc\":0,\"op\":\"STOP\",\"gas\":22000,\"gasCost\":1,\"depth\":1,\"error\":null,\"stack\":[\"0000000000000000000000000000000000000000000000000000000000000007\",\"0000000000000000000000000000000000000000000000000000000000000008\"],\"memory\":[\"0000000000000000000000000000000000000000000000000000000000000005\",\"0000000000000000000000000000000000000000000000000000000000000006\"],\"storage\":{\"0000000000000000000000000000000000000000000000000000000000000001\":\"0000000000000000000000000000000000000000000000000000000000000002\",\"0000000000000000000000000000000000000000000000000000000000000003\":\"0000000000000000000000000000000000000000000000000000000000000004\"}}]},\"id\":67}"));
    }

    [Test]
    public async Task Get_js_trace()
    {
        GethLikeTxTrace trace = new() { CustomTracerResult = new GethLikeJavaScriptTrace() { Value = new { CustomProperty = 1 } } };

<<<<<<< HEAD
        entry.Memory = new string[]
        {
            "5".PadLeft(64, '0'),
            "6".PadLeft(64, '0')
        };

        entry.Stack = new string[]
=======
        debugBridge.GetTransactionTrace(Arg.Any<Hash256>(), Arg.Any<CancellationToken>(), Arg.Any<GethTraceOptions>()).Returns(trace);

        DebugRpcModule rpcModule = new(LimboLogs.Instance, debugBridge, jsonRpcConfig);
        string response = await RpcTest.TestSerializedRequest<IDebugRpcModule>(DebugModuleFactory.Converters, rpcModule, "debug_traceTransaction", TestItem.KeccakA.ToString(true), "{}");

        Assert.That(response, Is.EqualTo("{\"jsonrpc\":\"2.0\",\"result\":{\"customProperty\":1},\"id\":67}"));
    }

    [Test]
    public async Task Get_trace_with_options()
    {
        GethTxTraceEntry entry = new()
>>>>>>> 2d76e6d5
        {
            Storage = new Dictionary<string, string>
            {
                {"1".PadLeft(64, '0'), "2".PadLeft(64, '0')},
                {"3".PadLeft(64, '0'), "4".PadLeft(64, '0')},
            },
            Memory = new List<string>
            {
                "5".PadLeft(64, '0'),
                "6".PadLeft(64, '0')
            },
            Stack = new List<string>
            {
            },
            Opcode = "STOP",
            Gas = 22000,
            GasCost = 1,
            Depth = 1
        };

        GethLikeTxTrace trace = new() { ReturnValue = Bytes.FromHexString("a2") };
        trace.Entries.Add(entry);

        debugBridge.GetTransactionTrace(Arg.Any<Hash256>(), Arg.Any<CancellationToken>(), Arg.Any<GethTraceOptions>()).Returns(trace);

        DebugRpcModule rpcModule = new(LimboLogs.Instance, debugBridge, jsonRpcConfig);
        string response = await RpcTest.TestSerializedRequest<IDebugRpcModule>(rpcModule, "debug_traceTransaction", TestItem.KeccakA.ToString(true), "{\"disableStack\" : true}");

        Assert.That(response, Is.EqualTo("{\"jsonrpc\":\"2.0\",\"result\":{\"gas\":\"0x0\",\"failed\":false,\"returnValue\":\"0xa2\",\"structLogs\":[{\"pc\":0,\"op\":\"STOP\",\"gas\":22000,\"gasCost\":1,\"depth\":1,\"error\":null,\"stack\":[],\"memory\":[\"0000000000000000000000000000000000000000000000000000000000000005\",\"0000000000000000000000000000000000000000000000000000000000000006\"],\"storage\":{\"0000000000000000000000000000000000000000000000000000000000000001\":\"0000000000000000000000000000000000000000000000000000000000000002\",\"0000000000000000000000000000000000000000000000000000000000000003\":\"0000000000000000000000000000000000000000000000000000000000000004\"}}]},\"id\":67}"));
    }

    [Test]
    public async Task Get_trace_with_javascript_setup()
    {
        GethTraceOptions passedOption = null!;
        debugBridge.GetTransactionTrace(Arg.Any<Hash256>(), Arg.Any<CancellationToken>(), Arg.Do<GethTraceOptions>(arg => passedOption = arg))
            .Returns(new GethLikeTxTrace());
        DebugRpcModule rpcModule = new(LimboLogs.Instance, debugBridge, jsonRpcConfig);
        await RpcTest.TestSerializedRequest<IDebugRpcModule>(DebugModuleFactory.Converters, rpcModule, "debug_traceTransaction", TestItem.KeccakA.ToString(true), "{disableStack : true, tracerConfig : { a : true } }");
        passedOption.TracerConfig!.ToString().Should().Be("{\"a\":true}");
    }

    [Test]
    public void Debug_traceCall_test()
    {
        GethTxTraceEntry entry = new();

        entry.Storage = new Dictionary<string, string>
        {
            {"1".PadLeft(64, '0'), "2".PadLeft(64, '0')},
            {"3".PadLeft(64, '0'), "4".PadLeft(64, '0')},
        };

        entry.Memory = new string[]
        {
            "5".PadLeft(64, '0'),
            "6".PadLeft(64, '0')
        };

        entry.Stack = new string[] { };
        entry.Opcode = "STOP";
        entry.Gas = 22000;
        entry.GasCost = 1;
        entry.Depth = 1;

        var trace = new GethLikeTxTrace();
        trace.ReturnValue = Bytes.FromHexString("a2");
        trace.Entries.Add(entry);

        GethTraceOptions gtOptions = new();

        Transaction transaction = Build.A.Transaction.WithTo(TestItem.AddressA).WithHash(TestItem.KeccakA).TestObject;
        TransactionForRpc txForRpc = new(transaction);

        debugBridge.GetTransactionTrace(Arg.Any<Transaction>(), Arg.Any<BlockParameter>(), Arg.Any<CancellationToken>(), Arg.Any<GethTraceOptions>()).Returns(trace);

        DebugRpcModule rpcModule = new(LimboLogs.Instance, debugBridge, jsonRpcConfig);
        ResultWrapper<GethLikeTxTrace> debugTraceCall = rpcModule.debug_traceCall(txForRpc, null, gtOptions);
        ResultWrapper<GethLikeTxTrace> expected = ResultWrapper<GethLikeTxTrace>.Success(
            new GethLikeTxTrace()
            {
                Failed = false,
                Entries = new List<GethTxTraceEntry>()
                {
                    new GethTxTraceEntry()
                    {
                        Gas = 22000,
                        GasCost = 1,
                        Depth = 1,
                        Memory = new string[]
                        {
                            "0000000000000000000000000000000000000000000000000000000000000005",
                            "0000000000000000000000000000000000000000000000000000000000000006"
                        },
                        Opcode = "STOP",
                        ProgramCounter = 0,
                        Stack = Array.Empty<string>(),
                        Storage = new Dictionary<string, string>()
                        {
                            {
                                "0000000000000000000000000000000000000000000000000000000000000001",
                                "0000000000000000000000000000000000000000000000000000000000000002"
                            },
                            {
                                "0000000000000000000000000000000000000000000000000000000000000003",
                                "0000000000000000000000000000000000000000000000000000000000000004"
                            },
                        }
                    }
                },
                Gas = 0,
                ReturnValue = new byte[] { 162 }
            }
        );

        debugTraceCall.Should().BeEquivalentTo(expected);
    }

    [Test]
    public async Task Migrate_receipts()
    {
        debugBridge.MigrateReceipts(Arg.Any<long>()).Returns(true);
        IDebugRpcModule rpcModule = new DebugRpcModule(LimboLogs.Instance, debugBridge, jsonRpcConfig);
        string response = await RpcTest.TestSerializedRequest(rpcModule, "debug_migrateReceipts", "100");
        Assert.NotNull(response);
    }

    [Test]
    public async Task Update_head_block()
    {
        debugBridge.UpdateHeadBlock(Arg.Any<Hash256>());
        IDebugRpcModule rpcModule = new DebugRpcModule(LimboLogs.Instance, debugBridge, jsonRpcConfig);
        await RpcTest.TestSerializedRequest(rpcModule, "debug_resetHead", TestItem.KeccakA.ToString());
        debugBridge.Received().UpdateHeadBlock(TestItem.KeccakA);
    }

    [Test]
    public void TraceBlock_Success()
    {
        var traces = Enumerable.Repeat(MockGethLikeTrace(), 2).ToArray();
        var tracesClone = TestItem.CloneObject(traces);
        var blockRlp = new Rlp(TestItem.RandomDataA);

        debugBridge
            .GetBlockTrace(blockRlp, Arg.Any<CancellationToken>(), Arg.Any<GethTraceOptions>())
            .Returns(traces);

        var rpcModule = new DebugRpcModule(LimboLogs.Instance, debugBridge, jsonRpcConfig);
        var actual = rpcModule.debug_traceBlock(blockRlp.Bytes);
        var expected = ResultWrapper<GethLikeTxTrace[]>.Success(tracesClone);

        actual.Should().BeEquivalentTo(expected);
    }

    [Test]
    public void TraceBlock_Fail()
    {
        var blockRlp = new Rlp(TestItem.RandomDataA);

        debugBridge
            .GetBlockTrace(blockRlp, Arg.Any<CancellationToken>(), Arg.Any<GethTraceOptions>())
            .Returns(default(GethLikeTxTrace[]));

        var rpcModule = new DebugRpcModule(LimboLogs.Instance, debugBridge, jsonRpcConfig);
        var actual = rpcModule.debug_traceBlock(blockRlp.Bytes);
        var expected = ResultWrapper<GethLikeTxTrace[]>.Fail($"Trace is null for RLP {blockRlp.Bytes.ToHexString()}", ErrorCodes.ResourceNotFound);

        actual.Should().BeEquivalentTo(expected);
    }

    [Test]
    public void StandardTraceBlockToFile()
    {
        var blockHash = Keccak.EmptyTreeHash;

        static IEnumerable<string> GetFileNames(Hash256 hash) =>
            new[] { $"block_{hash.ToShortString()}-0", $"block_{hash.ToShortString()}-1" };

        debugBridge
            .TraceBlockToFile(Arg.Is(blockHash), Arg.Any<CancellationToken>(), Arg.Any<GethTraceOptions>())
            .Returns(c => GetFileNames(c.ArgAt<Hash256>(0)));

        var rpcModule = new DebugRpcModule(LimboLogs.Instance, debugBridge, jsonRpcConfig);
        var actual = rpcModule.debug_standardTraceBlockToFile(blockHash);
        var expected = ResultWrapper<IEnumerable<string>>.Success(GetFileNames(blockHash));

        actual.Should().BeEquivalentTo(expected);
    }

    [Test]
    public void TraceBlockByHash_Success()
    {
        var traces = Enumerable.Repeat(MockGethLikeTrace(), 2).ToArray();
        var tracesClone = TestItem.CloneObject(traces);
        var blockHash = TestItem.KeccakA;

        debugBridge
            .GetBlockTrace(new BlockParameter(blockHash), Arg.Any<CancellationToken>(), Arg.Any<GethTraceOptions>())
            .Returns(traces);

        var rpcModule = new DebugRpcModule(LimboLogs.Instance, debugBridge, jsonRpcConfig);
        var actual = rpcModule.debug_traceBlockByHash(blockHash);
        var expected = ResultWrapper<GethLikeTxTrace[]>.Success(tracesClone);

        actual.Should().BeEquivalentTo(expected);
    }

    [Test]
    public void TraceBlockByHash_Fail()
    {
        var blockHash = TestItem.KeccakA;

        debugBridge
            .GetBlockTrace(new BlockParameter(blockHash), Arg.Any<CancellationToken>(), Arg.Any<GethTraceOptions>())
            .Returns(default(GethLikeTxTrace[]));

        var rpcModule = new DebugRpcModule(LimboLogs.Instance, debugBridge, jsonRpcConfig);
        var actual = rpcModule.debug_traceBlockByHash(blockHash);
        var expected = ResultWrapper<GethLikeTxTrace[]>.Fail($"Trace is null for block {blockHash}", ErrorCodes.ResourceNotFound);

        actual.Should().BeEquivalentTo(expected);
    }

    [Test]
    public void TraceBlockByNumber_Success()
    {
        var traces = Enumerable.Repeat(MockGethLikeTrace(), 2).ToArray();
        var tracesClone = TestItem.CloneObject(traces);
        var blockNumber = BlockParameter.Latest;

        debugBridge
            .GetBlockTrace(blockNumber, Arg.Any<CancellationToken>(), Arg.Any<GethTraceOptions>())
            .Returns(traces);

        var rpcModule = new DebugRpcModule(LimboLogs.Instance, debugBridge, jsonRpcConfig);
        var actual = rpcModule.debug_traceBlockByNumber(blockNumber);
        var expected = ResultWrapper<GethLikeTxTrace[]>.Success(tracesClone);

        actual.Should().BeEquivalentTo(expected);
    }

    [Test]
    public void TraceBlockByNumber_Fail()
    {
        var blockNumber = BlockParameter.Latest;

        debugBridge
            .GetBlockTrace(blockNumber, Arg.Any<CancellationToken>(), Arg.Any<GethTraceOptions>())
            .Returns(default(GethLikeTxTrace[]));

        var rpcModule = new DebugRpcModule(LimboLogs.Instance, debugBridge, jsonRpcConfig);
        var actual = rpcModule.debug_traceBlockByNumber(blockNumber);
        var expected = ResultWrapper<GethLikeTxTrace[]>.Fail($"Trace is null for block {blockNumber}", ErrorCodes.ResourceNotFound);

        actual.Should().BeEquivalentTo(expected);
    }

    private static GethLikeTxTrace MockGethLikeTrace()
    {
        var trace = new GethLikeTxTrace { ReturnValue = new byte[] { 0xA2 } };

        trace.Entries.Add(new GethTxTraceEntry
        {
            Depth = 1,
            Gas = 22000,
            GasCost = 1,
            Memory = new string[]
            {
                "5".PadLeft(64, '0'),
                "6".PadLeft(64, '0')
            },
            Opcode = "STOP",
            ProgramCounter = 32,
            Stack = new string[]
            {
                "7".PadLeft(64, '0'),
                "8".PadLeft(64, '0')
            },
            Storage = new Dictionary<string, string>
            {
                {"1".PadLeft(64, '0'), "2".PadLeft(64, '0')},
                {"3".PadLeft(64, '0'), "4".PadLeft(64, '0')},
            }
        });

        return trace;
    }
}<|MERGE_RESOLUTION|>--- conflicted
+++ resolved
@@ -136,36 +136,19 @@
     [Test]
     public async Task Get_trace()
     {
-<<<<<<< HEAD
-        GethTxTraceEntry entry = new();
-        entry.Storage = new Dictionary<string, string>
-        {
-            {"1".PadLeft(64, '0'), "2".PadLeft(64, '0')},
-            {"3".PadLeft(64, '0'), "4".PadLeft(64, '0')},
-        };
-
-        entry.Memory = new string[]
-        {
-            "5".PadLeft(64, '0'),
-            "6".PadLeft(64, '0')
-        };
-
-        entry.Stack = new string[]
-=======
         GethTxTraceEntry entry = new()
->>>>>>> 2d76e6d5
         {
             Storage = new Dictionary<string, string>
             {
                 {"1".PadLeft(64, '0'), "2".PadLeft(64, '0')},
                 {"3".PadLeft(64, '0'), "4".PadLeft(64, '0')},
             },
-            Memory = new List<string>
+            Memory = new string[]
             {
                 "5".PadLeft(64, '0'),
                 "6".PadLeft(64, '0')
             },
-            Stack = new List<string>
+            Stack = new string[]
             {
                 "7".PadLeft(64, '0'),
                 "8".PadLeft(64, '0')
@@ -176,7 +159,8 @@
             Depth = 1
         };
 
-        GethLikeTxTrace trace = new() { ReturnValue = Bytes.FromHexString("a2") };
+        var trace = new GethLikeTxTrace();
+        trace.ReturnValue = Bytes.FromHexString("a2");
         trace.Entries.Add(entry);
 
         debugBridge.GetTransactionTrace(Arg.Any<Hash256>(), Arg.Any<CancellationToken>(), Arg.Any<GethTraceOptions>()).Returns(trace);
@@ -192,19 +176,10 @@
     {
         GethLikeTxTrace trace = new() { CustomTracerResult = new GethLikeJavaScriptTrace() { Value = new { CustomProperty = 1 } } };
 
-<<<<<<< HEAD
-        entry.Memory = new string[]
-        {
-            "5".PadLeft(64, '0'),
-            "6".PadLeft(64, '0')
-        };
-
-        entry.Stack = new string[]
-=======
         debugBridge.GetTransactionTrace(Arg.Any<Hash256>(), Arg.Any<CancellationToken>(), Arg.Any<GethTraceOptions>()).Returns(trace);
 
         DebugRpcModule rpcModule = new(LimboLogs.Instance, debugBridge, jsonRpcConfig);
-        string response = await RpcTest.TestSerializedRequest<IDebugRpcModule>(DebugModuleFactory.Converters, rpcModule, "debug_traceTransaction", TestItem.KeccakA.ToString(true), "{}");
+        string response = await RpcTest.TestSerializedRequest<IDebugRpcModule>(rpcModule, "debug_traceTransaction", TestItem.KeccakA.ToString(true), "{}");
 
         Assert.That(response, Is.EqualTo("{\"jsonrpc\":\"2.0\",\"result\":{\"customProperty\":1},\"id\":67}"));
     }
@@ -213,19 +188,18 @@
     public async Task Get_trace_with_options()
     {
         GethTxTraceEntry entry = new()
->>>>>>> 2d76e6d5
         {
             Storage = new Dictionary<string, string>
             {
                 {"1".PadLeft(64, '0'), "2".PadLeft(64, '0')},
                 {"3".PadLeft(64, '0'), "4".PadLeft(64, '0')},
             },
-            Memory = new List<string>
+            Memory = new string[]
             {
                 "5".PadLeft(64, '0'),
                 "6".PadLeft(64, '0')
             },
-            Stack = new List<string>
+            Stack = new string[]
             {
             },
             Opcode = "STOP",
@@ -234,6 +208,7 @@
             Depth = 1
         };
 
+
         GethLikeTxTrace trace = new() { ReturnValue = Bytes.FromHexString("a2") };
         trace.Entries.Add(entry);
 
@@ -252,7 +227,7 @@
         debugBridge.GetTransactionTrace(Arg.Any<Hash256>(), Arg.Any<CancellationToken>(), Arg.Do<GethTraceOptions>(arg => passedOption = arg))
             .Returns(new GethLikeTxTrace());
         DebugRpcModule rpcModule = new(LimboLogs.Instance, debugBridge, jsonRpcConfig);
-        await RpcTest.TestSerializedRequest<IDebugRpcModule>(DebugModuleFactory.Converters, rpcModule, "debug_traceTransaction", TestItem.KeccakA.ToString(true), "{disableStack : true, tracerConfig : { a : true } }");
+        await RpcTest.TestSerializedRequest<IDebugRpcModule>(rpcModule, "debug_traceTransaction", TestItem.KeccakA.ToString(true), "{disableStack : true, tracerConfig : { a : true } }");
         passedOption.TracerConfig!.ToString().Should().Be("{\"a\":true}");
     }
 
