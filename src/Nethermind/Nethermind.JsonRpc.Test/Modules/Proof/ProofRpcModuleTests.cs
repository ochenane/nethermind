--- conflicted
+++ resolved
@@ -66,10 +66,6 @@
             ProofModuleFactory moduleFactory = new(
                 _readOnlyWorldStateManager,
                 _blockTree,
-<<<<<<< HEAD
-                new TrieStoreByPath(_dbProvider.PathStateDb, LimboLogs.Instance).AsReadOnly(),
-=======
->>>>>>> 36c11711
                 new CompositeBlockPreprocessorStep(new RecoverSignatures(new EthereumEcdsa(TestBlockchainIds.ChainId, LimboLogs.Instance), NullTxPool.Instance, _specProvider, LimboLogs.Instance)),
                 receiptStorage,
                 _specProvider,
@@ -214,10 +210,6 @@
             ProofModuleFactory moduleFactory = new ProofModuleFactory(
                 _readOnlyWorldStateManager,
                 _blockTree,
-<<<<<<< HEAD
-                new TrieStoreByPath(_dbProvider.PathStateDb, LimboLogs.Instance).AsReadOnly(),
-=======
->>>>>>> 36c11711
                 new CompositeBlockPreprocessorStep(new RecoverSignatures(new EthereumEcdsa(TestBlockchainIds.ChainId, LimboLogs.Instance), NullTxPool.Instance, _specProvider, LimboLogs.Instance)),
                 _receiptFinder,
                 _specProvider,
