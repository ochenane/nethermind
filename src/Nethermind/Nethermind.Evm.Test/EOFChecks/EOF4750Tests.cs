//  Copyright (c) 2021 Demerzel Solutions Limited
//  This file is part of the Nethermind library.
// 
//  The Nethermind library is free software: you can redistribute it and/or modify
//  it under the terms of the GNU Lesser General Public License as published by
//  the Free Software Foundation, either version 3 of the License, or
//  (at your option) any later version.
// 
//  The Nethermind library is distributed in the hope that it will be useful,
//  but WITHOUT ANY WARRANTY; without even the implied warranty of
//  MERCHANTABILITY or FITNESS FOR A PARTICULAR PURPOSE. See the
//  GNU Lesser General Public License for more details.
// 
//  You should have received a copy of the GNU Lesser General Public License
//  along with the Nethermind. If not, see <http://www.gnu.org/licenses/>.

using FluentAssertions;
using Nethermind.Core.Extensions;
using Nethermind.Core.Specs;
using Nethermind.Specs;
using Nethermind.Core.Test.Builders;
using NUnit.Framework;
using Nethermind.Specs.Forks;
using NSubstitute;
using Nethermind.Evm.CodeAnalysis;
using Nethermind.Blockchain;
using System;
using static Nethermind.Evm.CodeAnalysis.ByteCodeValidator;
using System.Collections.Generic;
using System.Linq;
using Nethermind.Evm.Tracing;
using Nethermind.Evm.Tracing.GethStyle;
using Nethermind.Int256;
using Nethermind.Core;
using Nethermind.Evm.TransactionProcessing;
using Nethermind.Logging;
using Nethermind.Specs.Test;
using System.Text.Json;
using TestCase = Nethermind.Evm.Test.EofTestsBase.TestCase;
using static Nethermind.Evm.Test.EofTestsBase;

namespace Nethermind.Evm.Test
{
    /// <summary>
    /// https://gist.github.com/holiman/174548cad102096858583c6fbbb0649a
    /// </summary>
    public class EOF4750Tests
    {
        private EofTestsBase Instance => EofTestsBase.Instance(SpecProvider);
<<<<<<< HEAD
        protected ISpecProvider SpecProvider => new TestSpecProvider(Frontier.Instance, new OverridableReleaseSpec(Shanghai.Instance)
        {
            IsEip5450Enabled = false,
        });
=======
        protected ISpecProvider SpecProvider => new TestSpecProvider(Frontier.Instance, new OverridableReleaseSpec(Shanghai.Instance));
>>>>>>> 665d3317

        public static IEnumerable<TestCase> Eip4750TxTestCases
        {
            get
            {

                yield return new TestCase(1)
                {
                    Bytecode = new ScenarioCase(
                            Functions: new[] {
                                new FunctionCase(
                                    0, 0, 1024,
                                    Prepare.EvmCode
                                        .MUL(3, 23)
                                        .STOP()
                                        .Done
                                )
                            },
                            Data: Bytes.FromHexString("deadbeef")
                        ).Bytecode,
                    Result = (StatusCode.Success, null),
                };

                yield return new TestCase(2)
                {
                    Bytecode = new ScenarioCase(
                            Functions: new[] {
                                new FunctionCase(
                                    0, 0, 1024,
                                    Prepare.EvmCode
                                        .PushData(23)
                                        .PushData(3)
                                        .CALLF(1)
                                        .STOP()
                                        .Done
                                ),
                                new FunctionCase(
                                    2, 1, 1024,
                                    Prepare.EvmCode
                                        .MUL()
                                        .ADD(54)
                                        .RETF()
                                        .Done
                                )
                            },
                            Data: Bytes.FromHexString("deadbeef")
                        ).Bytecode,
                    Result = (StatusCode.Success, null),
                };

                yield return new TestCase(3)
                {
                    Bytecode = new ScenarioCase(
                            Functions: new[] {
                                new FunctionCase(
                                    0, 0, 1024,
                                    Prepare.EvmCode
                                        .PushData(23)
                                        .PushData(3)
                                        .CALLF(1)
                                        .ADD()
                                        .POP()
                                        .STOP()
                                        .Done
                                ),
                                new FunctionCase(
                                    2, 1, 1024,
                                    Prepare.EvmCode
                                        .MUL()
                                        .PushData(23)
                                        .CALLF(2)
                                        .RETF()
                                        .Done
                                ),
                                new FunctionCase(
                                    2, 2, 1024,
                                    Prepare.EvmCode
                                        .ADD()
                                        .PushData(69)
                                        .RETF()
                                        .Done
                                )
                            },
                            Data: Bytes.FromHexString("deadbeef")
                        ).Bytecode,
                    Result = (StatusCode.Success, null),
                };

                yield return new TestCase(4)
                {
                    Bytecode = new ScenarioCase(
                            Functions: new[] {
                                new FunctionCase(
                                    0, 0, 1024,
                                    Prepare.EvmCode
                                        .PushData(23)
                                        .PushData(3)
                                        .CALLF(1)
                                        .STOP()
                                        .Done
                                ),
                                new FunctionCase(
                                    2, 0, 1024,
                                    Prepare.EvmCode
                                        .MUL()
                                        .ADD(54)
                                        .POP()
                                        .RETF()
                                        .Done
                                )
                            },
                            Data: Bytes.FromHexString("deadbeef")
                        ).Bytecode,
                    Result = (StatusCode.Success, null),
                };

                yield return new TestCase(5)
                {
                    Bytecode = new ScenarioCase(
                            Functions: new[] {
                                new FunctionCase(
                                    0, 0, 1024,
                                    Prepare.EvmCode
                                        .PushData(23)
                                        .PushData(3)
                                        .CALLF(2)
                                        .STOP()
                                        .Done
                                ),
                                new FunctionCase(
                                    2, 0, 1024,
                                    Prepare.EvmCode
                                        .MUL()
                                        .ADD(54)
                                        .RETF()
                                        .Done
                                )
                            },
                            Data: Bytes.FromHexString("deadbeef")
                        ).Bytecode,
                    Result = (StatusCode.Failure, "Invalid Code Section call"),
                };

                yield return new TestCase(6)
                {
                    Bytecode = new ScenarioCase(
                            Functions: Enumerable.Range(0, 1024)
                                .Select(_ => new FunctionCase(
                                    0, 0, 1024,
                                    Prepare.EvmCode
                                        .STOP()
                                        .Done
                                    )
                                ).ToArray(),
                            Data: Bytes.FromHexString("deadbeef")
                        ).Bytecode,
                    Result = (StatusCode.Success, null),
                };

                yield return new TestCase(7)
                {
                    Bytecode = new ScenarioCase(
                            Functions: Enumerable.Range(0, 1025)
                                .Select(_ => new FunctionCase(
                                    0, 0, 1024,
                                    Prepare.EvmCode
                                        .STOP()
                                        .Done
                                    )
                                ).ToArray(),
                            Data: Bytes.FromHexString("deadbeef")
                        ).Bytecode,
                    Result = (StatusCode.Failure, "Code Section overflow (+1024)"),
                };

                yield return new TestCase(8)
                {
                    Bytecode = new ScenarioCase(
                            Functions: new[] {
                                new FunctionCase(
                                    0, 0, 1024,
                                    Prepare.EvmCode.Done
                                )
                            },
                            Data: Bytes.FromHexString("deadbeef")
                        ).Bytecode,
                    Result = (StatusCode.Failure, "Invalid Code Section call"),
                };
            }
        }

        [Test]
        public void EOF_Opcode_Deprecation_checks()
        {
            var TargetReleaseSpec = new OverridableReleaseSpec(Shanghai.Instance);

            Instruction[] StaticRelativeJumpsOpcode =
            {
                Instruction.PC,
                Instruction.JUMP,
                Instruction.JUMPI,
            };

            foreach (Instruction opcode in StaticRelativeJumpsOpcode)
            {
                Assert.False(opcode.IsValid(TargetReleaseSpec));
            }
        }

        [Test]
        public void EOF_Static_jumps_activation_tests()
        {
            var TargetReleaseSpec = new OverridableReleaseSpec(Shanghai.Instance);

            Instruction[] StaticRelativeJumpsOpcode =
            {
<<<<<<< HEAD
                IsEip5450Enabled = false
=======
                Instruction.CALLF,
                Instruction.RETF,
>>>>>>> 665d3317
            };

            foreach (Instruction opcode in StaticRelativeJumpsOpcode)
            {
                Assert.True(opcode.IsValid(TargetReleaseSpec));
            }
        }

        [Test]
        public void EOF_execution_tests([ValueSource(nameof(Eip4750TxTestCases))] TestCase testcase)
        {
            TestAllTracerWithOutput receipts = Instance.EOF_contract_execution_tests(testcase.Bytecode);

            receipts.StatusCode.Should().Be(testcase.Result.Status, $"{testcase.Result.Msg}");
        }

        [Test]
        public void EOF_validation_tests([ValueSource(nameof(Eip4750TxTestCases))] TestCase testcase)
        {
            var TargetReleaseSpec = new OverridableReleaseSpec(Shanghai.Instance);

            Instance.EOF_contract_header_parsing_tests(testcase, TargetReleaseSpec);
        }
    }
}<|MERGE_RESOLUTION|>--- conflicted
+++ resolved
@@ -47,20 +47,15 @@
     public class EOF4750Tests
     {
         private EofTestsBase Instance => EofTestsBase.Instance(SpecProvider);
-<<<<<<< HEAD
         protected ISpecProvider SpecProvider => new TestSpecProvider(Frontier.Instance, new OverridableReleaseSpec(Shanghai.Instance)
         {
             IsEip5450Enabled = false,
         });
-=======
-        protected ISpecProvider SpecProvider => new TestSpecProvider(Frontier.Instance, new OverridableReleaseSpec(Shanghai.Instance));
->>>>>>> 665d3317
 
         public static IEnumerable<TestCase> Eip4750TxTestCases
         {
             get
             {
-
                 yield return new TestCase(1)
                 {
                     Bytecode = new ScenarioCase(
@@ -271,12 +266,8 @@
 
             Instruction[] StaticRelativeJumpsOpcode =
             {
-<<<<<<< HEAD
-                IsEip5450Enabled = false
-=======
                 Instruction.CALLF,
                 Instruction.RETF,
->>>>>>> 665d3317
             };
 
             foreach (Instruction opcode in StaticRelativeJumpsOpcode)
@@ -296,7 +287,10 @@
         [Test]
         public void EOF_validation_tests([ValueSource(nameof(Eip4750TxTestCases))] TestCase testcase)
         {
-            var TargetReleaseSpec = new OverridableReleaseSpec(Shanghai.Instance);
+            var TargetReleaseSpec = new OverridableReleaseSpec(Shanghai.Instance)
+            {
+                IsEip5450Enabled = false
+            };
 
             Instance.EOF_contract_header_parsing_tests(testcase, TargetReleaseSpec);
         }
