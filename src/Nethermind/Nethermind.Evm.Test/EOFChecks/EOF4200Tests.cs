//  Copyright (c) 2021 Demerzel Solutions Limited
//  This file is part of the Nethermind library.
// 
//  The Nethermind library is free software: you can redistribute it and/or modify
//  it under the terms of the GNU Lesser General Public License as published by
//  the Free Software Foundation, either version 3 of the License, or
//  (at your option) any later version.
// 
//  The Nethermind library is distributed in the hope that it will be useful,
//  but WITHOUT ANY WARRANTY; without even the implied warranty of
//  MERCHANTABILITY or FITNESS FOR A PARTICULAR PURPOSE. See the
//  GNU Lesser General Public License for more details.
// 
//  You should have received a copy of the GNU Lesser General Public License
//  along with the Nethermind. If not, see <http://www.gnu.org/licenses/>.

using FluentAssertions;
using Nethermind.Core.Extensions;
using Nethermind.Core.Specs;
using Nethermind.Specs;
using Nethermind.Core.Test.Builders;
using NUnit.Framework;
using Nethermind.Specs.Forks;
using NSubstitute;
using Nethermind.Evm.CodeAnalysis;
using Nethermind.Blockchain;
using System;
using static Nethermind.Evm.CodeAnalysis.ByteCodeValidator;
using System.Collections.Generic;
using System.Linq;
using Nethermind.Evm.Tracing;
using Nethermind.Evm.Tracing.GethStyle;
using Nethermind.Int256;
using Nethermind.Core;
using Nethermind.Evm.TransactionProcessing;
using Nethermind.Logging;
using Nethermind.Specs.Test;
using System.Text.Json;
using TestCase = Nethermind.Evm.Test.EofTestsBase.TestCase;
using static Nethermind.Evm.Test.EofTestsBase;

namespace Nethermind.Evm.Test
{
    /// <summary>
    /// https://gist.github.com/holiman/174548cad102096858583c6fbbb0649a
    /// </summary>
    public class EOF4200Tests
    {
        private EofTestsBase Instance => EofTestsBase.Instance(SpecProvider);
        protected ISpecProvider SpecProvider => new TestSpecProvider(Frontier.Instance, new OverridableReleaseSpec(Shanghai.Instance)
        {
            IsEip4200Enabled = true,
            IsEip4750Enabled = false
        });

        public static IEnumerable<TestCase> Eip4200TxTestCases
        {
            get
            {
                yield return ScenarioCase.CreateFromBytecode(
                    BytecodeTypes.EvmObjectFormat,
                    bytecodes: new[] {
                        Prepare.EvmCode
                                .RJUMP(1)
                                .INVALID()
                                .JUMPDEST()
                                .MSTORE8(0, new byte[] { 1 })
                                .RETURN(0, 1)
                                .RJUMP(-13)
                                .STOP()
                                .Done
                    },
                    databytes: Array.Empty<byte>(),
                    expectedResults: (StatusCode.Success, null)
                );

                yield return ScenarioCase.CreateFromBytecode(
                    BytecodeTypes.Classical,
                    bytecode: Prepare.EvmCode
                                .RJUMP(1)
                                .INVALID()
                                .JUMPDEST()
                                .MSTORE8(0, new byte[] { 1 })
                                .RETURN(0, 1)
                                .RJUMP(-13)
                                .STOP()
                                .Done,
                    databytes: Array.Empty<byte>(),
                    expectedResults: (StatusCode.Failure, "Static Jump Opcode RJUMP not valid in Non-Eof bytecodes")
                );

                yield return ScenarioCase.CreateFromBytecode(
                    BytecodeTypes.EvmObjectFormat,
                    bytecodes: new[] {
                        Prepare.EvmCode
                                .RJUMPI(1, new byte[] { 1 })
                                .INVALID()
                                .JUMPDEST()
                                .MSTORE8(0, new byte[] { 1 })
                                .RETURN(0, 1)
                                .RJUMP(-13)
                                .STOP()
                                .Done
                    },
                    databytes: Array.Empty<byte>(),
                    expectedResults: (StatusCode.Success, null)
                );

                yield return ScenarioCase.CreateFromBytecode(
                    BytecodeTypes.Classical,
                    bytecode: Prepare.EvmCode
                                .RJUMPI(1, new byte[] { 1 })
                                .INVALID()
                                .JUMPDEST()
                                .MSTORE8(0, new byte[] { 1 })
                                .RETURN(0, 1)
                                .RJUMP(-13)
                                .STOP()
                                .Done,
                    databytes: Array.Empty<byte>(),
                    expectedResults: (StatusCode.Failure, "Static Jump Opcode RJUMPI not valid in Non-Eof bytecodes")
                );

                yield return ScenarioCase.CreateFromBytecode(
                    BytecodeTypes.EvmObjectFormat,
                    bytecode: Prepare.EvmCode
                                .RJUMPV(new short[] { 1, 2, 4 }, 1)
                                .INVALID()
                                .INVALID()
                                .PushData(2)
                                .PushData(3)
                                .MSTORE8(0, new byte[] { 1 })
                                .RETURN(0, 1)
                                .Done,
                    databytes: Array.Empty<byte>(),
                    expectedResults: (StatusCode.Success, null)
                );

                yield return ScenarioCase.CreateFromBytecode(
                    BytecodeTypes.Classical,
                    bytecode: Prepare.EvmCode
                                .RJUMPV(new short[] { 1, 2, 4 }, 1)
                                .INVALID()
                                .INVALID()
                                .PushData(2)
                                .PushData(3)
                                .MSTORE8(0, new byte[] { 1 })
                                .RETURN(0, 1)
                                .Done,
                    databytes: Array.Empty<byte>(),
                    expectedResults: (StatusCode.Failure, "Static Jump Opcode RJUMPV not valid in Non-Eof bytecodes")
                );

                yield return ScenarioCase.CreateFromBytecode(
                    BytecodeTypes.EvmObjectFormat,
                    bytecodes: new[] {
                        Prepare.EvmCode
                                .RJUMP(11)
                                .INVALID()
                                .MSTORE8(0, new byte[] { 1 })
                                .RETURN(0, 1)
                                .RJUMP(-13)
                                .STOP()
                                .Done
                    },
                    databytes: Array.Empty<byte>(),
                    expectedResults: (StatusCode.Success, null)
                );

                yield return ScenarioCase.CreateFromBytecode(
                    BytecodeTypes.EvmObjectFormat,
                    bytecodes: new[] {
                        Prepare.EvmCode
                                .RJUMP(0)
                                .MSTORE8(0, new byte[] { 1 })
                                .RETURN(0, 1)
                                .Done
                    },
                    databytes: Array.Empty<byte>(),
                    expectedResults: (StatusCode.Success, null)
                );

                yield return ScenarioCase.CreateFromBytecode(
                    BytecodeTypes.EvmObjectFormat,
                    bytecodes: new[] {
                        Prepare.EvmCode
                                .RJUMPI(10, new byte[] { 1 })
                                .MSTORE8(0, new byte[] { 2 })
                                .RETURN(0, 1)
                                .MSTORE8(0, new byte[] { 1 })
                                .RETURN(0, 1)
                                .Done
                    },
                    databytes: Array.Empty<byte>(),
                    expectedResults: (StatusCode.Success, null)
                );

                yield return ScenarioCase.CreateFromBytecode(
                    BytecodeTypes.EvmObjectFormat,
                    bytecodes: new[] {
                        Prepare.EvmCode
                                .RJUMPI(10, new byte[] { 0 })
                                .MSTORE8(0, new byte[] { 2 })
                                .RETURN(0, 1)
                                .MSTORE8(0, new byte[] { 1 })
                                .RETURN(0, 1)
                                .Done
                    },
                    databytes: Array.Empty<byte>(),
                    expectedResults: (StatusCode.Success, null)
                );

                yield return ScenarioCase.CreateFromBytecode(
                    BytecodeTypes.EvmObjectFormat,
                    bytecodes: new[] {
                        Prepare.EvmCode
                                .RJUMP(11)
                                .COINBASE()
                                .MSTORE8(0, new byte[] { 1 })
                                .RETURN(0, 1)
                                .RJUMPI(-16, new byte[] { 1 })
                                .MSTORE8(0, new byte[] { 2 })
                                .RETURN(0, 1)
                                .Done
                    },
                    databytes: Array.Empty<byte>(),
                    expectedResults: (StatusCode.Success, null)
                );

                yield return ScenarioCase.CreateFromBytecode(
                    BytecodeTypes.EvmObjectFormat,
                    bytecodes: new[] {
                        Prepare.EvmCode
                                .RJUMP(11)
                                .COINBASE()
                                .MSTORE8(0, new byte[] { 1 })
                                .RETURN(0, 1)
                                .RJUMPI(-16, new byte[] { 0 })
                                .MSTORE8(0, new byte[] { 2 })
                                .RETURN(0, 1)
                                .Done
                    },
                    databytes: Array.Empty<byte>(),
                    expectedResults: (StatusCode.Success, null)
                );

                yield return ScenarioCase.CreateFromBytecode(
                    BytecodeTypes.EvmObjectFormat,
                    bytecodes: new[] {
                        Prepare.EvmCode
                                .RJUMPI(0, new byte[] { 0 })
                                .MSTORE8(0, new byte[] { 1 })
                                .RETURN(0, 1)
                                .Done
                    },
                    databytes: Array.Empty<byte>(),
                    expectedResults: (StatusCode.Success, null)
                );

                yield return ScenarioCase.CreateFromBytecode(
                    BytecodeTypes.EvmObjectFormat,
                    bytecodes: new[] {
                        Prepare.EvmCode
                                .RJUMPI(0, new byte[] { 1 })
                                .MSTORE8(0, new byte[] { 1 })
                                .RETURN(0, 1).Done
                    },
                    databytes: Array.Empty<byte>(),
                    expectedResults: (StatusCode.Success, null)
                );

                yield return ScenarioCase.CreateFromBytecode(
                    BytecodeTypes.EvmObjectFormat,
<<<<<<< HEAD
                    bytecodes: new[] {
                        Prepare.EvmCode
                                .RJUMPV(new short[] { 1, 2, 4 }, 1)
                                .INVALID()
                                .INVALID()
                                .PushData(2)
                                .PushData(3)
                                .MSTORE8(0, new byte[] { 1 })
                                .RETURN(0, 1)
                                .Done
                    },
                    databytes: Array.Empty<byte>(),
                    expectedResults: (StatusCode.Success, null)
                );

                yield return ScenarioCase.CreateFromBytecode(
                    BytecodeTypes.EvmObjectFormat,
                    bytecodes: new[] {
                        Prepare.EvmCode
=======
                    bytecode: Prepare.EvmCode
>>>>>>> 330d978b
                                .RJUMPV(new short[] { 1, 6 }, 0)
                                .INVALID()
                                .ADD(2, 3)
                                .MSTORE8(0, new byte[] { 1 })
                                .RETURN(0, 1)
                                .Done
                    },
                    databytes: Array.Empty<byte>(),
                    expectedResults: (StatusCode.Success, null)
                );

                yield return ScenarioCase.CreateFromBytecode(
                    BytecodeTypes.EvmObjectFormat,
                    bytecodes: new[] {
                        Prepare.EvmCode
                                .RJUMPV(new short[] { 0, 5 }, 4)
                                .ADD(2, 3)
                                .MSTORE8(0, new byte[] { 1 })
                                .RETURN(0, 1)
                                .Done
                    },
                    databytes: Array.Empty<byte>(),
                    expectedResults: (StatusCode.Success, null)
                );

                yield return ScenarioCase.CreateFromBytecode(
                    BytecodeTypes.EvmObjectFormat,
                    bytecodes: new[] {
                        Prepare.EvmCode
                                .RJUMPV(new short[] { }, 0)
                                .MSTORE8(0, new byte[] { 1 })
                                .RETURN(0, 1)
                                .Done
                    },
                    databytes: Array.Empty<byte>(),
                    expectedResults: (StatusCode.Failure, "Scenario : Truncated Jumptable")
                );

                yield return ScenarioCase.CreateFromBytecode(
                    BytecodeTypes.EvmObjectFormat,
                    bytecodes: new[] {
                        Prepare.EvmCode
                                .RJUMPV(new short[] { 1 }, 0)
                                .MSTORE8(0, new byte[] { 1 })
                                .RETURN(0, 1)
                                .Done
                    },
                    databytes: Array.Empty<byte>(),
                    expectedResults: (StatusCode.Failure, "Jump to Push Immediate")
                );

                yield return ScenarioCase.CreateFromBytecode(
                    BytecodeTypes.EvmObjectFormat,
                    bytecodes: new[] {
                        Prepare.EvmCode
                                .RJUMPV(new short[] { 5 }, 0)
                                .Done
                    },
                    databytes: Array.Empty<byte>(),
                    expectedResults: (StatusCode.Failure, "Jumpv Destination Outside of Bounds")
                );

                yield return ScenarioCase.CreateFromBytecode(
                    BytecodeTypes.EvmObjectFormat,
                    bytecodes: new[] {
                        Prepare.EvmCode
                                .RJUMPV(new short[] { 1 }, 0)
                                .Done
                    },
                    databytes: Array.Empty<byte>(),
                    expectedResults: (StatusCode.Failure, "Jumpv cant be last Instruction")
                );
            }
        }

        [Test]
        public void EOF_Static_jumps_activation_tests()
        {
            var TargetReleaseSpec = new OverridableReleaseSpec(Shanghai.Instance);

            Instruction[] StaticRelativeJumpsOpcode =
            {
                Instruction.RJUMP,
                Instruction.RJUMPI,
                Instruction.RJUMPV,
            };

            foreach (Instruction opcode in StaticRelativeJumpsOpcode)
            {
                Assert.True(opcode.IsValid(TargetReleaseSpec));
            }
        }

        [Test]
        public void EOF_execution_tests([ValueSource(nameof(Eip4200TxTestCases))] TestCase testcase)
        {
            TestAllTracerWithOutput receipts = Instance.EOF_contract_execution_tests(testcase.Bytecode);

            receipts.StatusCode.Should().Be(testcase.Result.Status, $"{testcase.Result.Msg}");
        }

        [Test]
        public void EOF_validation_tests([ValueSource(nameof(Eip4200TxTestCases))] TestCase testcase)
        {
            var TargetReleaseSpec = new OverridableReleaseSpec(Shanghai.Instance);

            Instance.EOF_contract_header_parsing_tests(testcase, TargetReleaseSpec);
        }
    }
}<|MERGE_RESOLUTION|>--- conflicted
+++ resolved
@@ -153,8 +153,7 @@
 
                 yield return ScenarioCase.CreateFromBytecode(
                     BytecodeTypes.EvmObjectFormat,
-                    bytecodes: new[] {
-                        Prepare.EvmCode
+                    bytecode: Prepare.EvmCode
                                 .RJUMP(11)
                                 .INVALID()
                                 .MSTORE8(0, new byte[] { 1 })
@@ -271,29 +270,7 @@
 
                 yield return ScenarioCase.CreateFromBytecode(
                     BytecodeTypes.EvmObjectFormat,
-<<<<<<< HEAD
-                    bytecodes: new[] {
-                        Prepare.EvmCode
-                                .RJUMPV(new short[] { 1, 2, 4 }, 1)
-                                .INVALID()
-                                .INVALID()
-                                .PushData(2)
-                                .PushData(3)
-                                .MSTORE8(0, new byte[] { 1 })
-                                .RETURN(0, 1)
-                                .Done
-                    },
-                    databytes: Array.Empty<byte>(),
-                    expectedResults: (StatusCode.Success, null)
-                );
-
-                yield return ScenarioCase.CreateFromBytecode(
-                    BytecodeTypes.EvmObjectFormat,
-                    bytecodes: new[] {
-                        Prepare.EvmCode
-=======
-                    bytecode: Prepare.EvmCode
->>>>>>> 330d978b
+                    bytecode: Prepare.EvmCode
                                 .RJUMPV(new short[] { 1, 6 }, 0)
                                 .INVALID()
                                 .ADD(2, 3)
