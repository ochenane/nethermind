--- conflicted
+++ resolved
@@ -262,16 +262,9 @@
             public TestEnvironment()
             {
                 _specProvider = MainnetSpecProvider.Instance;
-<<<<<<< HEAD
-                MemColumnsDb<StateColumns> stateDb = new();
-                TrieStoreByPath trieStore = new(stateDb, LimboLogs.Instance);
-                TrieStoreByPath storageTrieStore = new(stateDb.GetColumnDb(StateColumns.Storage), LimboLogs.Instance);
-                _stateProvider = new StateProvider(trieStore, storageTrieStore, new MemDb(), LimboLogs.Instance);
-=======
                 MemDb stateDb = new();
                 TrieStore trieStore = new(stateDb, LimboLogs.Instance);
                 _stateProvider = new WorldState(trieStore, new MemDb(), LimboLogs.Instance);
->>>>>>> 0a8ec2b9
                 _stateProvider.CreateAccount(TestItem.AddressA, 1.Ether());
                 _stateProvider.Commit(_specProvider.GenesisSpec);
                 _stateProvider.CommitTree(0);
