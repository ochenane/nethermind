// SPDX-FileCopyrightText: 2023 Demerzel Solutions Limited
// SPDX-License-Identifier: LGPL-3.0-only

using System;
using Nethermind.Core.Extensions;
using Nethermind.Core.Specs;
using Nethermind.Specs;
using NUnit.Framework;

namespace Nethermind.Evm.Test
{
    [TestFixture]
    public class Eip145Tests : VirtualMachineTestsBase
    {
        protected override long BlockNumber => RopstenSpecProvider.ConstantinopleBlockNumber;

<<<<<<< HEAD
        internal override ISpecProvider SpecProvider => RopstenSpecProvider.Instance;
=======
        protected override ISpecProvider SpecProvider => RopstenSpecProvider.Instance;
>>>>>>> acd732bb

        private void AssertEip145(TestAllTracerWithOutput receipt, string result)
        {
            AssertEip145(receipt, Bytes.FromHexString(result));
        }

        private void AssertEip145(TestAllTracerWithOutput receipt, ReadOnlySpan<byte> result)
        {
            AssertStorage(0, result);
            AssertGas(receipt, result.IsZero() ? ZeroResultGas : NonZeroResultGas);
        }

        private const long ZeroResultGas = GasCostOf.Transaction + 4 * GasCostOf.VeryLow + GasCostOf.SStoreNetMeteredEip1283;
        private const long NonZeroResultGas = GasCostOf.Transaction + 4 * GasCostOf.VeryLow + GasCostOf.SSet;

        [TestCase("0x0000000000000000000000000000000000000000000000000000000000000001", "0x00", "0x0000000000000000000000000000000000000000000000000000000000000001")]
        [TestCase("0x0000000000000000000000000000000000000000000000000000000000000001", "0x01", "0x0000000000000000000000000000000000000000000000000000000000000002")]
        [TestCase("0x0000000000000000000000000000000000000000000000000000000000000001", "0xff", "0x8000000000000000000000000000000000000000000000000000000000000000")]
        [TestCase("0x0000000000000000000000000000000000000000000000000000000000000001", "0x0100", "0x0000000000000000000000000000000000000000000000000000000000000000")]
        [TestCase("0x0000000000000000000000000000000000000000000000000000000000000001", "0x0101", "0x0000000000000000000000000000000000000000000000000000000000000000")]
        [TestCase("0xffffffffffffffffffffffffffffffffffffffffffffffffffffffffffffffff", "0x00", "0xffffffffffffffffffffffffffffffffffffffffffffffffffffffffffffffff")]
        [TestCase("0xffffffffffffffffffffffffffffffffffffffffffffffffffffffffffffffff", "0x01", "0xfffffffffffffffffffffffffffffffffffffffffffffffffffffffffffffffe")]
        [TestCase("0xffffffffffffffffffffffffffffffffffffffffffffffffffffffffffffffff", "0xff", "0x8000000000000000000000000000000000000000000000000000000000000000")]
        [TestCase("0xffffffffffffffffffffffffffffffffffffffffffffffffffffffffffffffff", "0x0100", "0x0000000000000000000000000000000000000000000000000000000000000000")]
        [TestCase("0x0000000000000000000000000000000000000000000000000000000000000000", "0x01", "0x0000000000000000000000000000000000000000000000000000000000000000")]
        [TestCase("0x7fffffffffffffffffffffffffffffffffffffffffffffffffffffffffffffff", "0x01", "0xfffffffffffffffffffffffffffffffffffffffffffffffffffffffffffffffe")]
        public void Shift_left(string a, string b, string result)
        {
            byte[] code = Prepare.EvmCode
                .PushData(a)
                .PushData(b)
                .Op(Instruction.SHL)
                .PushData(0)
                .Op(Instruction.SSTORE)
                .Done;

            TestAllTracerWithOutput receipt = Execute(code);
            AssertEip145(receipt, result);
        }

        [TestCase("0x0000000000000000000000000000000000000000000000000000000000000001", "0x00", "0x0000000000000000000000000000000000000000000000000000000000000001")]
        [TestCase("0x0000000000000000000000000000000000000000000000000000000000000001", "0x01", "0x0000000000000000000000000000000000000000000000000000000000000000")]
        [TestCase("0x8000000000000000000000000000000000000000000000000000000000000000", "0x01", "0x4000000000000000000000000000000000000000000000000000000000000000")]
        [TestCase("0x8000000000000000000000000000000000000000000000000000000000000000", "0xff", "0x0000000000000000000000000000000000000000000000000000000000000001")]
        [TestCase("0x8000000000000000000000000000000000000000000000000000000000000000", "0x0100", "0x0000000000000000000000000000000000000000000000000000000000000000")]
        [TestCase("0x8000000000000000000000000000000000000000000000000000000000000000", "0x0101", "0x0000000000000000000000000000000000000000000000000000000000000000")]
        [TestCase("0xffffffffffffffffffffffffffffffffffffffffffffffffffffffffffffffff", "0x00", "0xffffffffffffffffffffffffffffffffffffffffffffffffffffffffffffffff")]
        [TestCase("0xffffffffffffffffffffffffffffffffffffffffffffffffffffffffffffffff", "0x01", "0x7fffffffffffffffffffffffffffffffffffffffffffffffffffffffffffffff")]
        [TestCase("0xffffffffffffffffffffffffffffffffffffffffffffffffffffffffffffffff", "0xff", "0x0000000000000000000000000000000000000000000000000000000000000001")]
        [TestCase("0xffffffffffffffffffffffffffffffffffffffffffffffffffffffffffffffff", "0x0100", "0x0000000000000000000000000000000000000000000000000000000000000000")]
        [TestCase("0x0000000000000000000000000000000000000000000000000000000000000000", "0x01", "0x0000000000000000000000000000000000000000000000000000000000000000")]
        public void Shift_right(string a, string b, string result)
        {
            byte[] code = Prepare.EvmCode
                .PushData(a)
                .PushData(b)
                .Op(Instruction.SHR)
                .PushData(0)
                .Op(Instruction.SSTORE)
                .Done;

            TestAllTracerWithOutput receipt = Execute(code);
            AssertEip145(receipt, result);
        }

        [TestCase("0x0000000000000000000000000000000000000000000000000000000000000001", "0x00", "0x0000000000000000000000000000000000000000000000000000000000000001")]
        [TestCase("0x0000000000000000000000000000000000000000000000000000000000000001", "0x01", "0x0000000000000000000000000000000000000000000000000000000000000000")]
        [TestCase("0x8000000000000000000000000000000000000000000000000000000000000000", "0x01", "0xc000000000000000000000000000000000000000000000000000000000000000")]
        [TestCase("0x8000000000000000000000000000000000000000000000000000000000000000", "0xff", "0xffffffffffffffffffffffffffffffffffffffffffffffffffffffffffffffff")]
        [TestCase("0x8000000000000000000000000000000000000000000000000000000000000000", "0x0100", "0xffffffffffffffffffffffffffffffffffffffffffffffffffffffffffffffff")]
        [TestCase("0x8000000000000000000000000000000000000000000000000000000000000000", "0x0101", "0xffffffffffffffffffffffffffffffffffffffffffffffffffffffffffffffff")]
        [TestCase("0xffffffffffffffffffffffffffffffffffffffffffffffffffffffffffffffff", "0x00", "0xffffffffffffffffffffffffffffffffffffffffffffffffffffffffffffffff")]
        [TestCase("0xffffffffffffffffffffffffffffffffffffffffffffffffffffffffffffffff", "0x01", "0xffffffffffffffffffffffffffffffffffffffffffffffffffffffffffffffff")]
        [TestCase("0xffffffffffffffffffffffffffffffffffffffffffffffffffffffffffffffff", "0xff", "0xffffffffffffffffffffffffffffffffffffffffffffffffffffffffffffffff")]
        [TestCase("0xffffffffffffffffffffffffffffffffffffffffffffffffffffffffffffffff", "0x100", "0xffffffffffffffffffffffffffffffffffffffffffffffffffffffffffffffff")]
        [TestCase("0x0000000000000000000000000000000000000000000000000000000000000000", "0x01", "0x0000000000000000000000000000000000000000000000000000000000000000")]
        [TestCase("0x4000000000000000000000000000000000000000000000000000000000000000", "0xfe", "0x0000000000000000000000000000000000000000000000000000000000000001")]
        [TestCase("0x7fffffffffffffffffffffffffffffffffffffffffffffffffffffffffffffff", "0xf8", "0x000000000000000000000000000000000000000000000000000000000000007f")]
        [TestCase("0x7fffffffffffffffffffffffffffffffffffffffffffffffffffffffffffffff", "0xfe", "0x0000000000000000000000000000000000000000000000000000000000000001")]
        [TestCase("0x7fffffffffffffffffffffffffffffffffffffffffffffffffffffffffffffff", "0xff", "0x0000000000000000000000000000000000000000000000000000000000000000")]
        [TestCase("0x7fffffffffffffffffffffffffffffffffffffffffffffffffffffffffffffff", "0x0100", "0x0000000000000000000000000000000000000000000000000000000000000000")]
        public void Arithmetic_shift_right(string a, string b, string result)
        {
            byte[] code = Prepare.EvmCode
                .PushData(a)
                .PushData(b)
                .Op(Instruction.SAR)
                .PushData(0)
                .Op(Instruction.SSTORE)
                .Done;

            TestAllTracerWithOutput receipt = Execute(code);
            AssertEip145(receipt, result);
        }
    }
}<|MERGE_RESOLUTION|>--- conflicted
+++ resolved
@@ -14,11 +14,7 @@
     {
         protected override long BlockNumber => RopstenSpecProvider.ConstantinopleBlockNumber;
 
-<<<<<<< HEAD
-        internal override ISpecProvider SpecProvider => RopstenSpecProvider.Instance;
-=======
         protected override ISpecProvider SpecProvider => RopstenSpecProvider.Instance;
->>>>>>> acd732bb
 
         private void AssertEip145(TestAllTracerWithOutput receipt, string result)
         {
