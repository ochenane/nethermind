--- conflicted
+++ resolved
@@ -104,7 +104,6 @@
             }
         }
 
-<<<<<<< HEAD
         public void DeleteRange(byte[] startKey, byte[] endKey)
         {
             using Iterator iterator = _columnDb._mainDb._db.NewIterator(_columnDb._columnFamily);
@@ -114,16 +113,16 @@
                 if (Bytes.Comparer.Compare(iterator.Key(), endKey) >= 0)
                     break;
                 //Console.WriteLine($"Removed: {iterator.Key().ToHexString()} | From: {startKey.ToHexString()} To: {endKey.ToHexString()}");
-                _underlyingBatch.Delete(iterator.Key(), _columnDb._columnFamily);
+                _underlyingWriteBatch.Delete(iterator.Key(), _columnDb._columnFamily);
                 iterator.Next();
             }
             //seems to be much less performant
             //_underlyingBatch._rocksBatch.DeleteRange(startKey, Convert.ToUInt64(startKey.Length), endKey, Convert.ToUInt64(endKey.Length), _columnDb._columnFamily);
-=======
+        }
+
         public void PutSpan(ReadOnlySpan<byte> key, ReadOnlySpan<byte> value, WriteFlags flags = WriteFlags.None)
         {
             _underlyingWriteBatch.Set(key, value, _columnDb._columnFamily, flags);
->>>>>>> 4401d7f1
         }
     }
 
@@ -154,28 +153,9 @@
     public long GetCacheSize() => _mainDb.GetCacheSize();
     public long GetIndexSize() => _mainDb.GetIndexSize();
     public long GetMemtableSize() => _mainDb.GetMemtableSize();
-<<<<<<< HEAD
-
-    public Span<byte> GetSpan(ReadOnlySpan<byte> key)
-    {
-        _mainDb.UpdateReadMetrics();
-        return _rocksDb.GetSpan(key, _columnFamily);
-    }
-
-    public void PutSpan(ReadOnlySpan<byte> key, ReadOnlySpan<byte> value)
-    {
-        _mainDb.UpdateWriteMetrics();
-        _rocksDb.Put(key, value, _columnFamily, _mainDb.WriteOptions);
-    }
-
-    public void DangerousReleaseMemory(in Span<byte> span) => _rocksDb.DangerousReleaseMemory(span);
-
 
     public void DeleteByRange(Span<byte> startKey, Span<byte> endKey)
     {
-        using ColumnsDbBatch batch = new(this, (DbOnTheRocks.RocksDbBatch)_mainDb.StartBatch());
-        batch.DeleteRange(startKey.ToArray(), endKey.ToArray());
+        throw new NotImplementedException();
     }
-=======
->>>>>>> 4401d7f1
 }