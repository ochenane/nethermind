--- conflicted
+++ resolved
@@ -126,19 +126,15 @@
         _rocksDb.Remove(key, _columnFamily, _mainDb.WriteOptions);
     }
 
-<<<<<<< HEAD
+    public bool KeyExists(ReadOnlySpan<byte> key)
+    {
+        return _mainDb.KeyExistsWithColumn(key, _columnFamily);
+    }
+
     public void DeleteByRange(Span<byte> startKey, Span<byte> endKey)
     {
         _mainDb.DeleteByRange(startKey, endKey, _columnFamily);
     }
-
-    public bool KeyExists(ReadOnlySpan<byte> key) => _rocksDb.Get(key, _columnFamily) is not null;
-=======
-    public bool KeyExists(ReadOnlySpan<byte> key)
-    {
-        return _mainDb.KeyExistsWithColumn(key, _columnFamily);
-    }
->>>>>>> 67777cde
 
     public void Flush()
     {
