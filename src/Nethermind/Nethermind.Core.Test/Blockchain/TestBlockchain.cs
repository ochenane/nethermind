// SPDX-FileCopyrightText: 2023 Demerzel Solutions Limited
// SPDX-License-Identifier: LGPL-3.0-only

using System;
using System.Linq;
using System.Threading;
using System.Threading.Tasks;
using Nethermind.Blockchain;
using Nethermind.Blockchain.Blocks;
using Nethermind.Blockchain.Find;
using Nethermind.Blockchain.Headers;
using Nethermind.Blockchain.Receipts;
using Nethermind.Blockchain.Synchronization;
using Nethermind.Config;
using Nethermind.Consensus;
using Nethermind.Consensus.BeaconBlockRoot;
using Nethermind.Consensus.Comparers;
using Nethermind.Consensus.Processing;
using Nethermind.Consensus.Producers;
using Nethermind.Consensus.Rewards;
using Nethermind.Consensus.Transactions;
using Nethermind.Consensus.Validators;
using Nethermind.Core.Crypto;
using Nethermind.Core.Extensions;
using Nethermind.Core.Specs;
using Nethermind.Core.Test.Builders;
using Nethermind.Crypto;
using Nethermind.Db;
using Nethermind.Db.Blooms;
using Nethermind.Evm;
using Nethermind.Evm.TransactionProcessing;
using Nethermind.Int256;
using Nethermind.Logging;
using Nethermind.Serialization.Json;
using Nethermind.Specs;
using Nethermind.Specs.Test;
using Nethermind.State;
using Nethermind.State.Repositories;
using Nethermind.Trie.Pruning;
using Nethermind.TxPool;
using NSubstitute;
using BlockTree = Nethermind.Blockchain.BlockTree;

namespace Nethermind.Core.Test.Blockchain;

public class TestBlockchain : IDisposable
{
    public const int DefaultTimeout = 10000;
    public IStateReader StateReader { get; private set; } = null!;
    public IEthereumEcdsa EthereumEcdsa { get; private set; } = null!;
    public INonceManager NonceManager { get; private set; } = null!;
    public TransactionProcessor TxProcessor { get; set; } = null!;
    public IReceiptStorage ReceiptStorage { get; set; } = null!;
    public ITxPool TxPool { get; set; } = null!;
    public IDb CodeDb => DbProvider.CodeDb;
    public IWorldStateManager WorldStateManager { get; set; } = null!;
    public IBlockProcessor BlockProcessor { get; set; } = null!;
    public IBeaconBlockRootHandler BeaconBlockRootHandler { get; set; } = null!;
    public IBlockchainProcessor BlockchainProcessor { get; set; } = null!;

    public IBlockPreprocessorStep BlockPreprocessorStep { get; set; } = null!;

    public IBlockProcessingQueue BlockProcessingQueue { get; set; } = null!;
    public IBlockTree BlockTree { get; set; } = null!;

    public IBlockFinder BlockFinder
    {
        get => _blockFinder ?? BlockTree;
        set => _blockFinder = value;
    }

    public ILogFinder LogFinder { get; private set; } = null!;
    public IJsonSerializer JsonSerializer { get; set; } = null!;
    public IWorldState State { get; set; } = null!;
    public IReadOnlyStateProvider ReadOnlyState { get; private set; } = null!;
    public IDb StateDb => DbProvider.StateDb;
    public TrieStore TrieStore { get; set; } = null!;
    public IBlockProducer BlockProducer { get; private set; } = null!;
    public IDbProvider DbProvider { get; set; } = null!;
    public ISpecProvider SpecProvider { get; set; } = null!;

    public ISealEngine SealEngine { get; set; } = null!;

    public ITransactionComparerProvider TransactionComparerProvider { get; set; } = null!;

    public IPoSSwitcher PoSSwitcher { get; set; } = null!;

    protected TestBlockchain()
    {
    }

    public string SealEngineType { get; set; } = null!;

    public static Address AccountA = TestItem.AddressA;
    public static Address AccountB = TestItem.AddressB;
    public static Address AccountC = TestItem.AddressC;
    public SemaphoreSlim _resetEvent = null!;
    private ManualResetEvent _suggestedBlockResetEvent = null!;
    private readonly AutoResetEvent _oneAtATime = new(true);
    private IBlockFinder _blockFinder = null!;

    public static readonly UInt256 InitialValue = 1000.Ether();
    private TrieStoreBoundaryWatcher _trieStoreWatcher = null!;
    public IHeaderValidator HeaderValidator { get; set; } = null!;

    public IBlockValidator BlockValidator { get; set; } = null!;
    public BuildBlocksWhenRequested BlockProductionTrigger { get; } = new();

    public IReadOnlyTrieStore ReadOnlyTrieStore { get; private set; } = null!;

    public ManualTimestamper Timestamper { get; protected set; } = null!;

    public ProducedBlockSuggester Suggester { get; protected set; } = null!;

    public static TransactionBuilder<Transaction> BuildSimpleTransaction => Builders.Build.A.Transaction.SignedAndResolved(TestItem.PrivateKeyA).To(AccountB);

    protected virtual async Task<TestBlockchain> Build(ISpecProvider? specProvider = null, UInt256? initialValues = null, bool addBlockOnStart = true)
    {
        Timestamper = new ManualTimestamper(new DateTime(2020, 2, 15, 12, 50, 30, DateTimeKind.Utc));
        JsonSerializer = new EthereumJsonSerializer();
        SpecProvider = CreateSpecProvider(specProvider ?? MainnetSpecProvider.Instance);
        EthereumEcdsa = new EthereumEcdsa(SpecProvider.ChainId, LogManager);
        DbProvider = await CreateDbProvider();
        TrieStore = new TrieStore(StateDb, LogManager);
        State = new WorldState(TrieStore, DbProvider.CodeDb, LogManager);

        // Eip4788 precompile state account
        if (specProvider?.GenesisSpec?.IsBeaconBlockRootAvailable ?? false)
        {
            State.CreateAccount(SpecProvider.GenesisSpec.Eip4788ContractAddress, 1);
        }

        State.CreateAccount(TestItem.AddressA, (initialValues ?? InitialValue));
        State.CreateAccount(TestItem.AddressB, (initialValues ?? InitialValue));
        State.CreateAccount(TestItem.AddressC, (initialValues ?? InitialValue));

        byte[] code = Bytes.FromHexString("0xabcd");
        Hash256 codeHash = Keccak.Compute(code);
        State.InsertCode(TestItem.AddressA, code, SpecProvider.GenesisSpec);

        State.Set(new StorageCell(TestItem.AddressA, UInt256.One), Bytes.FromHexString("0xabcdef"));

        State.Commit(SpecProvider.GenesisSpec);
        State.CommitTree(0);

        ReadOnlyTrieStore = TrieStore.AsReadOnly(StateDb);
        WorldStateManager = new WorldStateManager(State, TrieStore, DbProvider, LimboLogs.Instance);
        StateReader = new StateReader(ReadOnlyTrieStore, CodeDb, LogManager);

        IDb blockInfoDb = DbProvider.BlockInfosDb;
        IDb metadataDb = DbProvider.MetadataDb;
        SyncConfig syncConfig = new();

        IBlockStore blockStore = new BlockStore(DbProvider.BlocksDb);
        IHeaderStore headerStore = new HeaderStore(DbProvider.HeadersDb, DbProvider.BlockNumbersDb);

        BlockTree = new BlockTree(blockStore,
            headerStore,
            blockInfoDb,
            metadataDb,
            new ChainLevelInfoRepository(blockInfoDb),
            SpecProvider,
            NullBloomStorage.Instance,
            syncConfig,
            LimboLogs.Instance);

        ReadOnlyState = new ChainHeadReadOnlyStateProvider(BlockTree, StateReader);
        TransactionComparerProvider = new TransactionComparerProvider(SpecProvider, BlockTree);
        TxPool = CreateTxPool();

        IChainHeadInfoProvider chainHeadInfoProvider =
            new ChainHeadInfoProvider(SpecProvider, BlockTree, StateReader);

        NonceManager = new NonceManager(chainHeadInfoProvider.AccountStateProvider);

        _trieStoreWatcher = new TrieStoreBoundaryWatcher(WorldStateManager, BlockTree, LogManager);

<<<<<<< HEAD
        ReceiptStorage = new InMemoryReceiptStorage();
        CodeInfoRepository codeInfoRepository = new();
        VirtualMachine virtualMachine = new(new BlockhashProvider(BlockTree, LogManager), SpecProvider, codeInfoRepository, LogManager);
        TxProcessor = new TransactionProcessor(SpecProvider, State, virtualMachine, codeInfoRepository, LogManager);
=======
        ReceiptStorage = new InMemoryReceiptStorage(blockTree: BlockTree);
        VirtualMachine virtualMachine = new(new BlockhashProvider(BlockTree, LogManager), SpecProvider, LogManager);
        TxProcessor = new TransactionProcessor(SpecProvider, State, virtualMachine, LogManager);
>>>>>>> 4460f7a7
        BlockPreprocessorStep = new RecoverSignatures(EthereumEcdsa, TxPool, SpecProvider, LogManager);
        HeaderValidator = new HeaderValidator(BlockTree, Always.Valid, SpecProvider, LogManager);

        new ReceiptCanonicalityMonitor(ReceiptStorage, LogManager);

        BlockValidator = new BlockValidator(
            new TxValidator(SpecProvider.ChainId),
            HeaderValidator,
            Always.Valid,
            SpecProvider,
            LogManager);

        PoSSwitcher = NoPoS.Instance;
        ISealer sealer = new NethDevSealEngine(TestItem.AddressD);
        SealEngine = new SealEngine(sealer, Always.Valid);

        BloomStorage bloomStorage = new(new BloomConfig(), new MemDb(), new InMemoryDictionaryFileStoreFactory());
        ReceiptsRecovery receiptsRecovery = new(new EthereumEcdsa(SpecProvider.ChainId, LimboLogs.Instance), SpecProvider);
        LogFinder = new LogFinder(BlockTree, ReceiptStorage, ReceiptStorage, bloomStorage, LimboLogs.Instance, receiptsRecovery);
        BeaconBlockRootHandler = new BeaconBlockRootHandler();
        BlockProcessor = CreateBlockProcessor();

        BlockchainProcessor chainProcessor = new(BlockTree, BlockProcessor, BlockPreprocessorStep, StateReader, LogManager, Consensus.Processing.BlockchainProcessor.Options.Default);
        BlockchainProcessor = chainProcessor;
        BlockProcessingQueue = chainProcessor;
        chainProcessor.Start();

        TxPoolTxSource txPoolTxSource = CreateTxPoolTxSource();
        ITransactionComparerProvider transactionComparerProvider = new TransactionComparerProvider(SpecProvider, BlockFinder);
        BlockProducer = CreateTestBlockProducer(txPoolTxSource, sealer, transactionComparerProvider);
        await BlockProducer.Start();
        Suggester = new ProducedBlockSuggester(BlockTree, BlockProducer);

        _resetEvent = new SemaphoreSlim(0);
        _suggestedBlockResetEvent = new ManualResetEvent(true);
        BlockTree.NewHeadBlock += OnNewHeadBlock;
        BlockProducer.BlockProduced += (s, e) =>
        {
            _suggestedBlockResetEvent.Set();
        };

        Block? genesis = GetGenesisBlock();
        BlockTree.SuggestBlock(genesis);

        await WaitAsync(_resetEvent, "Failed to process genesis in time.");

        if (addBlockOnStart)
            await AddBlocksOnStart();

        return this;
    }

    private static ISpecProvider CreateSpecProvider(ISpecProvider specProvider)
    {
        return specProvider is TestSpecProvider { AllowTestChainOverride: false }
            ? specProvider
            : new OverridableSpecProvider(specProvider, s => new OverridableReleaseSpec(s) { IsEip3607Enabled = false });
    }

    private void OnNewHeadBlock(object? sender, BlockEventArgs e)
    {
        _resetEvent.Release(1);
    }

    protected virtual Task<IDbProvider> CreateDbProvider() => TestMemDbProvider.InitAsync();

    private async Task WaitAsync(SemaphoreSlim semaphore, string error, int timeout = DefaultTimeout)
    {
        if (!await semaphore.WaitAsync(timeout))
        {
            throw new InvalidOperationException(error);
        }
    }

    private async Task WaitAsync(EventWaitHandle eventWaitHandle, string error, int timeout = DefaultTimeout)
    {
        if (!await eventWaitHandle.WaitOneAsync(timeout, CancellationToken.None))
        {
            throw new InvalidOperationException(error);
        }
    }

    protected virtual IBlockProducer CreateTestBlockProducer(TxPoolTxSource txPoolTxSource, ISealer sealer, ITransactionComparerProvider transactionComparerProvider)
    {
        BlocksConfig blocksConfig = new();

        BlockProducerEnvFactory blockProducerEnvFactory = new(
            WorldStateManager,
            BlockTree,
            SpecProvider,
            BlockValidator,
            NoBlockRewards.Instance,
            ReceiptStorage,
            BlockPreprocessorStep,
            TxPool,
            transactionComparerProvider,
            blocksConfig,
            LogManager);

        BlockProducerEnv env = blockProducerEnvFactory.Create(txPoolTxSource);
        return new TestBlockProducer(
            env.TxSource,
            env.ChainProcessor,
            env.ReadOnlyStateProvider,
            sealer,
            BlockTree,
            BlockProductionTrigger,
            Timestamper,
            SpecProvider,
            LogManager,
            blocksConfig);
    }

    public virtual ILogManager LogManager { get; set; } = LimboLogs.Instance;

    protected virtual TxPool.TxPool CreateTxPool() =>
        new(
            EthereumEcdsa,
            new BlobTxStorage(),
            new ChainHeadInfoProvider(new FixedForkActivationChainHeadSpecProvider(SpecProvider), BlockTree, ReadOnlyState),
            new TxPoolConfig() { BlobsSupport = BlobsSupportMode.InMemory },
            new TxValidator(SpecProvider.ChainId),
            LogManager,
            TransactionComparerProvider.GetDefaultComparer());

    protected virtual TxPoolTxSource CreateTxPoolTxSource()
    {
        BlocksConfig blocksConfig = new()
        {
            MinGasPrice = 0
        };
        ITxFilterPipeline txFilterPipeline = TxFilterPipelineBuilder.CreateStandardFilteringPipeline(LimboLogs.Instance,
            SpecProvider, blocksConfig);
        return new TxPoolTxSource(TxPool, SpecProvider, TransactionComparerProvider, LogManager, txFilterPipeline);
    }

    public BlockBuilder GenesisBlockBuilder { get; set; } = null!;

    protected virtual Block GetGenesisBlock()
    {
        BlockBuilder genesisBlockBuilder = Builders.Build.A.Block.Genesis;
        if (GenesisBlockBuilder is not null)
        {
            genesisBlockBuilder = GenesisBlockBuilder;
        }

        if (SealEngineType == Core.SealEngineType.AuRa)
        {
            genesisBlockBuilder.WithAura(0, new byte[65]);
        }

        if (SpecProvider.GenesisSpec.IsEip4844Enabled)
        {
            genesisBlockBuilder.WithBlobGasUsed(0);
            genesisBlockBuilder.WithExcessBlobGas(0);
        }


        if (SpecProvider.GenesisSpec.IsBeaconBlockRootAvailable)
        {
            genesisBlockBuilder.WithParentBeaconBlockRoot(Keccak.Zero);
        }

        genesisBlockBuilder.WithStateRoot(State.StateRoot);
        return genesisBlockBuilder.TestObject;
    }

    protected virtual async Task AddBlocksOnStart()
    {
        await AddBlock();
        await AddBlock(BuildSimpleTransaction.WithNonce(0).TestObject);
        await AddBlock(BuildSimpleTransaction.WithNonce(1).TestObject, BuildSimpleTransaction.WithNonce(2).TestObject);
    }

    protected virtual IBlockProcessor CreateBlockProcessor() =>
        new BlockProcessor(
            SpecProvider,
            BlockValidator,
            NoBlockRewards.Instance,
            new BlockProcessor.BlockValidationTransactionsExecutor(TxProcessor, State),
            State,
            ReceiptStorage,
            NullWitnessCollector.Instance,
            LogManager);

    public async Task WaitForNewHead()
    {
        await WaitAsync(_resetEvent, "Failed to produce new head in time.");
        _suggestedBlockResetEvent.Reset();
    }

    public async Task AddBlock(params Transaction[] transactions)
    {
        await AddBlockInternal(transactions);

        await WaitAsync(_resetEvent, "Failed to produce new head in time.");
        _suggestedBlockResetEvent.Reset();
        _oneAtATime.Set();
    }

    public async Task AddBlock(bool shouldWaitForHead = true, params Transaction[] transactions)
    {
        await AddBlockInternal(transactions);

        if (shouldWaitForHead)
        {
            await WaitAsync(_resetEvent, "Failed to produce new head in time.");
        }
        else
        {
            await WaitAsync(_suggestedBlockResetEvent, "Failed to produce new suggested block in time.");
        }

        _oneAtATime.Set();
    }

    private async Task<AcceptTxResult[]> AddBlockInternal(params Transaction[] transactions)
    {
        // we want it to be last event, so lets re-register
        BlockTree.NewHeadBlock -= OnNewHeadBlock;
        BlockTree.NewHeadBlock += OnNewHeadBlock;

        await WaitAsync(_oneAtATime, "Multiple block produced at once.");
        AcceptTxResult[] txResults = transactions.Select(t => TxPool.SubmitTx(t, TxHandlingOptions.None)).ToArray();
        Timestamper.Add(TimeSpan.FromSeconds(1));
        await BlockProductionTrigger.BuildBlock();
        return txResults;
    }

    public void AddTransactions(params Transaction[] txs)
    {
        for (int i = 0; i < txs.Length; i++)
        {
            TxPool.SubmitTx(txs[i], TxHandlingOptions.None);
        }
    }

    public virtual void Dispose()
    {
        BlockProducer?.StopAsync();
        if (DbProvider != null)
        {
            CodeDb?.Dispose();
            StateDb?.Dispose();
        }

        _trieStoreWatcher?.Dispose();
        DbProvider?.Dispose();
    }

    /// <summary>
    /// Creates a simple transfer transaction with value defined by <paramref name="ether"/>
    /// from a rich account to <paramref name="address"/>
    /// </summary>
    /// <param name="address">Address to add funds to</param>
    /// <param name="ether">Value of ether to add to the account</param>
    /// <returns></returns>
    public async Task AddFunds(Address address, UInt256 ether) =>
        await AddBlock(GetFundsTransaction(address, ether));

    public async Task AddFunds(params (Address address, UInt256 ether)[] funds) =>
        await AddBlock(funds.Select((f, i) => GetFundsTransaction(f.address, f.ether, (uint)i)).ToArray());

    public async Task AddFundsAfterLondon(params (Address address, UInt256 ether)[] funds) =>
        await AddBlock(funds.Select((f, i) => GetFunds1559Transaction(f.address, f.ether, (uint)i)).ToArray());

    private Transaction GetFundsTransaction(Address address, UInt256 ether, uint index = 0)
    {
        UInt256 nonce = StateReader.GetNonce(BlockTree.Head!.StateRoot!, TestItem.AddressA);
        Transaction tx = Builders.Build.A.Transaction
            .SignedAndResolved(TestItem.PrivateKeyA)
            .To(address)
            .WithNonce(nonce + index)
            .WithValue(ether)
            .TestObject;
        return tx;
    }

    private Transaction GetFunds1559Transaction(Address address, UInt256 ether, uint index = 0)
    {
        UInt256 nonce = StateReader.GetNonce(BlockTree.Head!.StateRoot!, TestItem.AddressA);
        Transaction tx = Builders.Build.A.Transaction
            .SignedAndResolved(TestItem.PrivateKeyA)
            .To(address)
            .WithNonce(nonce + index)
            .WithMaxFeePerGas(20.GWei())
            .WithMaxPriorityFeePerGas(5.GWei())
            .WithType(TxType.EIP1559)
            .WithValue(ether)
            .WithChainId(MainnetSpecProvider.Instance.ChainId)
            .TestObject;
        return tx;
    }
}<|MERGE_RESOLUTION|>--- conflicted
+++ resolved
@@ -153,11 +153,14 @@
 
         IBlockStore blockStore = new BlockStore(DbProvider.BlocksDb);
         IHeaderStore headerStore = new HeaderStore(DbProvider.HeadersDb, DbProvider.BlockNumbersDb);
+        IDb badBlocksDb = new TestMemDb();
+        var badBlockStore = new BlockStore(badBlocksDb, 100);
 
         BlockTree = new BlockTree(blockStore,
             headerStore,
             blockInfoDb,
             metadataDb,
+            badBlockStore,
             new ChainLevelInfoRepository(blockInfoDb),
             SpecProvider,
             NullBloomStorage.Instance,
@@ -174,17 +177,11 @@
         NonceManager = new NonceManager(chainHeadInfoProvider.AccountStateProvider);
 
         _trieStoreWatcher = new TrieStoreBoundaryWatcher(WorldStateManager, BlockTree, LogManager);
-
-<<<<<<< HEAD
-        ReceiptStorage = new InMemoryReceiptStorage();
         CodeInfoRepository codeInfoRepository = new();
+        ReceiptStorage = new InMemoryReceiptStorage(blockTree: BlockTree);
         VirtualMachine virtualMachine = new(new BlockhashProvider(BlockTree, LogManager), SpecProvider, codeInfoRepository, LogManager);
         TxProcessor = new TransactionProcessor(SpecProvider, State, virtualMachine, codeInfoRepository, LogManager);
-=======
-        ReceiptStorage = new InMemoryReceiptStorage(blockTree: BlockTree);
-        VirtualMachine virtualMachine = new(new BlockhashProvider(BlockTree, LogManager), SpecProvider, LogManager);
-        TxProcessor = new TransactionProcessor(SpecProvider, State, virtualMachine, LogManager);
->>>>>>> 4460f7a7
+
         BlockPreprocessorStep = new RecoverSignatures(EthereumEcdsa, TxPool, SpecProvider, LogManager);
         HeaderValidator = new HeaderValidator(BlockTree, Always.Valid, SpecProvider, LogManager);
 
