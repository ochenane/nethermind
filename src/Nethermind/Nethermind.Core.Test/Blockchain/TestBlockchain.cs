--- conflicted
+++ resolved
@@ -113,12 +113,7 @@
             JsonSerializer = new EthereumJsonSerializer();
             SpecProvider = specProvider ?? MainnetSpecProvider.Instance;
             EthereumEcdsa = new EthereumEcdsa(ChainId.Mainnet, LogManager);
-<<<<<<< HEAD
-            ITxStorage txStorage = new InMemoryTxStorage();
             DbProvider = await CreateDbProvider();
-=======
-            DbProvider = await TestMemDbProvider.InitAsync();
->>>>>>> c7c81fdb
             TrieStore = new TrieStore(StateDb.Innermost, LogManager);
             State = new StateProvider(TrieStore, DbProvider.CodeDb, LogManager);
             State.CreateAccount(TestItem.AddressA, (initialValues ?? InitialValue));
