// SPDX-FileCopyrightText: 2022 Demerzel Solutions Limited
// SPDX-License-Identifier: LGPL-3.0-only

using System;
using Nethermind.Blockchain;
using Nethermind.Consensus.Withdrawals;
using Nethermind.Core.Crypto;
using Nethermind.Core.Specs;
using Nethermind.Db;
using Nethermind.Evm;
using Nethermind.Evm.TransactionProcessing;
using Nethermind.Logging;
using Nethermind.State;
using Nethermind.Trie.Pruning;

// ReSharper disable MemberCanBePrivate.Global
// ReSharper disable UnusedAutoPropertyAccessor.Global
namespace Nethermind.Consensus.Processing
{
    public class ReadOnlyTxProcessingEnv : IReadOnlyTxProcessorSource
    {
        public IStateReader StateReader { get; }
        public IWorldState StateProvider { get; }
        public ITransactionProcessor TransactionProcessor { get; set; }
        public IBlockTree BlockTree { get; }
        public IReadOnlyDbProvider DbProvider { get; }
        public IBlockhashProvider BlockhashProvider { get; }
        public IVirtualMachine Machine { get; }

        public ReadOnlyTxProcessingEnv(
            IDbProvider? dbProvider,
            IReadOnlyTrieStore? trieStore,
            IReadOnlyTrieStore? storageTrieStore,
            IBlockTree? blockTree,
            ISpecProvider? specProvider,
            ILogManager? logManager)
            : this(dbProvider?.AsReadOnly(false), trieStore, storageTrieStore, blockTree?.AsReadOnly(), specProvider, logManager)
        {
        }

        public ReadOnlyTxProcessingEnv(
            IReadOnlyDbProvider? readOnlyDbProvider,
            IReadOnlyTrieStore? readOnlyTrieStore,
            IReadOnlyTrieStore? readOnlyStorageTrieStore,
            IReadOnlyBlockTree? readOnlyBlockTree,
            ISpecProvider? specProvider,
            ILogManager? logManager)
        {
            if (specProvider is null) throw new ArgumentNullException(nameof(specProvider));

            DbProvider = readOnlyDbProvider ?? throw new ArgumentNullException(nameof(readOnlyDbProvider));
            ReadOnlyDb codeDb = readOnlyDbProvider.CodeDb.AsReadOnly(true);

<<<<<<< HEAD
            StateReader = new StateReader(readOnlyTrieStore, readOnlyStorageTrieStore, _codeDb, logManager);
            StateProvider = new StateProvider(readOnlyTrieStore, readOnlyStorageTrieStore, _codeDb, logManager);
            StorageProvider = new StorageProvider(readOnlyStorageTrieStore, StateProvider, logManager);
            IWorldState worldState = new WorldState(StateProvider, StorageProvider);
=======
            StateReader = new StateReader(readOnlyTrieStore, codeDb, logManager);
            StateProvider = new WorldState(readOnlyTrieStore, codeDb, logManager);
>>>>>>> 0a8ec2b9

            BlockTree = readOnlyBlockTree ?? throw new ArgumentNullException(nameof(readOnlyBlockTree));
            BlockhashProvider = new BlockhashProvider(BlockTree, logManager);

            Machine = new VirtualMachine(BlockhashProvider, specProvider, logManager);
            TransactionProcessor = new TransactionProcessor(specProvider, StateProvider, Machine, logManager);
        }

        public IReadOnlyTransactionProcessor Build(Keccak stateRoot) => new ReadOnlyTransactionProcessor(TransactionProcessor, StateProvider, stateRoot);
    }
}<|MERGE_RESOLUTION|>--- conflicted
+++ resolved
@@ -51,15 +51,8 @@
             DbProvider = readOnlyDbProvider ?? throw new ArgumentNullException(nameof(readOnlyDbProvider));
             ReadOnlyDb codeDb = readOnlyDbProvider.CodeDb.AsReadOnly(true);
 
-<<<<<<< HEAD
-            StateReader = new StateReader(readOnlyTrieStore, readOnlyStorageTrieStore, _codeDb, logManager);
-            StateProvider = new StateProvider(readOnlyTrieStore, readOnlyStorageTrieStore, _codeDb, logManager);
-            StorageProvider = new StorageProvider(readOnlyStorageTrieStore, StateProvider, logManager);
-            IWorldState worldState = new WorldState(StateProvider, StorageProvider);
-=======
-            StateReader = new StateReader(readOnlyTrieStore, codeDb, logManager);
+            StateReader = new StateReader(readOnlyTrieStore, readOnlyStorageTrieStore, codeDb, logManager);
             StateProvider = new WorldState(readOnlyTrieStore, codeDb, logManager);
->>>>>>> 0a8ec2b9
 
             BlockTree = readOnlyBlockTree ?? throw new ArgumentNullException(nameof(readOnlyBlockTree));
             BlockhashProvider = new BlockhashProvider(BlockTree, logManager);
