--- conflicted
+++ resolved
@@ -450,18 +450,7 @@
                     processingBranch.Root,
                     processingBranch.BlocksToProcess,
                     options,
-<<<<<<< HEAD
-                    tracer);
-
-                //IBlockTracer blockTracer = new ParityLikeBlockTracer(ParityTraceTypes.StateDiff | ParityTraceTypes.Trace);
-                //processedBlocks = _blockProcessor.Process(
-                //    processingBranch.Root,
-                //    processingBranch.BlocksToProcess,
-                //    options,
-                //    blockTracer);
-=======
                     blockTracer);
->>>>>>> c7526030
             }
             catch (InvalidBlockException ex)
             {
