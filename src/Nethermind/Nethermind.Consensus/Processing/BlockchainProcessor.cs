// SPDX-FileCopyrightText: 2022 Demerzel Solutions Limited
// SPDX-License-Identifier: LGPL-3.0-only

using System;
using System.Collections.Concurrent;
using System.Collections.Generic;
using System.Diagnostics;
using System.Threading;
using System.Threading.Tasks;
using Nethermind.Blockchain;
using Nethermind.Blockchain.Find;
using Nethermind.Core;
using Nethermind.Core.Attributes;
using Nethermind.Core.Crypto;
using Nethermind.Core.Extensions;
using Nethermind.Evm.Tracing;
using Nethermind.Evm.Tracing.GethStyle;
using Nethermind.Evm.Tracing.ParityStyle;
using Nethermind.Int256;
using Nethermind.Logging;
using Nethermind.State;
using Metrics = Nethermind.Blockchain.Metrics;

namespace Nethermind.Consensus.Processing;

public class BlockchainProcessor : IBlockchainProcessor, IBlockProcessingQueue
{
    public int SoftMaxRecoveryQueueSizeInTx = 10000; // adjust based on tx or gas
    public const int MaxProcessingQueueSize = 2000; // adjust based on tx or gas

    [ThreadStatic] private static bool _isMainProcessingThread;
    public static bool IsMainProcessingThread => _isMainProcessingThread;
    public bool IsMainProcessor { get; init; }

    public ITracerBag Tracers => _compositeBlockTracer;

    private readonly IBlockProcessor _blockProcessor;
    private readonly IBlockPreprocessorStep _recoveryStep;
    private readonly IStateReader _stateReader;
    private readonly Options _options;
    private readonly IBlockTree _blockTree;
    private readonly ILogger _logger;

    private readonly BlockingCollection<BlockRef> _recoveryQueue = new(new ConcurrentQueue<BlockRef>());

    private readonly BlockingCollection<BlockRef> _blockQueue = new(new ConcurrentQueue<BlockRef>(),
        MaxProcessingQueueSize);

    private int _queueCount;

    private readonly ProcessingStats _stats;

    private CancellationTokenSource? _loopCancellationSource;
    private Task? _recoveryTask;
    private Task? _processorTask;
    private DateTime _lastProcessedBlock;

    private int _currentRecoveryQueueSize;
    private const int MaxBlocksDuringFastSyncTransition = 8192;
    private readonly CompositeBlockTracer _compositeBlockTracer = new();
    private readonly Stopwatch _stopwatch = new();

    public event EventHandler<IBlockchainProcessor.InvalidBlockEventArgs>? InvalidBlock;

    /// <summary>
    ///
    /// </summary>
    /// <param name="blockTree"></param>
    /// <param name="blockProcessor"></param>
    /// <param name="recoveryStep"></param>
    /// <param name="stateReader"></param>
    /// <param name="logManager"></param>
    /// <param name="options"></param>
    public BlockchainProcessor(
        IBlockTree? blockTree,
        IBlockProcessor? blockProcessor,
        IBlockPreprocessorStep? recoveryStep,
        IStateReader stateReader,
        ILogManager? logManager,
        Options options)
    {
        _logger = logManager?.GetClassLogger() ?? throw new ArgumentNullException(nameof(logManager));
        _blockTree = blockTree ?? throw new ArgumentNullException(nameof(blockTree));
        _blockProcessor = blockProcessor ?? throw new ArgumentNullException(nameof(blockProcessor));
        _recoveryStep = recoveryStep ?? throw new ArgumentNullException(nameof(recoveryStep));
        _stateReader = stateReader ?? throw new ArgumentNullException(nameof(stateReader));
        _options = options;

        _blockTree.NewBestSuggestedBlock += OnNewBestBlock;
        _blockTree.NewHeadBlock += OnNewHeadBlock;

        _stats = new ProcessingStats(_logger);
    }

    private void OnNewHeadBlock(object? sender, BlockEventArgs e)
    {
        _lastProcessedBlock = DateTime.UtcNow;
    }

    private void OnNewBestBlock(object sender, BlockEventArgs blockEventArgs)
    {
        ProcessingOptions options = ProcessingOptions.None;
        if (_options.StoreReceiptsByDefault)
        {
            options |= ProcessingOptions.StoreReceipts;
        }

        if (blockEventArgs.Block is not null)
        {
            Enqueue(blockEventArgs.Block, options);
        }
    }

    public void Enqueue(Block block, ProcessingOptions processingOptions)
    {
        if (_logger.IsTrace) _logger.Trace($"Enqueuing a new block {block.ToString(Block.Format.Short)} for processing.");

        int currentRecoveryQueueSize = Interlocked.Add(ref _currentRecoveryQueueSize, block.Transactions.Length);
        Keccak? blockHash = block.Hash!;
        BlockRef blockRef = currentRecoveryQueueSize >= SoftMaxRecoveryQueueSizeInTx
            ? new BlockRef(blockHash, processingOptions)
            : new BlockRef(block, processingOptions);

        if (!_recoveryQueue.IsAddingCompleted)
        {
            Interlocked.Increment(ref _queueCount);
            try
            {
                _recoveryQueue.Add(blockRef);
                if (_logger.IsTrace) _logger.Trace($"A new block {block.ToString(Block.Format.Short)} enqueued for processing.");
            }
            catch (Exception e)
            {
                Interlocked.Decrement(ref _queueCount);
                BlockRemoved?.Invoke(this, new BlockHashEventArgs(blockHash, ProcessingResult.QueueException, e));
                if (e is not InvalidOperationException || !_recoveryQueue.IsAddingCompleted)
                {
                    throw;
                }
            }
        }
    }

    public void Start()
    {
        _loopCancellationSource = new CancellationTokenSource();
        _recoveryTask = RunRecovery();
        _processorTask = RunProcessing();
    }

    public async Task StopAsync(bool processRemainingBlocks = false)
    {
        if (processRemainingBlocks)
        {
            _recoveryQueue.CompleteAdding();
            await (_recoveryTask ?? Task.CompletedTask);
            _blockQueue.CompleteAdding();
        }
        else
        {
            _loopCancellationSource?.Cancel();
            _recoveryQueue.CompleteAdding();
            _blockQueue.CompleteAdding();
        }

        await Task.WhenAll((_recoveryTask ?? Task.CompletedTask), (_processorTask ?? Task.CompletedTask));
        if (_logger.IsInfo) _logger.Info("Blockchain Processor shutdown complete.. please wait for all components to close");
    }

    private Task RunRecovery()
    {
        TaskCompletionSource tcs = new();

        Thread thread = new(() =>
        {
            try
            {
                RunRecoveryLoop();
                if (_logger.IsDebug) _logger.Debug("Sender address recovery complete.");
            }
            catch (OperationCanceledException)
            {
                if (_logger.IsDebug) _logger.Debug("Sender address recovery stopped.");
            }
            catch (Exception ex)
            {
                if (_logger.IsError) _logger.Error("Sender address recovery encountered an exception.", ex);
            }
            finally
            {
                tcs.SetResult();
            }
        })
        {
            IsBackground = true,
            Name = "Block Recovery",
            // Boost priority to make sure we process blocks as fast as possible
            Priority = ThreadPriority.AboveNormal,
        };
        thread.Start();

        return tcs.Task;
    }

    private void RunRecoveryLoop()
    {
        void DecrementQueue(Keccak blockHash, ProcessingResult processingResult, Exception? exception = null)
        {
            Interlocked.Decrement(ref _queueCount);
            BlockRemoved?.Invoke(this, new BlockHashEventArgs(blockHash, processingResult, exception));
            FireProcessingQueueEmpty();
        }

        if (_logger.IsDebug) _logger.Debug($"Starting recovery loop - {_blockQueue.Count} blocks waiting in the queue.");
        _lastProcessedBlock = DateTime.UtcNow;
        foreach (BlockRef blockRef in _recoveryQueue.GetConsumingEnumerable(_loopCancellationSource.Token))
        {
            try
            {
                if (blockRef.Resolve(_blockTree))
                {
                    Interlocked.Add(ref _currentRecoveryQueueSize, -blockRef.Block!.Transactions.Length);
                    if (_logger.IsTrace) _logger.Trace($"Recovering addresses for block {blockRef.BlockHash}.");
                    _recoveryStep.RecoverData(blockRef.Block);

                    try
                    {
                        _blockQueue.Add(blockRef);
                    }
                    catch (Exception e)
                    {
                        DecrementQueue(blockRef.BlockHash, ProcessingResult.QueueException, e);

                        if (e is InvalidOperationException)
                        {
                            if (_logger.IsDebug) _logger.Debug($"Recovery loop stopping.");
                            return;
                        }

                        throw;
                    }
                }
                else
                {
                    DecrementQueue(blockRef.BlockHash, ProcessingResult.MissingBlock);
                    if (_logger.IsTrace) _logger.Trace("Block was removed from the DB and cannot be recovered (it belonged to an invalid branch). Skipping.");
                }
            }
            catch (Exception e)
            {
                DecrementQueue(blockRef.BlockHash, ProcessingResult.Exception, e);
                throw;
            }
        }
    }

    private Task RunProcessing()
    {
        TaskCompletionSource tcs = new();

        Thread thread = new(() =>
        {
            _isMainProcessingThread = IsMainProcessor;

            try
            {
                RunProcessingLoop();
                if (_logger.IsDebug) _logger.Debug($"{nameof(BlockchainProcessor)} complete.");
            }
            catch (OperationCanceledException)
            {
                if (_logger.IsDebug) _logger.Debug($"{nameof(BlockchainProcessor)} stopped.");
            }
            catch (Exception ex)
            {
                if (_logger.IsError) _logger.Error($"{nameof(BlockchainProcessor)} encountered an exception.", ex);
            }
            finally
            {
                tcs.SetResult();
            }
        })
        {
            IsBackground = true,
            Name = "Block Processor",
            // Boost priority to make sure we process blocks as fast as possible
            Priority = ThreadPriority.Highest,
        };
        thread.Start();

        return tcs.Task;
    }

    private void RunProcessingLoop()
    {
        if (_logger.IsDebug) _logger.Debug($"Starting block processor - {_blockQueue.Count} blocks waiting in the queue.");

        FireProcessingQueueEmpty();

        foreach (BlockRef blockRef in _blockQueue.GetConsumingEnumerable(_loopCancellationSource.Token))
        {
            try
            {
                if (blockRef.IsInDb || blockRef.Block is null)
                {
                    BlockRemoved?.Invoke(this, new BlockHashEventArgs(blockRef.BlockHash, ProcessingResult.MissingBlock));
                    throw new InvalidOperationException("Processing loop expects only resolved blocks");
                }

                Block block = blockRef.Block;

                if (_logger.IsTrace) _logger.Trace($"Processing block {block.ToString(Block.Format.Short)}).");
                _stats.Start();

                Block processedBlock = Process(block, blockRef.ProcessingOptions, _compositeBlockTracer.GetTracer());

                if (processedBlock is null)
                {
                    if (_logger.IsTrace) _logger.Trace($"Failed / skipped processing {block.ToString(Block.Format.Full)}");
                    BlockRemoved?.Invoke(this, new BlockHashEventArgs(blockRef.BlockHash, ProcessingResult.ProcessingError));
                }
                else
                {
                    if (_logger.IsTrace) _logger.Trace($"Processed block {block.ToString(Block.Format.Full)}");
                    BlockRemoved?.Invoke(this, new BlockHashEventArgs(blockRef.BlockHash, ProcessingResult.Success));
                }
            }
            catch (Exception exception)
            {
                if (_logger.IsWarn) _logger.Warn($"Processing loop threw an exception. Block: {blockRef}, Exception: {exception}");
                BlockRemoved?.Invoke(this, new BlockHashEventArgs(blockRef.BlockHash, ProcessingResult.Exception, exception));
            }
            finally
            {
                Interlocked.Decrement(ref _queueCount);
            }

            if (_logger.IsTrace) _logger.Trace($"Now {_blockQueue.Count} blocks waiting in the queue.");
            FireProcessingQueueEmpty();
        }

        if (_logger.IsInfo) _logger.Info("Block processor queue stopped.");
    }

    private void FireProcessingQueueEmpty()
    {
        if (((IBlockProcessingQueue)this).IsEmpty)
        {
            ProcessingQueueEmpty?.Invoke(this, EventArgs.Empty);
        }
    }

    public event EventHandler? ProcessingQueueEmpty;
    public event EventHandler<BlockHashEventArgs>? BlockRemoved;

    int IBlockProcessingQueue.Count => _queueCount;

    public Block? Process(Block suggestedBlock, ProcessingOptions options, IBlockTracer tracer)
    {
        if (!RunSimpleChecksAheadOfProcessing(suggestedBlock, options))
        {
            return null;
        }

        UInt256 totalDifficulty = suggestedBlock.TotalDifficulty ?? 0;
        if (_logger.IsTrace) _logger.Trace($"Total difficulty of block {suggestedBlock.ToString(Block.Format.Short)} is {totalDifficulty}");

        bool shouldProcess =
            suggestedBlock.IsGenesis
            || _blockTree.IsBetterThanHead(suggestedBlock.Header)
            || options.ContainsFlag(ProcessingOptions.ForceProcessing);

        if (!shouldProcess)
        {
            if (_logger.IsDebug)
                _logger.Debug(
                    $"Skipped processing of {suggestedBlock.ToString(Block.Format.FullHashAndNumber)}, Head = {_blockTree.Head?.Header?.ToString(BlockHeader.Format.Short)}, total diff = {totalDifficulty}, head total diff = {_blockTree.Head?.TotalDifficulty}");
            return null;
        }

        ProcessingBranch processingBranch = PrepareProcessingBranch(suggestedBlock, options);
        PrepareBlocksToProcess(suggestedBlock, options, processingBranch);

        _stopwatch.Restart();
        Block[]? processedBlocks = ProcessBranch(processingBranch, options, tracer);
        if (processedBlocks is null)
        {
            return null;
        }

        Block? lastProcessed = null;
        if (processedBlocks.Length > 0)
        {
            lastProcessed = processedBlocks[^1];
            if (_logger.IsTrace) _logger.Trace($"Setting total on last processed to {lastProcessed.ToString(Block.Format.Short)}");
            lastProcessed.Header.TotalDifficulty = suggestedBlock.TotalDifficulty;
        }
        else
        {
            if (_logger.IsDebug) _logger.Debug($"Skipped processing of {suggestedBlock.ToString(Block.Format.FullHashAndNumber)}, last processed is null: {true}, processedBlocks.Length: {processedBlocks.Length}");
        }

        bool updateHead = !options.ContainsFlag(ProcessingOptions.DoNotUpdateHead);
        if (updateHead)
        {
            if (_logger.IsTrace) _logger.Trace($"Updating main chain: {lastProcessed}, blocks count: {processedBlocks.Length}");
            _blockTree.UpdateMainChain(processingBranch.Blocks, true);
        }

        bool readonlyChain = options.ContainsFlag(ProcessingOptions.ReadOnlyChain);
        long blockProcessingTimeInMs = _stopwatch.ElapsedMilliseconds;
        if (!readonlyChain)
        {
            Metrics.LastBlockProcessingTimeInMs = blockProcessingTimeInMs;
        }

        if ((options & ProcessingOptions.MarkAsProcessed) == ProcessingOptions.MarkAsProcessed)
        {
            if (_logger.IsTrace) _logger.Trace($"Marked blocks as processed {lastProcessed}, blocks count: {processedBlocks.Length}");
            _blockTree.MarkChainAsProcessed(processingBranch.Blocks);

            Metrics.LastBlockProcessingTimeInMs = blockProcessingTimeInMs;
        }

        if (!readonlyChain)
        {
            _stats.UpdateStats(lastProcessed, _blockTree, _recoveryQueue.Count, _blockQueue.Count, _stopwatch.ElapsedMicroseconds());
        }

        return lastProcessed;
    }

    public bool IsProcessingBlocks(ulong? maxProcessingInterval)
    {
        if (_processorTask is null || _recoveryTask is null || _processorTask.IsCompleted || _recoveryTask.IsCompleted)
            return false;

        // user does not setup interval and we cannot set interval time based on chainspec
        return maxProcessingInterval is null || _lastProcessedBlock.AddSeconds(maxProcessingInterval.Value) > DateTime.UtcNow;
    }

    private void TraceFailingBranch(in ProcessingBranch processingBranch, ProcessingOptions options, IBlockTracer blockTracer, DumpOptions dumpType)
    {
        if ((_options.DumpOptions & dumpType) != 0)
        {
            try
            {
                _blockProcessor.Process(
                    processingBranch.Root,
                    processingBranch.BlocksToProcess,
                    options,
                    blockTracer);
            }
            catch (InvalidBlockException ex)
            {
                BlockTraceDumper.LogDiagnosticTrace(blockTracer, ex.InvalidBlock.Hash!, _logger);
            }
            catch (Exception ex)
            {
                BlockTraceDumper.LogTraceFailure(blockTracer, processingBranch.Root, ex, _logger);
            }
        }
    }

    private Block[]? ProcessBranch(in ProcessingBranch processingBranch, ProcessingOptions options, IBlockTracer tracer)
    {
        void DeleteInvalidBlocks(in ProcessingBranch processingBranch, Keccak invalidBlockHash)
        {
            for (int i = 0; i < processingBranch.BlocksToProcess.Count; i++)
            {
                if (processingBranch.BlocksToProcess[i].Hash == invalidBlockHash)
                {
                    _blockTree.DeleteInvalidBlock(processingBranch.BlocksToProcess[i]);
                    if (_logger.IsDebug)
                        _logger.Debug(
                            $"Skipped processing of {processingBranch.BlocksToProcess[^1].ToString(Block.Format.FullHashAndNumber)} because of {processingBranch.BlocksToProcess[i].ToString(Block.Format.FullHashAndNumber)} is invalid");
                }
            }
        }

        Keccak? invalidBlockHash = null;
        Block[]? processedBlocks;
        try
        {
            processedBlocks = _blockProcessor.Process(
                processingBranch.Root,
                processingBranch.BlocksToProcess,
                options,
                tracer);
        }
        catch (InvalidBlockException ex)
        {
            InvalidBlock?.Invoke(this, new IBlockchainProcessor.InvalidBlockEventArgs { InvalidBlock = ex.InvalidBlock, });

            invalidBlockHash = ex.InvalidBlock.Hash;


            BlockTraceDumper.LogDiagnosticRlp(ex.InvalidBlock, _logger,
                (_options.DumpOptions & DumpOptions.Rlp) != 0,
                (_options.DumpOptions & DumpOptions.RlpLog) != 0);

            TraceFailingBranch(
                processingBranch,
                options,
                new BlockReceiptsTracer(),
                DumpOptions.Receipts);

            TraceFailingBranch(
                processingBranch,
                options,
                new ParityLikeBlockTracer(ParityTraceTypes.StateDiff | ParityTraceTypes.Trace),
                DumpOptions.Parity);

            TraceFailingBranch(
                processingBranch,
                options,
                new GethLikeBlockMemoryTracer(GethTraceOptions.Default),
                DumpOptions.Geth);

            processedBlocks = null;
        }

        finally
        {
            if (invalidBlockHash is not null && !options.ContainsFlag(ProcessingOptions.ReadOnlyChain))
            {
                DeleteInvalidBlocks(in processingBranch, invalidBlockHash);
            }
        }

        return processedBlocks;
    }

    private void PrepareBlocksToProcess(Block suggestedBlock, ProcessingOptions options,
        ProcessingBranch processingBranch)
    {
        List<Block> blocksToProcess = processingBranch.BlocksToProcess;
        if (options.ContainsFlag(ProcessingOptions.ForceProcessing))
        {
            processingBranch.Blocks.Clear(); // TODO: investigate why if we clear it all we need to collect and iterate on all the blocks in PrepareProcessingBranch?
            blocksToProcess.Add(suggestedBlock);
        }
        else
        {
            foreach (Block block in processingBranch.Blocks)
            {
                _loopCancellationSource?.Token.ThrowIfCancellationRequested();

                if (block.Hash is not null && _blockTree.WasProcessed(block.Number, block.Hash))
                {
                    if (_logger.IsInfo)
                        _logger.Info(
                            $"Rerunning block after reorg or pruning: {block.ToString(Block.Format.Short)}");
                }

                blocksToProcess.Add(block);
            }

            if (!blocksToProcess[0].IsGenesis)
            {
                BlockHeader? parentOfFirstBlock = _blockTree.FindHeader(blocksToProcess[0].ParentHash!, BlockTreeLookupOptions.None);
                if (parentOfFirstBlock == null)
                {
                    throw new InvalidOperationException("Attempted to process a disconnected blockchain");
                }

                if (!_stateReader.HasStateForBlock(parentOfFirstBlock))
                {
                    throw new InvalidOperationException("Attempted to process a blockchain without having starting state");
                }
            }
        }

        if (_logger.IsTrace)
            _logger.Trace($"Processing {blocksToProcess.Count} blocks from state root {processingBranch.Root}");
        for (int i = 0; i < blocksToProcess.Count; i++)
        {
            /* this can happen if the block was loaded as an ancestor and did not go through the recovery queue */
            _recoveryStep.RecoverData(blocksToProcess[i]);
        }
    }

    private ProcessingBranch PrepareProcessingBranch(Block suggestedBlock, ProcessingOptions options)
    {
        BlockHeader branchingPoint = null;
        List<Block> blocksToBeAddedToMain = new();

        bool branchingCondition;
        bool suggestedBlockIsPostMerge = suggestedBlock.IsPostMerge;

        Block toBeProcessed = suggestedBlock;
        long iterations = 0;
        do
        {
            iterations++;
            if (!options.ContainsFlag(ProcessingOptions.Trace))
            {
                blocksToBeAddedToMain.Add(toBeProcessed);
            }

            if (_logger.IsTrace)
                _logger.Trace(
                    $"To be processed (of {suggestedBlock.ToString(Block.Format.Short)}) is {toBeProcessed?.ToString(Block.Format.Short)}");
            if (toBeProcessed.IsGenesis)
            {
                break;
            }

            branchingPoint = _blockTree.FindParentHeader(toBeProcessed.Header,
                BlockTreeLookupOptions.TotalDifficultyNotNeeded);
            if (branchingPoint is null)
            {
                // genesis block
                break;
            }

            // !!!
            // for beam sync we do not expect previous blocks to necessarily be there and we
            // do not need them since we can requests state from outside
            // TODO: remove this and verify the current usage scenarios - seems wrong
            // !!!
            if (options.ContainsFlag(ProcessingOptions.IgnoreParentNotOnMainChain))
            {
                break;
            }

            bool headIsGenesis = _blockTree.Head?.IsGenesis ?? false;
            bool toBeProcessedIsNotBlockOne = toBeProcessed.Number > 1;
            if (_logger.IsTrace)
                _logger.Trace($"Finding parent of {toBeProcessed.ToString(Block.Format.Short)}");
            toBeProcessed = _blockTree.FindParent(toBeProcessed.Header, BlockTreeLookupOptions.None);
            if (_logger.IsTrace) _logger.Trace($"Found parent {toBeProcessed?.ToString(Block.Format.Short)}");
            bool isFastSyncTransition = headIsGenesis && toBeProcessedIsNotBlockOne;
            if (toBeProcessed is null)
            {
                if (_logger.IsDebug)
                    _logger.Debug(
                        $"Treating this as fast sync transition for {suggestedBlock.ToString(Block.Format.Short)}");
                break;
            }

            if (isFastSyncTransition)
            {
                // If we hit this condition, it means that something is wrong in MultiSyncModeSelector.
                // MultiSyncModeSelector switched to full sync when it shouldn't
                // In this case, it is better to stop searching for more blocks and failed during the processing than trying to build a branch up to the genesis point
                if (iterations > MaxBlocksDuringFastSyncTransition)
                {
                    if (_logger.IsWarn) _logger.Warn($"Too long branch to be processed during fast sync transition. Current block to be processed {toBeProcessed}, StateRoot: {toBeProcessed?.StateRoot}");
                    break;
                }

                // if we have parent state it means that we don't need to go deeper
                if (toBeProcessed?.StateRoot is null || _stateReader.HasStateForBlock(toBeProcessed.Header))
                {
                    if (_logger.IsInfo) _logger.Info($"Found state for parent: {toBeProcessed}, StateRoot: {toBeProcessed?.StateRoot}");
                    break;
                }
                else
                {
                    if (_logger.IsDebug) _logger.Debug($"A new block {toBeProcessed} in fast sync transition branch - state not found");
                }
            }

            // TODO: there is no test for the second condition
            // generally if we finish fast sync at block, e.g. 8 and then have 6 blocks processed and close Neth
            // then on restart we would find 14 as the branch head (since 14 is on the main chain)
            // we need to dig deeper to go all the way to the false (reorg boundary) head
            // otherwise some nodes would be missing
            bool notFoundTheBranchingPointYet = !_blockTree.IsMainChain(branchingPoint.Hash!);
            bool notReachedTheReorgBoundary = branchingPoint.Number > (_blockTree.Head?.Header.Number ?? 0);
            bool notInForceProcessing = !options.ContainsFlag(ProcessingOptions.ForceProcessing);
            branchingCondition = (notFoundTheBranchingPointYet || notReachedTheReorgBoundary) && notInForceProcessing;
            if (_logger.IsTrace)
                _logger.Trace(
                    $" Current branching point: {branchingPoint.Number}, {branchingPoint.Hash} TD: {branchingPoint.TotalDifficulty} Processing conditions notFoundTheBranchingPointYet {notFoundTheBranchingPointYet}, notReachedTheReorgBoundary: {notReachedTheReorgBoundary}, suggestedBlockIsPostMerge {suggestedBlockIsPostMerge}");
<<<<<<< HEAD
        } while (preMergeFinishBranchingCondition);
=======

        } while (branchingCondition);
>>>>>>> fe2b14e8

        if (branchingPoint is not null && branchingPoint.Hash != _blockTree.Head?.Hash)
        {
            if (_logger.IsTrace)
                _logger.Trace($"Head block was: {_blockTree.Head?.Header?.ToString(BlockHeader.Format.Short)}");
            if (_logger.IsTrace)
                _logger.Trace($"Branching from: {branchingPoint.ToString(BlockHeader.Format.Short)}");
        }
        else
        {
            if (_logger.IsTrace)
                _logger.Trace(branchingPoint is null
                    ? "Setting as genesis block"
                    : $"Adding on top of {branchingPoint.ToString(BlockHeader.Format.Short)}");
        }

        Keccak stateRoot = branchingPoint?.StateRoot;
        if (_logger.IsTrace) _logger.Trace($"State root lookup: {stateRoot}");
        blocksToBeAddedToMain.Reverse();
        return new ProcessingBranch(stateRoot, blocksToBeAddedToMain);
    }

    [Todo(Improve.Refactor, "This probably can be made conditional (in DEBUG only)")]
    private bool RunSimpleChecksAheadOfProcessing(Block suggestedBlock, ProcessingOptions options)
    {
        /* a bit hacky way to get the invalid branch out of the processing loop */
        if (suggestedBlock.Number != 0 &&
            !_blockTree.IsKnownBlock(suggestedBlock.Number - 1, suggestedBlock.ParentHash))
        {
            if (_logger.IsDebug)
                _logger.Debug(
                    $"Skipping processing block {suggestedBlock.ToString(Block.Format.FullHashAndNumber)} with unknown parent");
            return false;
        }

        if (suggestedBlock.Header.TotalDifficulty is null)
        {
            if (_logger.IsDebug)
                _logger.Debug(
                    $"Skipping processing block {suggestedBlock.ToString(Block.Format.FullHashAndNumber)} without total difficulty");
            throw new InvalidOperationException(
                "Block without total difficulty calculated was suggested for processing");
        }

        if (!options.ContainsFlag(ProcessingOptions.NoValidation) && suggestedBlock.Hash is null)
        {
            if (_logger.IsDebug) _logger.Debug($"Skipping processing block {suggestedBlock.ToString(Block.Format.FullHashAndNumber)} without calculated hash");
            throw new InvalidOperationException("Block hash should be known at this stage if running in a validating mode");
        }

        for (int i = 0; i < suggestedBlock.Uncles.Length; i++)
        {
            if (suggestedBlock.Uncles[i].Hash is null)
            {
                if (_logger.IsDebug) _logger.Debug($"Skipping processing block {suggestedBlock.ToString(Block.Format.FullHashAndNumber)} with null uncle hash ar {i}");
                throw new InvalidOperationException($"Uncle's {i} hash is null when processing block");
            }
        }

        return true;
    }

    public void Dispose()
    {
        _recoveryQueue.Dispose();
        _blockQueue.Dispose();
        _loopCancellationSource?.Dispose();
        _recoveryTask?.Dispose();
        _processorTask?.Dispose();
        _blockTree.NewBestSuggestedBlock -= OnNewBestBlock;
        _blockTree.NewHeadBlock -= OnNewHeadBlock;
    }

    [DebuggerDisplay("Root: {Root}, Length: {BlocksToProcess.Count}")]
    private readonly struct ProcessingBranch
    {
        public ProcessingBranch(Keccak root, List<Block> blocks)
        {
            Root = root;
            Blocks = blocks;
            BlocksToProcess = new List<Block>();
        }

        public Keccak Root { get; }
        public List<Block> Blocks { get; }
        public List<Block> BlocksToProcess { get; }
    }

    public class Options
    {
        public static Options NoReceipts = new() { StoreReceiptsByDefault = true };
        public static Options Default = new();

        public bool StoreReceiptsByDefault { get; set; } = true;

        public DumpOptions DumpOptions { get; set; } = DumpOptions.None;
    }
}<|MERGE_RESOLUTION|>--- conflicted
+++ resolved
@@ -674,12 +674,8 @@
             if (_logger.IsTrace)
                 _logger.Trace(
                     $" Current branching point: {branchingPoint.Number}, {branchingPoint.Hash} TD: {branchingPoint.TotalDifficulty} Processing conditions notFoundTheBranchingPointYet {notFoundTheBranchingPointYet}, notReachedTheReorgBoundary: {notReachedTheReorgBoundary}, suggestedBlockIsPostMerge {suggestedBlockIsPostMerge}");
-<<<<<<< HEAD
-        } while (preMergeFinishBranchingCondition);
-=======
 
         } while (branchingCondition);
->>>>>>> fe2b14e8
 
         if (branchingPoint is not null && branchingPoint.Hash != _blockTree.Head?.Hash)
         {
