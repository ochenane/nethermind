--- conflicted
+++ resolved
@@ -65,11 +65,8 @@
         _withdrawalProcessor = withdrawalProcessor ?? new WithdrawalProcessor(stateProvider, logManager);
         _rewardCalculator = rewardCalculator ?? throw new ArgumentNullException(nameof(rewardCalculator));
         _blockTransactionsExecutor = blockTransactionsExecutor ?? throw new ArgumentNullException(nameof(blockTransactionsExecutor));
-<<<<<<< HEAD
-=======
         _beaconBlockRootHandler = new BeaconBlockRootHandler();
 
->>>>>>> 12c43ded
         _receiptsTracer = new BlockReceiptsTracer();
     }
 
