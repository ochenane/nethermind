// SPDX-FileCopyrightText: 2022 Demerzel Solutions Limited
// SPDX-License-Identifier: LGPL-3.0-only

using System;
using System.Collections.Generic;
using System.Numerics;
using Nethermind.Blockchain;
using Nethermind.Blockchain.Receipts;
using Nethermind.Consensus.Rewards;
using Nethermind.Consensus.Validators;
using Nethermind.Consensus.Withdrawals;
using Nethermind.Core;
using Nethermind.Core.Crypto;
using Nethermind.Core.Specs;
using Nethermind.Crypto;
using Nethermind.Evm.Tracing;
using Nethermind.Int256;
using Nethermind.Logging;
using Nethermind.Specs.Forks;
using Nethermind.State;

namespace Nethermind.Consensus.Processing;

public partial class BlockProcessor : IBlockProcessor
{
    private readonly ILogger _logger;
    private readonly ISpecProvider _specProvider;
    protected readonly IStateProvider _stateProvider;
    private readonly IReceiptStorage _receiptStorage;
    private readonly IWitnessCollector _witnessCollector;
    private readonly IWithdrawalProcessor _withdrawalProcessor;
    private readonly IBlockValidator _blockValidator;
    private readonly IStorageProvider _storageProvider;
    private readonly IRewardCalculator _rewardCalculator;
    private readonly IBlockProcessor.IBlockTransactionsExecutor _blockTransactionsExecutor;

    private const int MaxUncommittedBlocks = 64;

    /// <summary>
    /// We use a single receipt tracer for all blocks. Internally receipt tracer forwards most of the calls
    /// to any block-specific tracers.
    /// </summary>
    private readonly BlockReceiptsTracer _receiptsTracer;

    public BlockProcessor(
        ISpecProvider? specProvider,
        IBlockValidator? blockValidator,
        IRewardCalculator? rewardCalculator,
        IBlockProcessor.IBlockTransactionsExecutor? blockTransactionsExecutor,
        IStateProvider? stateProvider,
        IStorageProvider? storageProvider,
        IReceiptStorage? receiptStorage,
        IWitnessCollector? witnessCollector,
        ILogManager? logManager,
        IWithdrawalProcessor? withdrawalProcessor = null)
    {
        _logger = logManager?.GetClassLogger() ?? throw new ArgumentNullException(nameof(logManager));
        _specProvider = specProvider ?? throw new ArgumentNullException(nameof(specProvider));
        _blockValidator = blockValidator ?? throw new ArgumentNullException(nameof(blockValidator));
        _stateProvider = stateProvider ?? throw new ArgumentNullException(nameof(stateProvider));
        _storageProvider = storageProvider ?? throw new ArgumentNullException(nameof(storageProvider));
        _receiptStorage = receiptStorage ?? throw new ArgumentNullException(nameof(receiptStorage));
        _witnessCollector = witnessCollector ?? throw new ArgumentNullException(nameof(witnessCollector));
        _withdrawalProcessor = withdrawalProcessor ?? new WithdrawalProcessor(stateProvider, logManager);
        _rewardCalculator = rewardCalculator ?? throw new ArgumentNullException(nameof(rewardCalculator));
        _blockTransactionsExecutor = blockTransactionsExecutor ?? throw new ArgumentNullException(nameof(blockTransactionsExecutor));


        _receiptsTracer = new BlockReceiptsTracer();
    }

    public event EventHandler<BlockProcessedEventArgs> BlockProcessed;

    public event EventHandler<TxProcessedEventArgs> TransactionProcessed
    {
        add { _blockTransactionsExecutor.TransactionProcessed += value; }
        remove { _blockTransactionsExecutor.TransactionProcessed -= value; }
    }

    // TODO: move to branch processor
    public Block[] Process(Keccak newBranchStateRoot, List<Block> suggestedBlocks, ProcessingOptions options, IBlockTracer blockTracer)
    {
        if (suggestedBlocks.Count == 0) return Array.Empty<Block>();

        BlocksProcessing?.Invoke(this, new BlocksProcessingEventArgs(suggestedBlocks));

        /* We need to save the snapshot state root before reorganization in case the new branch has invalid blocks.
           In case of invalid blocks on the new branch we will discard the entire branch and come back to
           the previous head state.*/
        Keccak previousBranchStateRoot = CreateCheckpoint();
        InitBranch(newBranchStateRoot);

        bool notReadOnly = !options.ContainsFlag(ProcessingOptions.ReadOnlyChain);
        int blocksCount = suggestedBlocks.Count;
        Block[] processedBlocks = new Block[blocksCount];
        using IDisposable tracker = _witnessCollector.TrackOnThisThread();
        try
        {
            for (int i = 0; i < blocksCount; i++)
            {
                if (blocksCount > 64 && i % 8 == 0)
                {
                    if (_logger.IsInfo) _logger.Info($"Processing part of a long blocks branch {i}/{blocksCount}. Block: {suggestedBlocks[i]}");
                }

                _witnessCollector.Reset();
                (Block processedBlock, TxReceipt[] receipts) = ProcessOne(suggestedBlocks[i], options, blockTracer);
                processedBlocks[i] = processedBlock;

                // be cautious here as AuRa depends on processing
                PreCommitBlock(newBranchStateRoot, suggestedBlocks[i].Number);
                if (notReadOnly)
                {
                    _witnessCollector.Persist(processedBlock.Hash!);
                    BlockProcessed?.Invoke(this, new BlockProcessedEventArgs(processedBlock, receipts));
                }

                // CommitBranch in parts if we have long running branch
                bool isFirstInBatch = i == 0;
                bool isLastInBatch = i == blocksCount - 1;
                bool isNotAtTheEdge = !isFirstInBatch && !isLastInBatch;
                bool isCommitPoint = i % MaxUncommittedBlocks == 0 && isNotAtTheEdge;
                if (isCommitPoint && notReadOnly)
                {
                    if (_logger.IsInfo) _logger.Info($"Commit part of a long blocks branch {i}/{blocksCount}");
                    previousBranchStateRoot = CreateCheckpoint();
                    Keccak? newStateRoot = suggestedBlocks[i].StateRoot;
                    InitBranch(newStateRoot, false);
                }
            }

            if (options.ContainsFlag(ProcessingOptions.DoNotUpdateHead))
            {
                RestoreBranch(previousBranchStateRoot);
            }

            return processedBlocks;
        }
        catch (Exception ex) // try to restore at all cost
        {
            _logger.Trace($"Encountered exception {ex} while processing blocks.");
            RestoreBranch(previousBranchStateRoot);
            throw;
        }
    }

    public event EventHandler<BlocksProcessingEventArgs>? BlocksProcessing;

    // TODO: move to branch processor
    private void InitBranch(Keccak branchStateRoot, bool incrementReorgMetric = true)
    {
        /* Please note that we do not reset the state if branch state root is null.
           That said, I do not remember in what cases we receive null here.*/
        if (branchStateRoot is not null && _stateProvider.StateRoot != branchStateRoot)
        {
            /* Discarding the other branch data - chain reorganization.
               We cannot use cached values any more because they may have been written
               by blocks that are being reorganized out.*/

            if (incrementReorgMetric)
                Metrics.Reorganizations++;
            _storageProvider.Reset();
            _stateProvider.Reset();
            _stateProvider.StateRoot = branchStateRoot;
        }
    }

    // TODO: move to branch processor
    private Keccak CreateCheckpoint()
    {
        return _stateProvider.StateRoot;
    }

    // TODO: move to block processing pipeline
    private void PreCommitBlock(Keccak newBranchStateRoot, long blockNumber)
    {
        if (_logger.IsTrace) _logger.Trace($"Committing the branch - {newBranchStateRoot}");
        _storageProvider.CommitTrees(blockNumber);
        _stateProvider.CommitTree(blockNumber);
    }

    // TODO: move to branch processor
    private void RestoreBranch(Keccak branchingPointStateRoot)
    {
        if (_logger.IsTrace) _logger.Trace($"Restoring the branch checkpoint - {branchingPointStateRoot}");
        _storageProvider.Reset();
        _stateProvider.Reset();
        _stateProvider.StateRoot = branchingPointStateRoot;
        if (_logger.IsTrace) _logger.Trace($"Restored the branch checkpoint - {branchingPointStateRoot} | {_stateProvider.StateRoot}");
    }

    // TODO: block processor pipeline
    private (Block Block, TxReceipt[] Receipts) ProcessOne(Block suggestedBlock, ProcessingOptions options, IBlockTracer blockTracer)
    {
        if (_logger.IsTrace) _logger.Trace($"Processing block {suggestedBlock.ToString(Block.Format.Short)} ({options})");

        ApplyDaoTransition(suggestedBlock);
        Block block = PrepareBlockForProcessing(suggestedBlock);
        TxReceipt[] receipts = ProcessBlock(block, blockTracer, options);
        ValidateProcessedBlock(suggestedBlock, options, block, receipts);
        if (options.ContainsFlag(ProcessingOptions.StoreReceipts))
        {
            StoreTxReceipts(block, receipts);
        }

        return (block, receipts);
    }

    // TODO: block processor pipeline
    private void ValidateProcessedBlock(Block suggestedBlock, ProcessingOptions options, Block block, TxReceipt[] receipts)
    {
        if (!options.ContainsFlag(ProcessingOptions.NoValidation) && !_blockValidator.ValidateProcessedBlock(block, receipts, suggestedBlock))
        {
            if (_logger.IsError) _logger.Error($"Processed block is not valid {suggestedBlock.ToString(Block.Format.FullHashAndNumber)}");
            if (_logger.IsError) _logger.Error($"Suggested block TD: {suggestedBlock.TotalDifficulty}, Suggested block IsPostMerge {suggestedBlock.IsPostMerge}, Block TD: {block.TotalDifficulty}, Block IsPostMerge {block.IsPostMerge}");
            throw new InvalidBlockException(suggestedBlock);
        }
    }

    // TODO: block processor pipeline
    protected virtual TxReceipt[] ProcessBlock(
        Block block,
        IBlockTracer blockTracer,
        ProcessingOptions options)
    {
        IReleaseSpec spec = _specProvider.GetSpec(block.Header);

        _receiptsTracer.SetOtherTracer(blockTracer);
        _receiptsTracer.StartNewBlockTrace(block);
        TxReceipt[] receipts = _blockTransactionsExecutor.ProcessTransactions(block, options, _receiptsTracer, spec);

        block.Header.ReceiptsRoot = receipts.GetReceiptsRoot(spec, block.ReceiptsRoot);
        ApplyMinerRewards(block, blockTracer, spec);
        _withdrawalProcessor.ProcessWithdrawals(block, spec);
        _receiptsTracer.EndBlockTrace();

        _stateProvider.Commit(spec);
        _stateProvider.RecalculateStateRoot();

        block.Header.StateRoot = _stateProvider.StateRoot;
        block.Header.Hash = block.Header.CalculateHash();

        return receipts;
    }

    // TODO: block processor pipeline
    private void StoreTxReceipts(Block block, TxReceipt[] txReceipts)
    {
        // Setting canonical is done by ReceiptCanonicalityMonitor on block move to main
        _receiptStorage.Insert(block, txReceipts, false);
    }

    // TODO: block processor pipeline
    private Block PrepareBlockForProcessing(Block suggestedBlock)
    {
        if (_logger.IsTrace) _logger.Trace($"{suggestedBlock.Header.ToString(BlockHeader.Format.Full)}");
        BlockHeader bh = suggestedBlock.Header;
        BlockHeader headerForProcessing = new(
            bh.ParentHash,
            bh.UnclesHash,
            bh.Beneficiary,
            bh.Difficulty,
            bh.Number,
            bh.GasLimit,
            bh.Timestamp,
            bh.ExtraData,
            bh.ExcessDataGas)
        {
            Bloom = Bloom.Empty,
            Author = bh.Author,
            Hash = bh.Hash,
            MixHash = bh.MixHash,
            Nonce = bh.Nonce,
            TxRoot = bh.TxRoot,
            TotalDifficulty = bh.TotalDifficulty,
            AuRaStep = bh.AuRaStep,
            AuRaSignature = bh.AuRaSignature,
            ReceiptsRoot = bh.ReceiptsRoot,
            BaseFeePerGas = bh.BaseFeePerGas,
            WithdrawalsRoot = bh.WithdrawalsRoot,
            IsPostMerge = bh.IsPostMerge,
        };

        return suggestedBlock.CreateCopy(headerForProcessing);
    }

    // TODO: block processor pipeline
    private void ApplyMinerRewards(Block block, IBlockTracer tracer, IReleaseSpec spec)
    {
        if (_logger.IsTrace) _logger.Trace("Applying miner rewards:");
        BlockReward[] rewards = _rewardCalculator.CalculateRewards(block);
        for (int i = 0; i < rewards.Length; i++)
        {
<<<<<<< HEAD
            if (_logger.IsTrace) _logger.Trace("Applying miner rewards:");
            BlockReward[] rewards = _rewardCalculator.CalculateRewards(block);
            for (int i = 0; i < rewards.Length; i++)
            {
                BlockReward reward = rewards[i];
                ITxTracer txTracer = NullTxTracer.Instance;
                if (tracer.IsTracingRewards)
                {
                    // we need this tracer to be able to track any potential miner account creation
                    txTracer = tracer.StartNewTxTrace(null);
                }
=======
            BlockReward reward = rewards[i];

            ITxTracer txTracer = NullTxTracer.Instance;
            if (tracer.IsTracingRewards)
            {
                // we need this tracer to be able to track any potential miner account creation
                txTracer = tracer.StartNewTxTrace(null);
            }
>>>>>>> af2279c9

            ApplyMinerReward(block, reward, spec);

            if (tracer.IsTracingRewards)
            {
                tracer.EndTxTrace();
                tracer.ReportReward(reward.Address, reward.RewardType.ToLowerString(), reward.Value);
                if (txTracer.IsTracingState)
                {
                    _stateProvider.Commit(spec, txTracer);
                }
            }
        }
    }

    // TODO: block processor pipeline (only where rewards needed)
    private void ApplyMinerReward(Block block, BlockReward reward, IReleaseSpec spec)
    {
        if (_logger.IsTrace) _logger.Trace($"  {(BigInteger)reward.Value / (BigInteger)Unit.Ether:N3}{Unit.EthSymbol} for account at {reward.Address}");

        if (!_stateProvider.AccountExists(reward.Address))
        {
            _stateProvider.CreateAccount(reward.Address, reward.Value);
        }
        else
        {
            _stateProvider.AddToBalance(reward.Address, reward.Value, spec);
        }
    }

    // TODO: block processor pipeline
    private void ApplyDaoTransition(Block block)
    {
        if (_specProvider.DaoBlockNumber.HasValue && _specProvider.DaoBlockNumber.Value == block.Header.Number)
        {
            if (_logger.IsInfo) _logger.Info("Applying the DAO transition");
            Address withdrawAccount = DaoData.DaoWithdrawalAccount;
            if (!_stateProvider.AccountExists(withdrawAccount))
            {
                _stateProvider.CreateAccount(withdrawAccount, 0);
            }

            foreach (Address daoAccount in DaoData.DaoAccounts)
            {
                UInt256 balance = _stateProvider.GetBalance(daoAccount);
                _stateProvider.AddToBalance(withdrawAccount, balance, Dao.Instance);
                _stateProvider.SubtractFromBalance(daoAccount, balance, Dao.Instance);
            }
        }
    }
}<|MERGE_RESOLUTION|>--- conflicted
+++ resolved
@@ -291,28 +291,13 @@
         BlockReward[] rewards = _rewardCalculator.CalculateRewards(block);
         for (int i = 0; i < rewards.Length; i++)
         {
-<<<<<<< HEAD
-            if (_logger.IsTrace) _logger.Trace("Applying miner rewards:");
-            BlockReward[] rewards = _rewardCalculator.CalculateRewards(block);
-            for (int i = 0; i < rewards.Length; i++)
-            {
-                BlockReward reward = rewards[i];
-                ITxTracer txTracer = NullTxTracer.Instance;
-                if (tracer.IsTracingRewards)
-                {
-                    // we need this tracer to be able to track any potential miner account creation
-                    txTracer = tracer.StartNewTxTrace(null);
-                }
-=======
             BlockReward reward = rewards[i];
-
             ITxTracer txTracer = NullTxTracer.Instance;
             if (tracer.IsTracingRewards)
             {
                 // we need this tracer to be able to track any potential miner account creation
                 txTracer = tracer.StartNewTxTrace(null);
             }
->>>>>>> af2279c9
 
             ApplyMinerReward(block, reward, spec);
 
