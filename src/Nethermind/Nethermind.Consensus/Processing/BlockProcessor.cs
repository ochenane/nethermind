// SPDX-FileCopyrightText: 2022 Demerzel Solutions Limited
// SPDX-License-Identifier: LGPL-3.0-only

using System;
using System.Collections.Generic;
using System.Linq;
using System.Numerics;
using Nethermind.Blockchain;
using Nethermind.Blockchain.Receipts;
using Nethermind.Consensus.Rewards;
using Nethermind.Consensus.Validators;
using Nethermind.Consensus.Withdrawals;
using Nethermind.Core;
using Nethermind.Core.Crypto;
using Nethermind.Core.Specs;
using Nethermind.Crypto;
using Nethermind.Evm;
using Nethermind.Evm.Tracing;
using Nethermind.Int256;
using Nethermind.Logging;
using Nethermind.Specs.Forks;
using Nethermind.State;
using Metrics = Nethermind.Blockchain.Metrics;

namespace Nethermind.Consensus.Processing;

public partial class BlockProcessor : IBlockProcessor
{
    private readonly ILogger _logger;
    private readonly ISpecProvider _specProvider;
    protected readonly IWorldState _stateProvider;
    private readonly IReceiptStorage _receiptStorage;
    private readonly IWitnessCollector _witnessCollector;
    private readonly IWithdrawalProcessor _withdrawalProcessor;
    private readonly IBlockValidator _blockValidator;
    private readonly IRewardCalculator _rewardCalculator;
    private readonly IBlockProcessor.IBlockTransactionsExecutor _blockTransactionsExecutor;

    private const int MaxUncommittedBlocks = 64;

    /// <summary>
    /// We use a single receipt tracer for all blocks. Internally receipt tracer forwards most of the calls
    /// to any block-specific tracers.
    /// </summary>
    private readonly BlockReceiptsTracer _receiptsTracer;

    public BlockProcessor(
        ISpecProvider? specProvider,
        IBlockValidator? blockValidator,
        IRewardCalculator? rewardCalculator,
        IBlockProcessor.IBlockTransactionsExecutor? blockTransactionsExecutor,
        IWorldState? stateProvider,
        IReceiptStorage? receiptStorage,
        IWitnessCollector? witnessCollector,
        ILogManager? logManager,
        IWithdrawalProcessor? withdrawalProcessor = null)
    {
        _logger = logManager?.GetClassLogger() ?? throw new ArgumentNullException(nameof(logManager));
        _specProvider = specProvider ?? throw new ArgumentNullException(nameof(specProvider));
        _blockValidator = blockValidator ?? throw new ArgumentNullException(nameof(blockValidator));
        _stateProvider = stateProvider ?? throw new ArgumentNullException(nameof(stateProvider));
        _receiptStorage = receiptStorage ?? throw new ArgumentNullException(nameof(receiptStorage));
        _witnessCollector = witnessCollector ?? throw new ArgumentNullException(nameof(witnessCollector));
        _withdrawalProcessor = withdrawalProcessor ?? new WithdrawalProcessor(stateProvider, logManager);
        _rewardCalculator = rewardCalculator ?? throw new ArgumentNullException(nameof(rewardCalculator));
        _blockTransactionsExecutor = blockTransactionsExecutor ?? throw new ArgumentNullException(nameof(blockTransactionsExecutor));


        _receiptsTracer = new BlockReceiptsTracer();
    }

    public event EventHandler<BlockProcessedEventArgs> BlockProcessed;

    public event EventHandler<TxProcessedEventArgs> TransactionProcessed
    {
        add { _blockTransactionsExecutor.TransactionProcessed += value; }
        remove { _blockTransactionsExecutor.TransactionProcessed -= value; }
    }

    // TODO: move to branch processor
    public Block[] Process(Keccak newBranchStateRoot, List<Block> suggestedBlocks, ProcessingOptions options, IBlockTracer blockTracer)
    {
        if (suggestedBlocks.Count == 0) return Array.Empty<Block>();

        BlocksProcessing?.Invoke(this, new BlocksProcessingEventArgs(suggestedBlocks));

        /* We need to save the snapshot state root before reorganization in case the new branch has invalid blocks.
           In case of invalid blocks on the new branch we will discard the entire branch and come back to
           the previous head state.*/
        Keccak previousBranchStateRoot = CreateCheckpoint();
        InitBranch(newBranchStateRoot);

        bool notReadOnly = !options.ContainsFlag(ProcessingOptions.ReadOnlyChain);
        int blocksCount = suggestedBlocks.Count;
        Block[] processedBlocks = new Block[blocksCount];
        using IDisposable tracker = _witnessCollector.TrackOnThisThread();
        try
        {
            for (int i = 0; i < blocksCount; i++)
            {
                if (blocksCount > 64 && i % 8 == 0)
                {
<<<<<<< HEAD
                    if (blocksCount > 64 && i % 8 == 0)
                    {
                        _logger.Info($"Processing part of a long blocks branch {i}/{blocksCount}. Block: {suggestedBlocks[i]}");
                    }

                    _witnessCollector.Reset();
                    (Block processedBlock, TxReceipt[] receipts) = ProcessOne(suggestedBlocks[i], options, blockTracer);
                    processedBlocks[i] = processedBlock;

                    BlockTraceDumper.LogDiagnosticTrace(blockTracer, suggestedBlocks[i].Hash, _logger);

                    // be cautious here as AuRa depends on processing
                    PreCommitBlock(newBranchStateRoot, suggestedBlocks[i].Number);
                    if (notReadOnly)
                    {
                        _witnessCollector.Persist(processedBlock.Hash!);
                        BlockProcessed?.Invoke(this, new BlockProcessedEventArgs(processedBlock, receipts));
                    }

                    // CommitBranch in parts if we have long running branch
                    bool isFirstInBatch = i == 0;
                    bool isLastInBatch = i == blocksCount - 1;
                    bool isNotAtTheEdge = !isFirstInBatch && !isLastInBatch;
                    bool isCommitPoint = i % MaxUncommittedBlocks == 0 && isNotAtTheEdge;
                    if (isCommitPoint && notReadOnly)
                    {
                        _logger.Info($"Commit part of a long blocks branch {i}/{blocksCount}");
                        previousBranchStateRoot = CreateCheckpoint();
                        Keccak? newStateRoot = suggestedBlocks[i].StateRoot;
                        InitBranch(newStateRoot, false);
                    }
=======
                    if (_logger.IsInfo) _logger.Info($"Processing part of a long blocks branch {i}/{blocksCount}. Block: {suggestedBlocks[i]}");
>>>>>>> 0a8ec2b9
                }

                _witnessCollector.Reset();
                (Block processedBlock, TxReceipt[] receipts) = ProcessOne(suggestedBlocks[i], options, blockTracer);
                processedBlocks[i] = processedBlock;

                // be cautious here as AuRa depends on processing
                PreCommitBlock(newBranchStateRoot, suggestedBlocks[i].Number);
                if (notReadOnly)
                {
                    _witnessCollector.Persist(processedBlock.Hash!);
                    BlockProcessed?.Invoke(this, new BlockProcessedEventArgs(processedBlock, receipts));
                }

                // CommitBranch in parts if we have long running branch
                bool isFirstInBatch = i == 0;
                bool isLastInBatch = i == blocksCount - 1;
                bool isNotAtTheEdge = !isFirstInBatch && !isLastInBatch;
                bool isCommitPoint = i % MaxUncommittedBlocks == 0 && isNotAtTheEdge;
                if (isCommitPoint && notReadOnly)
                {
                    if (_logger.IsInfo) _logger.Info($"Commit part of a long blocks branch {i}/{blocksCount}");
                    previousBranchStateRoot = CreateCheckpoint();
                    Keccak? newStateRoot = suggestedBlocks[i].StateRoot;
                    InitBranch(newStateRoot, false);
                }
            }

            if (options.ContainsFlag(ProcessingOptions.DoNotUpdateHead))
            {
<<<<<<< HEAD
                _logger.Info($"Encountered exception {ex} while processing blocks.");
=======
>>>>>>> 0a8ec2b9
                RestoreBranch(previousBranchStateRoot);
            }

            return processedBlocks;
        }
        catch (Exception ex) // try to restore at all cost
        {
            _logger.Trace($"Encountered exception {ex} while processing blocks.");
            RestoreBranch(previousBranchStateRoot);
            throw;
        }
    }

<<<<<<< HEAD
        // TODO: move to block processing pipeline
        private void PreCommitBlock(Keccak newBranchStateRoot, long blockNumber)
        {
            _logger.Info($"Committing the branch - {newBranchStateRoot}");
            _storageProvider.CommitTrees(blockNumber);
            _stateProvider.CommitTree(blockNumber);
        }
=======
    public event EventHandler<BlocksProcessingEventArgs>? BlocksProcessing;
>>>>>>> 0a8ec2b9

    // TODO: move to branch processor
    private void InitBranch(Keccak branchStateRoot, bool incrementReorgMetric = true)
    {
        /* Please note that we do not reset the state if branch state root is null.
           That said, I do not remember in what cases we receive null here.*/
        if (branchStateRoot is not null && _stateProvider.StateRoot != branchStateRoot)
        {
<<<<<<< HEAD
            _logger.Info($"Restoring the branch checkpoint - {branchingPointStateRoot}");
            _storageProvider.Reset();
            _stateProvider.Reset();
            _stateProvider.StateRoot = branchingPointStateRoot;
            _logger.Info($"Restored the branch checkpoint - {branchingPointStateRoot} | {_stateProvider.StateRoot}");
=======
            /* Discarding the other branch data - chain reorganization.
               We cannot use cached values any more because they may have been written
               by blocks that are being reorganized out.*/

            if (incrementReorgMetric)
                Metrics.Reorganizations++;
            _stateProvider.Reset();
            _stateProvider.StateRoot = branchStateRoot;
>>>>>>> 0a8ec2b9
        }
    }

<<<<<<< HEAD
        // TODO: block processor pipeline
        private (Block Block, TxReceipt[] Receipts) ProcessOne(Block suggestedBlock, ProcessingOptions options, IBlockTracer blockTracer)
        {
            _logger.Info($"Processing block {suggestedBlock.ToString(Block.Format.Short)} ({options})");
=======
    // TODO: move to branch processor
    private Keccak CreateCheckpoint()
    {
        return _stateProvider.StateRoot;
    }
>>>>>>> 0a8ec2b9

    // TODO: move to block processing pipeline
    private void PreCommitBlock(Keccak newBranchStateRoot, long blockNumber)
    {
        if (_logger.IsTrace) _logger.Trace($"Committing the branch - {newBranchStateRoot}");
        _stateProvider.CommitTree(blockNumber);
    }

    // TODO: move to branch processor
    private void RestoreBranch(Keccak branchingPointStateRoot)
    {
        if (_logger.IsTrace) _logger.Trace($"Restoring the branch checkpoint - {branchingPointStateRoot}");
        _stateProvider.Reset();
        _stateProvider.StateRoot = branchingPointStateRoot;
        if (_logger.IsTrace) _logger.Trace($"Restored the branch checkpoint - {branchingPointStateRoot} | {_stateProvider.StateRoot}");
    }

    // TODO: block processor pipeline
    private (Block Block, TxReceipt[] Receipts) ProcessOne(Block suggestedBlock, ProcessingOptions options, IBlockTracer blockTracer)
    {
        if (_logger.IsTrace) _logger.Trace($"Processing block {suggestedBlock.ToString(Block.Format.Short)} ({options})");

        ApplyDaoTransition(suggestedBlock);
        Block block = PrepareBlockForProcessing(suggestedBlock);
        TxReceipt[] receipts = ProcessBlock(block, blockTracer, options);
        ValidateProcessedBlock(suggestedBlock, options, block, receipts);
        if (options.ContainsFlag(ProcessingOptions.StoreReceipts))
        {
            StoreTxReceipts(block, receipts);
        }

        return (block, receipts);
    }

    // TODO: block processor pipeline
    private void ValidateProcessedBlock(Block suggestedBlock, ProcessingOptions options, Block block, TxReceipt[] receipts)
    {
        if (!options.ContainsFlag(ProcessingOptions.NoValidation) && !_blockValidator.ValidateProcessedBlock(block, receipts, suggestedBlock))
        {
            if (_logger.IsError) _logger.Error($"Processed block is not valid {suggestedBlock.ToString(Block.Format.FullHashAndNumber)}");
            if (_logger.IsError) _logger.Error($"Suggested block TD: {suggestedBlock.TotalDifficulty}, Suggested block IsPostMerge {suggestedBlock.IsPostMerge}, Block TD: {block.TotalDifficulty}, Block IsPostMerge {block.IsPostMerge}");
            throw new InvalidBlockException(suggestedBlock);
        }
    }

    // TODO: block processor pipeline
    protected virtual TxReceipt[] ProcessBlock(
        Block block,
        IBlockTracer blockTracer,
        ProcessingOptions options)
    {
        IReleaseSpec spec = _specProvider.GetSpec(block.Header);

        _receiptsTracer.SetOtherTracer(blockTracer);
        _receiptsTracer.StartNewBlockTrace(block);

        TxReceipt[] receipts = _blockTransactionsExecutor.ProcessTransactions(block, options, _receiptsTracer, spec);

        if (spec.IsEip4844Enabled)
        {
            block.Header.DataGasUsed = DataGasCalculator.CalculateDataGas(block.Transactions);
        }

        block.Header.ReceiptsRoot = receipts.GetReceiptsRoot(spec, block.ReceiptsRoot);
        ApplyMinerRewards(block, blockTracer, spec);
        _withdrawalProcessor.ProcessWithdrawals(block, spec);
        _receiptsTracer.EndBlockTrace();

        _stateProvider.Commit(spec);
        _stateProvider.RecalculateStateRoot();

        block.Header.StateRoot = _stateProvider.StateRoot;
        block.Header.Hash = block.Header.CalculateHash();

        return receipts;
    }

    // TODO: block processor pipeline
    private void StoreTxReceipts(Block block, TxReceipt[] txReceipts)
    {
        // Setting canonical is done by ReceiptCanonicalityMonitor on block move to main
        _receiptStorage.Insert(block, txReceipts, false);
    }

    // TODO: block processor pipeline
    private Block PrepareBlockForProcessing(Block suggestedBlock)
    {
        if (_logger.IsTrace) _logger.Trace($"{suggestedBlock.Header.ToString(BlockHeader.Format.Full)}");
        BlockHeader bh = suggestedBlock.Header;
        BlockHeader headerForProcessing = new(
            bh.ParentHash,
            bh.UnclesHash,
            bh.Beneficiary,
            bh.Difficulty,
            bh.Number,
            bh.GasLimit,
            bh.Timestamp,
            bh.ExtraData,
            bh.DataGasUsed,
            bh.ExcessDataGas)
        {
            Bloom = Bloom.Empty,
            Author = bh.Author,
            Hash = bh.Hash,
            MixHash = bh.MixHash,
            Nonce = bh.Nonce,
            TxRoot = bh.TxRoot,
            TotalDifficulty = bh.TotalDifficulty,
            AuRaStep = bh.AuRaStep,
            AuRaSignature = bh.AuRaSignature,
            ReceiptsRoot = bh.ReceiptsRoot,
            BaseFeePerGas = bh.BaseFeePerGas,
            WithdrawalsRoot = bh.WithdrawalsRoot,
            IsPostMerge = bh.IsPostMerge,
        };

        return suggestedBlock.CreateCopy(headerForProcessing);
    }

    // TODO: block processor pipeline
    private void ApplyMinerRewards(Block block, IBlockTracer tracer, IReleaseSpec spec)
    {
        if (_logger.IsTrace) _logger.Trace("Applying miner rewards:");
        BlockReward[] rewards = _rewardCalculator.CalculateRewards(block);
        for (int i = 0; i < rewards.Length; i++)
        {
            BlockReward reward = rewards[i];

            ITxTracer txTracer = NullTxTracer.Instance;
            if (tracer.IsTracingRewards)
            {
                // we need this tracer to be able to track any potential miner account creation
                txTracer = tracer.StartNewTxTrace(null);
            }

            ApplyMinerReward(block, reward, spec);

            if (tracer.IsTracingRewards)
            {
                tracer.EndTxTrace();
                tracer.ReportReward(reward.Address, reward.RewardType.ToLowerString(), reward.Value);
                if (txTracer.IsTracingState)
                {
                    _stateProvider.Commit(spec, txTracer);
                }
            }
        }
    }

    // TODO: block processor pipeline (only where rewards needed)
    private void ApplyMinerReward(Block block, BlockReward reward, IReleaseSpec spec)
    {
        if (_logger.IsTrace) _logger.Trace($"  {(BigInteger)reward.Value / (BigInteger)Unit.Ether:N3}{Unit.EthSymbol} for account at {reward.Address}");

        if (!_stateProvider.AccountExists(reward.Address))
        {
            _stateProvider.CreateAccount(reward.Address, reward.Value);
        }
        else
        {
            _stateProvider.AddToBalance(reward.Address, reward.Value, spec);
        }
    }

    // TODO: block processor pipeline
    private void ApplyDaoTransition(Block block)
    {
        if (_specProvider.DaoBlockNumber.HasValue && _specProvider.DaoBlockNumber.Value == block.Header.Number)
        {
            if (_logger.IsInfo) _logger.Info("Applying the DAO transition");
            Address withdrawAccount = DaoData.DaoWithdrawalAccount;
            if (!_stateProvider.AccountExists(withdrawAccount))
            {
                _stateProvider.CreateAccount(withdrawAccount, 0);
            }

            foreach (Address daoAccount in DaoData.DaoAccounts)
            {
                UInt256 balance = _stateProvider.GetBalance(daoAccount);
                _stateProvider.AddToBalance(withdrawAccount, balance, Dao.Instance);
                _stateProvider.SubtractFromBalance(daoAccount, balance, Dao.Instance);
            }
        }
    }
}<|MERGE_RESOLUTION|>--- conflicted
+++ resolved
@@ -100,41 +100,7 @@
             {
                 if (blocksCount > 64 && i % 8 == 0)
                 {
-<<<<<<< HEAD
-                    if (blocksCount > 64 && i % 8 == 0)
-                    {
-                        _logger.Info($"Processing part of a long blocks branch {i}/{blocksCount}. Block: {suggestedBlocks[i]}");
-                    }
-
-                    _witnessCollector.Reset();
-                    (Block processedBlock, TxReceipt[] receipts) = ProcessOne(suggestedBlocks[i], options, blockTracer);
-                    processedBlocks[i] = processedBlock;
-
-                    BlockTraceDumper.LogDiagnosticTrace(blockTracer, suggestedBlocks[i].Hash, _logger);
-
-                    // be cautious here as AuRa depends on processing
-                    PreCommitBlock(newBranchStateRoot, suggestedBlocks[i].Number);
-                    if (notReadOnly)
-                    {
-                        _witnessCollector.Persist(processedBlock.Hash!);
-                        BlockProcessed?.Invoke(this, new BlockProcessedEventArgs(processedBlock, receipts));
-                    }
-
-                    // CommitBranch in parts if we have long running branch
-                    bool isFirstInBatch = i == 0;
-                    bool isLastInBatch = i == blocksCount - 1;
-                    bool isNotAtTheEdge = !isFirstInBatch && !isLastInBatch;
-                    bool isCommitPoint = i % MaxUncommittedBlocks == 0 && isNotAtTheEdge;
-                    if (isCommitPoint && notReadOnly)
-                    {
-                        _logger.Info($"Commit part of a long blocks branch {i}/{blocksCount}");
-                        previousBranchStateRoot = CreateCheckpoint();
-                        Keccak? newStateRoot = suggestedBlocks[i].StateRoot;
-                        InitBranch(newStateRoot, false);
-                    }
-=======
                     if (_logger.IsInfo) _logger.Info($"Processing part of a long blocks branch {i}/{blocksCount}. Block: {suggestedBlocks[i]}");
->>>>>>> 0a8ec2b9
                 }
 
                 _witnessCollector.Reset();
@@ -165,10 +131,6 @@
 
             if (options.ContainsFlag(ProcessingOptions.DoNotUpdateHead))
             {
-<<<<<<< HEAD
-                _logger.Info($"Encountered exception {ex} while processing blocks.");
-=======
->>>>>>> 0a8ec2b9
                 RestoreBranch(previousBranchStateRoot);
             }
 
@@ -182,17 +144,7 @@
         }
     }
 
-<<<<<<< HEAD
-        // TODO: move to block processing pipeline
-        private void PreCommitBlock(Keccak newBranchStateRoot, long blockNumber)
-        {
-            _logger.Info($"Committing the branch - {newBranchStateRoot}");
-            _storageProvider.CommitTrees(blockNumber);
-            _stateProvider.CommitTree(blockNumber);
-        }
-=======
     public event EventHandler<BlocksProcessingEventArgs>? BlocksProcessing;
->>>>>>> 0a8ec2b9
 
     // TODO: move to branch processor
     private void InitBranch(Keccak branchStateRoot, bool incrementReorgMetric = true)
@@ -201,13 +153,6 @@
            That said, I do not remember in what cases we receive null here.*/
         if (branchStateRoot is not null && _stateProvider.StateRoot != branchStateRoot)
         {
-<<<<<<< HEAD
-            _logger.Info($"Restoring the branch checkpoint - {branchingPointStateRoot}");
-            _storageProvider.Reset();
-            _stateProvider.Reset();
-            _stateProvider.StateRoot = branchingPointStateRoot;
-            _logger.Info($"Restored the branch checkpoint - {branchingPointStateRoot} | {_stateProvider.StateRoot}");
-=======
             /* Discarding the other branch data - chain reorganization.
                We cannot use cached values any more because they may have been written
                by blocks that are being reorganized out.*/
@@ -216,22 +161,14 @@
                 Metrics.Reorganizations++;
             _stateProvider.Reset();
             _stateProvider.StateRoot = branchStateRoot;
->>>>>>> 0a8ec2b9
-        }
-    }
-
-<<<<<<< HEAD
-        // TODO: block processor pipeline
-        private (Block Block, TxReceipt[] Receipts) ProcessOne(Block suggestedBlock, ProcessingOptions options, IBlockTracer blockTracer)
-        {
-            _logger.Info($"Processing block {suggestedBlock.ToString(Block.Format.Short)} ({options})");
-=======
+        }
+    }
+
     // TODO: move to branch processor
     private Keccak CreateCheckpoint()
     {
         return _stateProvider.StateRoot;
     }
->>>>>>> 0a8ec2b9
 
     // TODO: move to block processing pipeline
     private void PreCommitBlock(Keccak newBranchStateRoot, long blockNumber)
