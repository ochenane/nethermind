// SPDX-FileCopyrightText: 2022 Demerzel Solutions Limited
// SPDX-License-Identifier: LGPL-3.0-only

using System;
using System.Collections.Generic;
using System.Linq;
using System.Runtime.CompilerServices;
using Nethermind.Consensus.Comparers;
using Nethermind.Consensus.Transactions;
using Nethermind.Core;
using Nethermind.Core.Collections;
using Nethermind.Core.Extensions;
using Nethermind.Core.Specs;
using Nethermind.Evm;
using Nethermind.Int256;
using Nethermind.Logging;
using Nethermind.TxPool;
using Nethermind.TxPool.Comparison;

[assembly: InternalsVisibleTo("Nethermind.AuRa.Test")]

namespace Nethermind.Consensus.Producers
{
    public class TxPoolTxSource : ITxSource
    {
        private readonly ITxPool _transactionPool;
        private readonly ITransactionComparerProvider _transactionComparerProvider;
        private readonly ITxFilterPipeline _txFilterPipeline;
        private readonly ISpecProvider _specProvider;
        protected readonly ILogger _logger;

        public TxPoolTxSource(
            ITxPool? transactionPool,
            ISpecProvider? specProvider,
            ITransactionComparerProvider? transactionComparerProvider,
            ILogManager? logManager,
            ITxFilterPipeline? txFilterPipeline)
        {
            _transactionPool = transactionPool ?? throw new ArgumentNullException(nameof(transactionPool));
            _transactionComparerProvider = transactionComparerProvider ?? throw new ArgumentNullException(nameof(transactionComparerProvider));
            _txFilterPipeline = txFilterPipeline ?? throw new ArgumentNullException(nameof(txFilterPipeline));
            _specProvider = specProvider ?? throw new ArgumentNullException(nameof(specProvider));
            _logger = logManager?.GetClassLogger<TxPoolTxSource>() ?? throw new ArgumentNullException(nameof(logManager));
        }

        public IEnumerable<Transaction> GetTransactions(BlockHeader parent, long gasLimit)
        {
            long blockNumber = parent.Number + 1;
            IEip1559Spec specFor1559 = _specProvider.GetSpecFor1559(blockNumber);
            UInt256 baseFee = BaseFeeCalculator.Calculate(parent, specFor1559);
            IDictionary<Address, Transaction[]> pendingTransactions = _transactionPool.GetPendingTransactionsBySender();
            IComparer<Transaction> comparer = GetComparer(parent, new BlockPreparationContext(baseFee, blockNumber))
                .ThenBy(ByHashTxComparer.Instance); // in order to sort properly and not lose transactions we need to differentiate on their identity which provided comparer might not be doing

            IEnumerable<Transaction> transactions = GetOrderedTransactions(pendingTransactions, comparer);
            IEnumerable<Transaction> blobTransactions = _transactionPool.GetPendingBlobTransactions();
            if (_logger.IsDebug) _logger.Debug($"Collecting pending transactions at block gas limit {gasLimit}.");

            int selectedTransactions = 0;
            int i = 0;
            int blobsCounter = 0;
<<<<<<< HEAD
            UInt256 dataGasPrice = UInt256.Zero;
            List<Transaction>? selectedBlobTxs = null;

            foreach (Transaction blobTx in blobTransactions)
            {
                if (DataGasCalculator.CalculateDataGas(blobsCounter) == Eip4844Constants.MaxDataGasPerBlock)
                {
                    if (_logger.IsTrace) _logger.Trace($"Declining {blobTx.ToShortString()}, no more blob space. Block already have {blobsCounter} which is max value allowed.");
                    break;
                }

                i++;

                bool success = _txFilterPipeline.Execute(blobTx, parent);
                if (!success) continue;

                if (dataGasPrice.IsZero)
                {
                    ulong? excessDataGas = DataGasCalculator.CalculateExcessDataGas(parent, _specProvider.GetSpec(parent));
                    if (excessDataGas is null)
                    {
                        if (_logger.IsTrace) _logger.Trace($"Declining {blobTx.ToShortString()}, the specification is not configured to handle shard blob transactions.");
                        continue;
                    }
                    if (!DataGasCalculator.TryCalculateDataGasPricePerUnit(excessDataGas.Value, out dataGasPrice))
                    {
                        if (_logger.IsTrace) _logger.Trace($"Declining {blobTx.ToShortString()}, failed to calculate data gas price.");
                        continue;
                    }
                }

                int txAmountOfBlobs = blobTx.BlobVersionedHashes?.Length ?? 0;

                if (dataGasPrice > blobTx.MaxFeePerDataGas)
                {
                    if (_logger.IsTrace) _logger.Trace($"Declining {blobTx.ToShortString()}, data gas fee is too low.");
                    continue;
                }

                if (DataGasCalculator.CalculateDataGas(blobsCounter + txAmountOfBlobs) >
                    Eip4844Constants.MaxDataGasPerBlock)
                {
                    if (_logger.IsTrace) _logger.Trace($"Declining {blobTx.ToShortString()}, not enough blob space.");
                    continue;
                }

                blobsCounter += txAmountOfBlobs;
                if (_logger.IsTrace) _logger.Trace($"Selected shard blob tx {blobTx.ToShortString()} to be potentially included in block, total blobs included: {blobsCounter}.");

                selectedTransactions++;
                selectedBlobTxs ??= new List<Transaction>((int)(Eip4844Constants.MaxDataGasPerBlock / Eip4844Constants.DataGasPerBlob));
                selectedBlobTxs.Add(blobTx);
            }
=======
            UInt256 blobGasPrice = UInt256.Zero;
>>>>>>> a3029b83

            foreach (Transaction tx in transactions)
            {
                i++;

                if (tx.SenderAddress is null)
                {
                    _transactionPool.RemoveTransaction(tx.Hash!);
                    if (_logger.IsDebug) _logger.Debug($"Rejecting (null sender) {tx.ToShortString()}");
                    continue;
                }

                bool success = _txFilterPipeline.Execute(tx, parent);
                if (!success) continue;

                if (_logger.IsTrace) _logger.Trace($"Selected {tx.ToShortString()} to be potentially included in block.");

                if (selectedBlobTxs?.Count > 0)
                {
<<<<<<< HEAD
                    foreach (Transaction blobTx in new List<Transaction>(selectedBlobTxs))
                    {
                        if (comparer.Compare(blobTx, tx) > 0)
=======
                    if (blobGasPrice.IsZero)
                    {
                        ulong? excessBlobGas = BlobGasCalculator.CalculateExcessBlobGas(parent, _specProvider.GetSpec(parent));
                        if (excessBlobGas is null)
>>>>>>> a3029b83
                        {
                            yield return blobTx;
                            selectedBlobTxs.Remove(blobTx);
                        }
<<<<<<< HEAD
                    }
=======
                        if (!BlobGasCalculator.TryCalculateBlobGasPricePerUnit(excessBlobGas.Value, out blobGasPrice))
                        {
                            if (_logger.IsTrace) _logger.Trace($"Declining {tx.ToShortString()}, failed to calculate blob gas price.");
                            continue;
                        }
                    }

                    int txAmountOfBlobs = tx.BlobVersionedHashes?.Length ?? 0;

                    if (blobGasPrice > tx.MaxFeePerBlobGas)
                    {
                        if (_logger.IsTrace) _logger.Trace($"Declining {tx.ToShortString()}, blob gas fee is too low.");
                        continue;
                    }

                    if (BlobGasCalculator.CalculateBlobGas(blobsCounter + txAmountOfBlobs) >
                        Eip4844Constants.MaxBlobGasPerBlock)
                    {
                        if (_logger.IsTrace) _logger.Trace($"Declining {tx.ToShortString()}, no more blob space.");
                        continue;
                    }

                    blobsCounter += txAmountOfBlobs;
                    if (_logger.IsTrace) _logger.Trace($"Selected shard blob tx {tx.ToShortString()} to be potentially included in block, total blobs included: {blobsCounter}.");
                }
                else
                {
                    if (_logger.IsTrace)
                        _logger.Trace($"Selected {tx.ToShortString()} to be potentially included in block.");
>>>>>>> a3029b83
                }

                selectedTransactions++;
                yield return tx;
            }

            if (selectedBlobTxs?.Count > 0)
            {
                foreach (Transaction blobTx in selectedBlobTxs)
                {
                    yield return blobTx;
                }
            }

            if (_logger.IsDebug) _logger.Debug($"Potentially selected {selectedTransactions} out of {i} pending transactions checked.");
        }

        protected virtual IEnumerable<Transaction> GetOrderedTransactions(IDictionary<Address, Transaction[]> pendingTransactions, IComparer<Transaction> comparer) =>
            Order(pendingTransactions, comparer);

        protected virtual IComparer<Transaction> GetComparer(BlockHeader parent, BlockPreparationContext blockPreparationContext)
            => _transactionComparerProvider.GetDefaultProducerComparer(blockPreparationContext);

        internal static IEnumerable<Transaction> Order(IDictionary<Address, Transaction[]> pendingTransactions, IComparer<Transaction> comparerWithIdentity)
        {
            IEnumerator<Transaction>[] bySenderEnumerators = pendingTransactions
                .Select<KeyValuePair<Address, Transaction[]>, IEnumerable<Transaction>>(g => g.Value)
                .Select(g => g.GetEnumerator())
                .ToArray();

            try
            {
                // we create a sorted list of head of each group of transactions. From:
                // A -> N0_P3, N1_P1, N1_P0, N3_P5...
                // B -> N4_P4, N5_P3, N6_P3...
                // We construct [N4_P4 (B), N0_P3 (A)] in sorted order by priority
                DictionarySortedSet<Transaction, IEnumerator<Transaction>> transactions = new(comparerWithIdentity);

                for (int i = 0; i < bySenderEnumerators.Length; i++)
                {
                    IEnumerator<Transaction> enumerator = bySenderEnumerators[i];
                    if (enumerator.MoveNext())
                    {
                        transactions.Add(enumerator.Current!, enumerator);
                    }
                }

                // while there are still unreturned transactions
                while (transactions.Count > 0)
                {
                    // we take first transaction from sorting order, on first call: N4_P4 from B
                    (Transaction tx, IEnumerator<Transaction> enumerator) = transactions.Min;

                    // we replace it by next transaction from same sender, on first call N5_P3 from B
                    transactions.Remove(tx);
                    if (enumerator.MoveNext())
                    {
                        transactions.Add(enumerator.Current!, enumerator);
                    }

                    // we return transactions in lazy manner, no need to sort more than will be taken into block
                    yield return tx;
                }
            }
            finally
            {
                // disposing enumerators
                for (int i = 0; i < bySenderEnumerators.Length; i++)
                {
                    bySenderEnumerators[i].Dispose();
                }
            }
        }

        public override string ToString() => $"{nameof(TxPoolTxSource)}";
    }
}<|MERGE_RESOLUTION|>--- conflicted
+++ resolved
@@ -59,8 +59,7 @@
             int selectedTransactions = 0;
             int i = 0;
             int blobsCounter = 0;
-<<<<<<< HEAD
-            UInt256 dataGasPrice = UInt256.Zero;
+            UInt256 blobGasPrice = UInt256.Zero;
             List<Transaction>? selectedBlobTxs = null;
 
             foreach (Transaction blobTx in blobTransactions)
@@ -113,9 +112,6 @@
                 selectedBlobTxs ??= new List<Transaction>((int)(Eip4844Constants.MaxDataGasPerBlock / Eip4844Constants.DataGasPerBlob));
                 selectedBlobTxs.Add(blobTx);
             }
-=======
-            UInt256 blobGasPrice = UInt256.Zero;
->>>>>>> a3029b83
 
             foreach (Transaction tx in transactions)
             {
@@ -135,53 +131,14 @@
 
                 if (selectedBlobTxs?.Count > 0)
                 {
-<<<<<<< HEAD
                     foreach (Transaction blobTx in new List<Transaction>(selectedBlobTxs))
                     {
                         if (comparer.Compare(blobTx, tx) > 0)
-=======
-                    if (blobGasPrice.IsZero)
-                    {
-                        ulong? excessBlobGas = BlobGasCalculator.CalculateExcessBlobGas(parent, _specProvider.GetSpec(parent));
-                        if (excessBlobGas is null)
->>>>>>> a3029b83
                         {
                             yield return blobTx;
                             selectedBlobTxs.Remove(blobTx);
                         }
-<<<<<<< HEAD
-                    }
-=======
-                        if (!BlobGasCalculator.TryCalculateBlobGasPricePerUnit(excessBlobGas.Value, out blobGasPrice))
-                        {
-                            if (_logger.IsTrace) _logger.Trace($"Declining {tx.ToShortString()}, failed to calculate blob gas price.");
-                            continue;
-                        }
-                    }
-
-                    int txAmountOfBlobs = tx.BlobVersionedHashes?.Length ?? 0;
-
-                    if (blobGasPrice > tx.MaxFeePerBlobGas)
-                    {
-                        if (_logger.IsTrace) _logger.Trace($"Declining {tx.ToShortString()}, blob gas fee is too low.");
-                        continue;
-                    }
-
-                    if (BlobGasCalculator.CalculateBlobGas(blobsCounter + txAmountOfBlobs) >
-                        Eip4844Constants.MaxBlobGasPerBlock)
-                    {
-                        if (_logger.IsTrace) _logger.Trace($"Declining {tx.ToShortString()}, no more blob space.");
-                        continue;
-                    }
-
-                    blobsCounter += txAmountOfBlobs;
-                    if (_logger.IsTrace) _logger.Trace($"Selected shard blob tx {tx.ToShortString()} to be potentially included in block, total blobs included: {blobsCounter}.");
-                }
-                else
-                {
-                    if (_logger.IsTrace)
-                        _logger.Trace($"Selected {tx.ToShortString()} to be potentially included in block.");
->>>>>>> a3029b83
+                    }
                 }
 
                 selectedTransactions++;
