--- conflicted
+++ resolved
@@ -53,10 +53,6 @@
         [TestCase(Instruction.AND, true)]
         public void Should_fail_if_banned_opcode_is_used_when_call_depth_is_more_than_one(Instruction instruction, bool success)
         {
-<<<<<<< HEAD
-            //GASPRICE, GASLIMIT, PREVRANDAO, TIMESTAMP, BASEFEE, BLOCKHASH, NUMBER, BALANCE, ORIGIN
-=======
->>>>>>> 9862953d
             byte[] deployedCode = Prepare.EvmCode
                 .PushData("0x01")
                 .PushData("0x69")
