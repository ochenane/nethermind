--- conflicted
+++ resolved
@@ -134,13 +134,10 @@
                 Eip3529Transition = chainSpecJson.Params.Eip3529Transition,
                 Eip3607Transition = chainSpecJson.Params.Eip3607Transition,
                 Eip1153TransitionTimestamp = chainSpecJson.Params.Eip1153TransitionTimestamp,
-<<<<<<< HEAD
-                Eip3540TransitionTimestamp = chainSpecJson.Params.Eip3540TransitionTimestamp,
-=======
                 Eip3651TransitionTimestamp = chainSpecJson.Params.Eip3651TransitionTimestamp,
                 Eip3855TransitionTimestamp = chainSpecJson.Params.Eip3855TransitionTimestamp,
                 Eip3860TransitionTimestamp = chainSpecJson.Params.Eip3860TransitionTimestamp,
->>>>>>> b52526d9
+                Eip3540TransitionTimestamp = chainSpecJson.Params.Eip3540TransitionTimestamp,
                 TransactionPermissionContract = chainSpecJson.Params.TransactionPermissionContract,
                 TransactionPermissionContractTransition = chainSpecJson.Params.TransactionPermissionContractTransition,
                 ValidateChainIdTransition = chainSpecJson.Params.ValidateChainIdTransition,
