--- conflicted
+++ resolved
@@ -138,16 +138,13 @@
         public long? Eip1559BaseFeeMinValueTransition { get; set; }
         
         public UInt256? Eip1559BaseFeeMinValue  { get; set; }
-<<<<<<< HEAD
+
+        public long? MergeForkIdTransition { get; set; }
+
+        public UInt256? TerminalTotalDifficulty { get; set; }
+
+        public long? TerminalPoWBlockNumber { get; set; }
 
         public long? Eip1153Transition { get; set; }
-=======
-        
-        public long? MergeForkIdTransition { get; set; }
-        
-        public UInt256? TerminalTotalDifficulty { get; set; }
-        
-        public long? TerminalPoWBlockNumber { get; set; }
->>>>>>> 3db53044
     }
 }