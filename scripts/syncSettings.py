# SPDX-FileCopyrightText: 2022 Demerzel Solutions Limited
# SPDX-License-Identifier: LGPL-3.0-only

import json
import subprocess
import emoji
import sys
import requests

configsPath = './src/Nethermind/Nethermind.Runner/configs'

key = sys.argv[1]

headers = {
    'Content-type': 'application/json',
}

print(emoji.emojize("Fast Sync configuration settings initialization     :white_check_mark: "))

configs = {
    # fast sync section
    "mainnet": {
        "url": "api.etherscan.io",
        "blockReduced": 1000,
        "multiplierRequirement": 1000
    },
    "goerli": {
        "url": "api-goerli.etherscan.io",
        "blockReduced": 8192,
        "multiplierRequirement": 10000
    },
    "poacore": {
        "url": "https://core.poa.network",
        "blockReduced": 8192,
        "multiplierRequirement": 10000
    },
    "gnosis": {
        "url": "https://rpc.gnosischain.com",
        "blockReduced": 8192,
        "multiplierRequirement": 10000
    },
    "xdai": {
        "url": "https://rpc.gnosischain.com",
        "blockReduced": 8192,
        "multiplierRequirement": 10000
    },
    "chiado": {
        "url": "https://rpc.chiadochain.net",
        "blockReduced": 8192,
        "multiplierRequirement": 10000
    },
    "sepolia": {
        "url": "api-sepolia.etherscan.io",
        "blockReduced": 1000,
        "multiplierRequirement": 1000
    },
    "energyweb": {
        "url": "https://rpc.energyweb.org",
        "blockReduced": 8192,
        "multiplierRequirement": 10000
    },
    "volta": {
        "url": "https://volta-rpc.energyweb.org",
        "blockReduced": 8192,
        "multiplierRequirement": 10000
    },
<<<<<<< HEAD
    "viviani": {
        "url": "https://viviani.iex.ec/",
        "blockReduced": 8192,
        "multiplierRequirement": 10000
    },    
    "bellecour": {
        "url": "https://bellecour.iex.ec/",
        "blockReduced": 8192,
        "multiplierRequirement": 10000
    },        
=======
    "exosama": {
        "url": "https://rpc.exosama.com",
        "blockReduced": 8192,
        "multiplierRequirement": 10000
    },
>>>>>>> 730a73a1
    # mev section
    "mainnet_mev": {
        "url": "api.etherscan.io",
        "blockReduced": 1000,
        "multiplierRequirement": 1000
    },
    "goerli_mev": {
        "url": "api-goerli.etherscan.io",
        "blockReduced": 8192,
        "multiplierRequirement": 10000
    },
    # aa section
    "mainnet_aa": {
        "url": "api.etherscan.io",
        "blockReduced": 1000,
        "multiplierRequirement": 1000
    },
    "goerli_aa": {
        "url": "api-goerli.etherscan.io",
        "blockReduced": 8192,
        "multiplierRequirement": 10000
    },
    "xdai_aa": {
        "url": "https://rpc.gnosischain.com",
        "blockReduced": 8192,
        "multiplierRequirement": 10000
    }
}

def fastBlocksSettings(configuration, apiUrl, blockReduced, multiplierRequirement):
    if "etherscan" in apiUrl:
        latestBlock = int(json.loads(subprocess.getoutput(f'curl --silent "https://{apiUrl}/api?module=proxy&action=eth_blockNumber&apikey={key}"'))['result'],16)
    else:
        data = '{"id":0,"jsonrpc":"2.0","method": "eth_blockNumber","params": []}'

        response = requests.post(apiUrl, headers=headers, data=data).text
        latestBlock = int(json.loads(response)['result'], 16)

    baseBlock = latestBlock - blockReduced
    baseBlock = baseBlock - baseBlock % multiplierRequirement

    if "etherscan" in apiUrl:
        pivot = json.loads(subprocess.getoutput(f'curl --silent "https://{apiUrl}/api?module=proxy&action=eth_getBlockByNumber&tag={hex(baseBlock)}&boolean=true&apikey={key}"'))
    else:
        data = '{"id":0,"jsonrpc":"2.0","method": "eth_getBlockByNumber","params": ["' +str(hex(baseBlock))+ '", false]}'
        pivot = json.loads(requests.post(apiUrl, headers=headers, data=data).text)

    pivotHash = pivot['result']['hash']
    pivotTotalDifficulty = int(pivot['result']['totalDifficulty'],16)
    print(configuration + 'LatestBlock: ' + str(latestBlock))
    print(configuration + 'PivotNumber: ' + str(baseBlock))
    print(configuration + 'PivotHash: ' + str(pivotHash))
    print(configuration + 'PivotTotalDifficulty: ' + str(pivotTotalDifficulty))
    data = {}
    with open(f'{configsPath}/{configuration}.cfg', 'r') as mainnetCfg:
        data = json.load(mainnetCfg)
        data['Sync']['PivotNumber'] = baseBlock
        data['Sync']['PivotHash'] = pivotHash
        data['Sync']['PivotTotalDifficulty'] = str(pivotTotalDifficulty)
        with open(f'{configsPath}/{configuration}.cfg', 'w') as mainnetCfgChanged:
            json.dump(data, mainnetCfgChanged, indent=2)

for config, value in configs.items():
    print(emoji.emojize(f"{config.capitalize()} section                                     :white_check_mark: "))
    fastBlocksSettings(config, value['url'], value['blockReduced'], value['multiplierRequirement'])<|MERGE_RESOLUTION|>--- conflicted
+++ resolved
@@ -64,7 +64,11 @@
         "blockReduced": 8192,
         "multiplierRequirement": 10000
     },
-<<<<<<< HEAD
+    "exosama": {
+        "url": "https://rpc.exosama.com",
+        "blockReduced": 8192,
+        "multiplierRequirement": 10000
+    },
     "viviani": {
         "url": "https://viviani.iex.ec/",
         "blockReduced": 8192,
@@ -75,13 +79,6 @@
         "blockReduced": 8192,
         "multiplierRequirement": 10000
     },        
-=======
-    "exosama": {
-        "url": "https://rpc.exosama.com",
-        "blockReduced": 8192,
-        "multiplierRequirement": 10000
-    },
->>>>>>> 730a73a1
     # mev section
     "mainnet_mev": {
         "url": "api.etherscan.io",
